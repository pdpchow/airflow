# Licensed to the Apache Software Foundation (ASF) under one
# or more contributor license agreements.  See the NOTICE file
# distributed with this work for additional information
# regarding copyright ownership.  The ASF licenses this file
# to you under the Apache License, Version 2.0 (the
# "License"); you may not use this file except in compliance
# with the License.  You may obtain a copy of the License at
#
#   http://www.apache.org/licenses/LICENSE-2.0
#
# Unless required by applicable law or agreed to in writing,
# software distributed under the License is distributed on an
# "AS IS" BASIS, WITHOUT WARRANTIES OR CONDITIONS OF ANY
# KIND, either express or implied.  See the License for the
# specific language governing permissions and limitations
# under the License.
"""Executes task in a Kubernetes POD"""

from __future__ import annotations

import json
import logging
import os
import re
import secrets
import string
import warnings
from contextlib import AbstractContextManager
from typing import TYPE_CHECKING, Any, Sequence

from kubernetes.client import CoreV1Api, models as k8s
from slugify import slugify
from urllib3.exceptions import HTTPError

from airflow.compat.functools import cached_property
from airflow.exceptions import AirflowException, AirflowSkipException
from airflow.kubernetes import pod_generator
from airflow.kubernetes.pod_generator import PodGenerator
from airflow.kubernetes.secret import Secret
from airflow.models import BaseOperator
from airflow.providers.cncf.kubernetes.backcompat.backwards_compat_converters import (
    convert_affinity,
    convert_configmap,
    convert_env_vars,
    convert_image_pull_secrets,
    convert_pod_runtime_info_env,
    convert_port,
    convert_toleration,
    convert_volume,
    convert_volume_mount,
)
from airflow.providers.cncf.kubernetes.hooks.kubernetes import KubernetesHook
from airflow.providers.cncf.kubernetes.triggers.kubernetes_pod import KubernetesPodTrigger
from airflow.providers.cncf.kubernetes.utils import xcom_sidecar  # type: ignore[attr-defined]
from airflow.providers.cncf.kubernetes.utils.pod_manager import (
    PodLaunchFailedException,
    PodManager,
    PodPhase,
    get_container_termination_message,
)
from airflow.settings import pod_mutation_hook
from airflow.utils import yaml
from airflow.utils.helpers import prune_dict, validate_key
from airflow.utils.timezone import utcnow
from airflow.version import version as airflow_version

if TYPE_CHECKING:
    import jinja2

    from airflow.utils.context import Context

alphanum_lower = string.ascii_lowercase + string.digits

KUBE_CONFIG_ENV_VAR = "KUBECONFIG"


def _rand_str(num):
    """Generate random lowercase alphanumeric string of length num.

    TODO: when min airflow version >= 2.5, delete this function and import from kubernetes_helper_functions.

    :meta private:
    """
    return "".join(secrets.choice(alphanum_lower) for _ in range(num))


def _add_pod_suffix(*, pod_name, rand_len=8, max_len=253):
    """Add random string to pod name while staying under max len

    TODO: when min airflow version >= 2.5, delete this function and import from kubernetes_helper_functions.

    :meta private:
    """
    suffix = "-" + _rand_str(rand_len)
    return pod_name[: max_len - len(suffix)].strip("-.") + suffix


def _create_pod_id(
    dag_id: str | None = None,
    task_id: str | None = None,
    *,
    max_length: int = 80,
    unique: bool = True,
) -> str:
    """
    Generates unique pod ID given a dag_id and / or task_id.

    TODO: when min airflow version >= 2.5, delete this function and import from kubernetes_helper_functions.

    :param dag_id: DAG ID
    :param task_id: Task ID
    :param max_length: max number of characters
    :param unique: whether a random string suffix should be added
    :return: A valid identifier for a kubernetes pod name
    """
    if not (dag_id or task_id):
        raise ValueError("Must supply either dag_id or task_id.")
    name = ""
    if dag_id:
        name += dag_id
    if task_id:
        if name:
            name += "-"
        name += task_id
    base_name = slugify(name, lowercase=True)[:max_length].strip(".-")
    if unique:
        return _add_pod_suffix(pod_name=base_name, max_len=max_length)
    else:
        return base_name


class PodReattachFailure(AirflowException):
    """When we expect to be able to find a pod but cannot."""


class KubernetesPodOperator(BaseOperator):
    """
    Execute a task in a Kubernetes Pod

    .. seealso::
        For more information on how to use this operator, take a look at the guide:
        :ref:`howto/operator:KubernetesPodOperator`

    .. note::
        If you use `Google Kubernetes Engine <https://cloud.google.com/kubernetes-engine/>`__
        and Airflow is not running in the same cluster, consider using
        :class:`~airflow.providers.google.cloud.operators.kubernetes_engine.GKEStartPodOperator`, which
        simplifies the authorization process.

    :param kubernetes_conn_id: The :ref:`kubernetes connection id <howto/connection:kubernetes>`
        for the Kubernetes cluster.
    :param namespace: the namespace to run within kubernetes.
    :param image: Docker image you wish to launch. Defaults to hub.docker.com,
        but fully qualified URLS will point to custom repositories. (templated)
    :param name: name of the pod in which the task will run, will be used (plus a random
        suffix if random_name_suffix is True) to generate a pod id (DNS-1123 subdomain,
        containing only [a-z0-9.-]).
    :param random_name_suffix: if True, will generate a random suffix.
    :param cmds: entrypoint of the container. (templated)
        The docker images's entrypoint is used if this is not provided.
    :param arguments: arguments of the entrypoint. (templated)
        The docker image's CMD is used if this is not provided.
    :param ports: ports for the launched pod.
    :param volume_mounts: volumeMounts for the launched pod.
    :param volumes: volumes for the launched pod. Includes ConfigMaps and PersistentVolumes.
    :param env_vars: Environment variables initialized in the container. (templated)
    :param env_from: (Optional) List of sources to populate environment variables in the container.
    :param secrets: Kubernetes secrets to inject in the container.
        They can be exposed as environment vars or files in a volume.
    :param in_cluster: run kubernetes client with in_cluster configuration.
    :param cluster_context: context that points to kubernetes cluster.
        Ignored when in_cluster is True. If None, current-context is used.
    :param reattach_on_restart: if the worker dies while the pod is running, reattach and monitor
        during the next try. If False, always create a new pod for each try.
    :param labels: labels to apply to the Pod. (templated)
    :param startup_timeout_seconds: timeout in seconds to startup the pod.
    :param get_logs: get the stdout of the base container as logs of the tasks.
    :param image_pull_policy: Specify a policy to cache or always pull an image.
    :param annotations: non-identifying metadata you can attach to the Pod.
        Can be a large range of data, and can include characters
        that are not permitted by labels.
    :param container_resources: resources for the launched pod. (templated)
    :param affinity: affinity scheduling rules for the launched pod.
    :param config_file: The path to the Kubernetes config file. (templated)
        If not specified, default value is ``~/.kube/config``
    :param node_selector: A dict containing a group of scheduling rules.
    :param image_pull_secrets: Any image pull secrets to be given to the pod.
        If more than one secret is required, provide a
        comma separated list: secret_a,secret_b
    :param service_account_name: Name of the service account
    :param is_delete_operator_pod: What to do when the pod reaches its final
        state, or the execution is interrupted. If True (default), delete the
        pod; if False, leave the pod.
    :param hostnetwork: If True enable host networking on the pod.
    :param tolerations: A list of kubernetes tolerations.
    :param security_context: security options the pod should run with (PodSecurityContext).
    :param container_security_context: security options the container should run with.
    :param dnspolicy: dnspolicy for the pod.
    :param schedulername: Specify a schedulername for the pod
    :param full_pod_spec: The complete podSpec
    :param init_containers: init container for the launched Pod
    :param log_events_on_failure: Log the pod's events if a failure occurs
    :param do_xcom_push: If True, the content of the file
        /airflow/xcom/return.json in the container will also be pushed to an
        XCom when the container completes.
    :param pod_template_file: path to pod template file (templated)
    :param priority_class_name: priority class name for the launched Pod
    :param pod_runtime_info_envs: (Optional) A list of environment variables,
        to be set in the container.
    :param termination_grace_period: Termination grace period if task killed in UI,
        defaults to kubernetes default
    :param configmaps: (Optional) A list of names of config maps from which it collects ConfigMaps
        to populate the environment variables with. The contents of the target
        ConfigMap's Data field will represent the key-value pairs as environment variables.
        Extends env_from.
<<<<<<< HEAD
    :param skip_exit_code: If task exits with this exit code, leave the task
        in ``skipped`` state (default: None). If set to ``None``, any non-zero
        exit code will be treated as a failure.
=======
    :param base_container_name: The name of the base container in the pod. This container's logs
        will appear as part of this task's logs if get_logs is True. Defaults to None. If None,
        will consult the class variable BASE_CONTAINER_NAME (which defaults to "base") for the base
        container name to use.
    :param deferrable: Run operator in the deferrable mode.
    :param poll_interval: Polling period in seconds to check for the status. Used only in deferrable mode.
>>>>>>> d2030001
    """

    # This field can be overloaded at the instance level via base_container_name
    BASE_CONTAINER_NAME = "base"

    POD_CHECKED_KEY = "already_checked"

    template_fields: Sequence[str] = (
        "image",
        "cmds",
        "arguments",
        "env_vars",
        "labels",
        "config_file",
        "pod_template_file",
        "namespace",
        "container_resources",
        "volumes",
        "volume_mounts",
    )
    template_fields_renderers = {"env_vars": "py"}

    def __init__(
        self,
        *,
        kubernetes_conn_id: str | None = None,  # 'kubernetes_default',
        namespace: str | None = None,
        image: str | None = None,
        name: str | None = None,
        random_name_suffix: bool = True,
        cmds: list[str] | None = None,
        arguments: list[str] | None = None,
        ports: list[k8s.V1ContainerPort] | None = None,
        volume_mounts: list[k8s.V1VolumeMount] | None = None,
        volumes: list[k8s.V1Volume] | None = None,
        env_vars: list[k8s.V1EnvVar] | None = None,
        env_from: list[k8s.V1EnvFromSource] | None = None,
        secrets: list[Secret] | None = None,
        in_cluster: bool | None = None,
        cluster_context: str | None = None,
        labels: dict | None = None,
        reattach_on_restart: bool = True,
        startup_timeout_seconds: int = 120,
        get_logs: bool = True,
        image_pull_policy: str | None = None,
        annotations: dict | None = None,
        container_resources: k8s.V1ResourceRequirements | None = None,
        affinity: k8s.V1Affinity | None = None,
        config_file: str | None = None,
        node_selector: dict | None = None,
        image_pull_secrets: list[k8s.V1LocalObjectReference] | None = None,
        service_account_name: str | None = None,
        is_delete_operator_pod: bool = True,
        hostnetwork: bool = False,
        tolerations: list[k8s.V1Toleration] | None = None,
        security_context: dict | None = None,
        container_security_context: dict | None = None,
        dnspolicy: str | None = None,
        schedulername: str | None = None,
        full_pod_spec: k8s.V1Pod | None = None,
        init_containers: list[k8s.V1Container] | None = None,
        log_events_on_failure: bool = False,
        do_xcom_push: bool = False,
        pod_template_file: str | None = None,
        priority_class_name: str | None = None,
        pod_runtime_info_envs: list[k8s.V1EnvVar] | None = None,
        termination_grace_period: int | None = None,
        configmaps: list[str] | None = None,
<<<<<<< HEAD
        skip_exit_code: int | None = None,
=======
        base_container_name: str | None = None,
        deferrable: bool = False,
        poll_interval: float = 2,
>>>>>>> d2030001
        **kwargs,
    ) -> None:
        # TODO: remove in provider 6.0.0 release. This is a mitigate step to advise users to switch to the
        # container_resources parameter.
        if isinstance(kwargs.get("resources"), k8s.V1ResourceRequirements):
            raise AirflowException(
                "Specifying resources for the launched pod with 'resources' is deprecated. "
                "Use 'container_resources' instead."
            )
        # TODO: remove in provider 6.0.0 release. This is a mitigate step to advise users to switch to the
        # node_selector parameter.
        if "node_selectors" in kwargs:
            raise ValueError(
                "Param `node_selectors` supplied. This param is no longer supported. "
                "Use `node_selector` instead."
            )
        super().__init__(**kwargs)
        self.kubernetes_conn_id = kubernetes_conn_id
        self.do_xcom_push = do_xcom_push
        self.image = image
        self.namespace = namespace
        self.cmds = cmds or []
        self.arguments = arguments or []
        self.labels = labels or {}
        self.startup_timeout_seconds = startup_timeout_seconds
        self.env_vars = convert_env_vars(env_vars) if env_vars else []
        if pod_runtime_info_envs:
            self.env_vars.extend([convert_pod_runtime_info_env(p) for p in pod_runtime_info_envs])
        self.env_from = env_from or []
        if configmaps:
            self.env_from.extend([convert_configmap(c) for c in configmaps])
        self.ports = [convert_port(p) for p in ports] if ports else []
        self.volume_mounts = [convert_volume_mount(v) for v in volume_mounts] if volume_mounts else []
        self.volumes = [convert_volume(volume) for volume in volumes] if volumes else []
        self.secrets = secrets or []
        self.in_cluster = in_cluster
        self.cluster_context = cluster_context
        self.reattach_on_restart = reattach_on_restart
        self.get_logs = get_logs
        self.image_pull_policy = image_pull_policy
        self.node_selector = node_selector or {}
        self.annotations = annotations or {}
        self.affinity = convert_affinity(affinity) if affinity else {}
        self.container_resources = container_resources
        self.config_file = config_file
        self.image_pull_secrets = convert_image_pull_secrets(image_pull_secrets) if image_pull_secrets else []
        self.service_account_name = service_account_name
        self.is_delete_operator_pod = is_delete_operator_pod
        self.hostnetwork = hostnetwork
        self.tolerations = (
            [convert_toleration(toleration) for toleration in tolerations] if tolerations else []
        )
        self.security_context = security_context or {}
        self.container_security_context = container_security_context
        self.dnspolicy = dnspolicy
        self.schedulername = schedulername
        self.full_pod_spec = full_pod_spec
        self.init_containers = init_containers or []
        self.log_events_on_failure = log_events_on_failure
        self.priority_class_name = priority_class_name
        self.pod_template_file = pod_template_file
        self.name = self._set_name(name)
        self.random_name_suffix = random_name_suffix
        self.termination_grace_period = termination_grace_period
        self.pod_request_obj: k8s.V1Pod | None = None
        self.pod: k8s.V1Pod | None = None
<<<<<<< HEAD
        self.skip_exit_code = skip_exit_code
=======
        self.base_container_name = base_container_name or self.BASE_CONTAINER_NAME
        self.deferrable = deferrable
        self.poll_interval = poll_interval
        self.remote_pod: k8s.V1Pod | None = None

        self._config_dict: dict | None = None
>>>>>>> d2030001

    @cached_property
    def _incluster_namespace(self):
        from pathlib import Path

        path = Path("/var/run/secrets/kubernetes.io/serviceaccount/namespace")
        return path.exists() and path.read_text() or None

    def _render_nested_template_fields(
        self,
        content: Any,
        context: Context,
        jinja_env: jinja2.Environment,
        seen_oids: set,
    ) -> None:
        if id(content) not in seen_oids:
            template_fields: tuple | None = None

            if isinstance(content, k8s.V1EnvVar):
                template_fields = ("value", "name")

            if isinstance(content, k8s.V1ResourceRequirements):
                template_fields = ("limits", "requests")

            if isinstance(content, k8s.V1Volume):
                template_fields = ("name", "persistent_volume_claim")

            if isinstance(content, k8s.V1VolumeMount):
                template_fields = ("name",)

            if isinstance(content, k8s.V1PersistentVolumeClaimVolumeSource):
                template_fields = ("claim_name",)

            if template_fields:
                seen_oids.add(id(content))
                self._do_render_template_fields(content, template_fields, context, jinja_env, seen_oids)
                return

        super()._render_nested_template_fields(content, context, jinja_env, seen_oids)

    @staticmethod
    def _get_ti_pod_labels(context: Context | None = None, include_try_number: bool = True) -> dict[str, str]:
        """
        Generate labels for the pod to track the pod in case of Operator crash

        :param context: task context provided by airflow DAG
        :return: dict
        """
        if not context:
            return {}

        ti = context["ti"]
        run_id = context["run_id"]

        labels = {
            "dag_id": ti.dag_id,
            "task_id": ti.task_id,
            "run_id": run_id,
            "kubernetes_pod_operator": "True",
        }

        map_index = ti.map_index
        if map_index >= 0:
            labels["map_index"] = map_index

        if include_try_number:
            labels.update(try_number=ti.try_number)
        # In the case of sub dags this is just useful
        if context["dag"].parent_dag:
            labels["parent_dag_id"] = context["dag"].parent_dag.dag_id
        # Ensure that label is valid for Kube,
        # and if not truncate/remove invalid chars and replace with short hash.
        for label_id, label in labels.items():
            safe_label = pod_generator.make_safe_label_value(str(label))
            labels[label_id] = safe_label
        return labels

    @cached_property
    def pod_manager(self) -> PodManager:
        return PodManager(kube_client=self.client)

    @cached_property
    def hook(self) -> KubernetesHook:
        hook = KubernetesHook(
            conn_id=self.kubernetes_conn_id,
            in_cluster=self.in_cluster,
            config_file=self.config_file,
            cluster_context=self.cluster_context,
        )
        return hook

    def get_hook(self):
        warnings.warn("get_hook is deprecated. Please use hook instead.", DeprecationWarning, stacklevel=2)
        return self.hook

    @cached_property
    def client(self) -> CoreV1Api:
        return self.hook.core_v1_client

    def find_pod(self, namespace: str, context: Context, *, exclude_checked: bool = True) -> k8s.V1Pod | None:
        """Returns an already-running pod for this task instance if one exists."""
        label_selector = self._build_find_pod_label_selector(context, exclude_checked=exclude_checked)
        pod_list = self.client.list_namespaced_pod(
            namespace=namespace,
            label_selector=label_selector,
        ).items

        pod = None
        num_pods = len(pod_list)
        if num_pods > 1:
            raise AirflowException(f"More than one pod running with labels {label_selector}")
        elif num_pods == 1:
            pod = pod_list[0]
            self.log.info("Found matching pod %s with labels %s", pod.metadata.name, pod.metadata.labels)
            self.log.info("`try_number` of task_instance: %s", context["ti"].try_number)
            self.log.info("`try_number` of pod: %s", pod.metadata.labels["try_number"])
        return pod

    def get_or_create_pod(self, pod_request_obj: k8s.V1Pod, context: Context) -> k8s.V1Pod:
        if self.reattach_on_restart:
            pod = self.find_pod(self.namespace or pod_request_obj.metadata.namespace, context=context)
            if pod:
                return pod

        self.log.debug("Starting pod:\n%s", yaml.safe_dump(pod_request_obj.to_dict()))
        self.pod_manager.create_pod(pod=pod_request_obj)

        return pod_request_obj

    def await_pod_start(self, pod: k8s.V1Pod):
        try:
            self.pod_manager.await_pod_start(pod=pod, startup_timeout=self.startup_timeout_seconds)
        except PodLaunchFailedException:
            if self.log_events_on_failure:
                for event in self.pod_manager.read_pod_events(pod).items:
                    self.log.error("Pod Event: %s - %s", event.reason, event.message)
            raise

    def extract_xcom(self, pod: k8s.V1Pod):
        """Retrieves xcom value and kills xcom sidecar container"""
        result = self.pod_manager.extract_xcom(pod)
        if isinstance(result, str) and result.rstrip() == "__airflow_xcom_result_empty__":
            self.log.info("Result file is empty.")
            return None
        else:
            self.log.info("xcom result: \n%s", result)
            return json.loads(result)

    def execute(self, context: Context):
        """Based on the deferrable parameter runs the pod asynchronously or synchronously"""
        if self.deferrable:
            self.execute_async(context)
        else:
            return self.execute_sync(context)

    def execute_sync(self, context: Context):
        try:
            self.pod_request_obj = self.build_pod_request_obj(context)
            self.pod = self.get_or_create_pod(  # must set `self.pod` for `on_kill`
                pod_request_obj=self.pod_request_obj,
                context=context,
            )
            # get remote pod for use in cleanup methods
            self.remote_pod = self.find_pod(self.pod.metadata.namespace, context=context)
            self.await_pod_start(pod=self.pod)

            if self.get_logs:
                self.pod_manager.fetch_container_logs(
                    pod=self.pod,
                    container_name=self.base_container_name,
                    follow=True,
                )
            else:
                self.pod_manager.await_container_completion(
                    pod=self.pod, container_name=self.base_container_name
                )

            if self.do_xcom_push:
                self.pod_manager.await_xcom_sidecar_container_start(pod=self.pod)
                result = self.extract_xcom(pod=self.pod)
            self.remote_pod = self.pod_manager.await_pod_completion(self.pod)
        finally:
            self.cleanup(
                pod=self.pod or self.pod_request_obj,
                remote_pod=self.remote_pod,
            )
        ti = context["ti"]
        ti.xcom_push(key="pod_name", value=self.pod.metadata.name)
        ti.xcom_push(key="pod_namespace", value=self.pod.metadata.namespace)
        if self.do_xcom_push:
            return result

    def execute_async(self, context: Context):
        self.pod_request_obj = self.build_pod_request_obj(context)
        self.pod = self.get_or_create_pod(  # must set `self.pod` for `on_kill`
            pod_request_obj=self.pod_request_obj,
            context=context,
        )
        self.convert_config_file_to_dict()
        self.invoke_defer_method()

    def convert_config_file_to_dict(self):
        """Converts passed config_file to dict format."""
        config_file = self.config_file if self.config_file else os.environ.get(KUBE_CONFIG_ENV_VAR)
        if config_file:
            with open(config_file) as f:
                self._config_dict = yaml.safe_load(f)
        else:
            self._config_dict = None

    def invoke_defer_method(self):
        """Method to easily redefine triggers which are being used in child classes."""
        trigger_start_time = utcnow()
        self.defer(
            trigger=KubernetesPodTrigger(
                pod_name=self.pod.metadata.name,
                pod_namespace=self.pod.metadata.namespace,
                trigger_start_time=trigger_start_time,
                kubernetes_conn_id=self.kubernetes_conn_id,
                cluster_context=self.cluster_context,
                config_dict=self._config_dict,
                in_cluster=self.in_cluster,
                poll_interval=self.poll_interval,
                should_delete_pod=self.is_delete_operator_pod,
                get_logs=self.get_logs,
                startup_timeout=self.startup_timeout_seconds,
                base_container_name=self.base_container_name,
            ),
            method_name="execute_complete",
        )

    def execute_complete(self, context: Context, event: dict, **kwargs):
        pod = None
        remote_pod = None
        try:
            pod = self.hook.get_pod(
                event["name"],
                event["namespace"],
            )
            # It is done to coincide with the current implementation of the general logic of the cleanup
            # method. If it's going to be remade in future then it must be changed
            remote_pod = pod
            if event["status"] in ("error", "failed", "timeout"):
                # fetch some logs when pod is failed
                if self.get_logs:
                    self.write_logs(pod)
                raise AirflowException(event["message"])
            elif event["status"] == "success":
                ti = context["ti"]
                ti.xcom_push(key="pod_name", value=pod.metadata.name)
                ti.xcom_push(key="pod_namespace", value=pod.metadata.namespace)

                # fetch some logs when pod is executed successfully
                if self.get_logs:
                    self.write_logs(pod)

                if self.do_xcom_push:
                    xcom_sidecar_output = self.extract_xcom(pod=pod)
                    pod = self.pod_manager.await_pod_completion(pod)
                    # It is done to coincide with the current implementation of the general logic of
                    # the cleanup method. If it's going to be remade in future then it must be changed
                    remote_pod = pod
                    return xcom_sidecar_output
        finally:
            if pod is not None and remote_pod is not None:
                self.post_complete_action(
                    pod=pod,
                    remote_pod=remote_pod,
                )

    def write_logs(self, pod: k8s.V1Pod):
        try:
            logs = self.pod_manager.read_pod_logs(
                pod=pod,
                container_name=self.base_container_name,
                follow=False,
            )
            for raw_line in logs:
                line = raw_line.decode("utf-8", errors="backslashreplace").rstrip("\n")
                self.log.info("Container logs: %s", line)
        except HTTPError as e:
            self.log.warning(
                "Reading of logs interrupted with error %r; will retry. "
                "Set log level to DEBUG for traceback.",
                e,
            )

    def post_complete_action(self, *, pod, remote_pod, **kwargs):
        """Actions that must be done after operator finishes logic of the deferrable_execution."""
        self.cleanup(
            pod=pod,
            remote_pod=remote_pod,
        )

    def cleanup(self, pod: k8s.V1Pod, remote_pod: k8s.V1Pod):
        pod_phase = remote_pod.status.phase if hasattr(remote_pod, "status") else None

        if pod_phase != PodPhase.SUCCEEDED or not self.is_delete_operator_pod:
            self.patch_already_checked(remote_pod, reraise=False)

        if pod_phase != PodPhase.SUCCEEDED:
            if self.log_events_on_failure:
                self._read_pod_events(pod, reraise=False)

            self.process_pod_deletion(remote_pod, reraise=False)
<<<<<<< HEAD
            error_message = get_container_termination_message(remote_pod, self.BASE_CONTAINER_NAME)
            if self.skip_exit_code is not None:
                container_statuses = (
                    remote_pod.status.container_statuses if remote_pod and remote_pod.status else None
                )
                base_container_status = next(
                    (x for x in container_statuses if x.name == self.BASE_CONTAINER_NAME), None
                )
                exit_code = (
                    base_container_status.last_state.terminated.exit_code
                    if base_container_status
                    and base_container_status.last_state
                    and base_container_status.last_state.terminated
                    else None
                )
                if exit_code == self.skip_exit_code:
                    raise AirflowSkipException(
                        f"Pod {pod and pod.metadata.name} returned exit code {self.skip_exit_code}. Skipping."
                    )
=======

            error_message = get_container_termination_message(remote_pod, self.base_container_name)
            error_message = "\n" + error_message if error_message else ""
>>>>>>> d2030001
            raise AirflowException(
                f"Pod {pod and pod.metadata.name} returned a failure:\n{error_message}\n"
                f"remote_pod: {remote_pod}"
            )
        else:
            self.process_pod_deletion(remote_pod, reraise=False)

    def _read_pod_events(self, pod, *, reraise=True):
        """Will fetch and emit events from pod"""
        with _optionally_suppress(reraise=reraise):
            for event in self.pod_manager.read_pod_events(pod).items:
                self.log.error("Pod Event: %s - %s", event.reason, event.message)

    def process_pod_deletion(self, pod: k8s.V1Pod, *, reraise=True):
        with _optionally_suppress(reraise=reraise):
            if pod is not None:
                if self.is_delete_operator_pod:
                    self.log.info("Deleting pod: %s", pod.metadata.name)
                    self.pod_manager.delete_pod(pod)
                else:
                    self.log.info("Skipping deleting pod: %s", pod.metadata.name)

    def _build_find_pod_label_selector(self, context: Context | None = None, *, exclude_checked=True) -> str:
        labels = self._get_ti_pod_labels(context, include_try_number=False)
        label_strings = [f"{label_id}={label}" for label_id, label in sorted(labels.items())]
        labels_value = ",".join(label_strings)
        if exclude_checked:
            labels_value += f",{self.POD_CHECKED_KEY}!=True"
        labels_value += ",!airflow-worker"
        return labels_value

    @staticmethod
    def _set_name(name: str | None) -> str | None:
        if name is not None:
            validate_key(name, max_length=220)
            return re.sub(r"[^a-z0-9-]+", "-", name.lower())
        return None

    def patch_already_checked(self, pod: k8s.V1Pod, *, reraise=True):
        """Add an "already checked" annotation to ensure we don't reattach on retries"""
        with _optionally_suppress(reraise=reraise):
            self.client.patch_namespaced_pod(
                name=pod.metadata.name,
                namespace=pod.metadata.namespace,
                body={"metadata": {"labels": {self.POD_CHECKED_KEY: "True"}}},
            )

    def on_kill(self) -> None:
        if self.pod:
            pod = self.pod
            kwargs = dict(
                name=pod.metadata.name,
                namespace=pod.metadata.namespace,
            )
            if self.termination_grace_period is not None:
                kwargs.update(grace_period_seconds=self.termination_grace_period)
            self.client.delete_namespaced_pod(**kwargs)

    def build_pod_request_obj(self, context: Context | None = None) -> k8s.V1Pod:
        """
        Returns V1Pod object based on pod template file, full pod spec, and other operator parameters.

        The V1Pod attributes are derived (in order of precedence) from operator params, full pod spec, pod
        template file.
        """
        self.log.debug("Creating pod for KubernetesPodOperator task %s", self.task_id)
        if self.pod_template_file:
            self.log.debug("Pod template file found, will parse for base pod")
            pod_template = pod_generator.PodGenerator.deserialize_model_file(self.pod_template_file)
            if self.full_pod_spec:
                pod_template = PodGenerator.reconcile_pods(pod_template, self.full_pod_spec)
        elif self.full_pod_spec:
            pod_template = self.full_pod_spec
        else:
            pod_template = k8s.V1Pod(metadata=k8s.V1ObjectMeta())

        pod = k8s.V1Pod(
            api_version="v1",
            kind="Pod",
            metadata=k8s.V1ObjectMeta(
                namespace=self.namespace,
                labels=self.labels,
                name=self.name,
                annotations=self.annotations,
            ),
            spec=k8s.V1PodSpec(
                node_selector=self.node_selector,
                affinity=self.affinity,
                tolerations=self.tolerations,
                init_containers=self.init_containers,
                containers=[
                    k8s.V1Container(
                        image=self.image,
                        name=self.base_container_name,
                        command=self.cmds,
                        ports=self.ports,
                        image_pull_policy=self.image_pull_policy,
                        resources=self.container_resources,
                        volume_mounts=self.volume_mounts,
                        args=self.arguments,
                        env=self.env_vars,
                        env_from=self.env_from,
                        security_context=self.container_security_context,
                    )
                ],
                image_pull_secrets=self.image_pull_secrets,
                service_account_name=self.service_account_name,
                host_network=self.hostnetwork,
                security_context=self.security_context,
                dns_policy=self.dnspolicy,
                scheduler_name=self.schedulername,
                restart_policy="Never",
                priority_class_name=self.priority_class_name,
                volumes=self.volumes,
            ),
        )

        pod = PodGenerator.reconcile_pods(pod_template, pod)

        if not pod.metadata.name:
            pod.metadata.name = _create_pod_id(
                task_id=self.task_id, unique=self.random_name_suffix, max_length=80
            )
        elif self.random_name_suffix:
            # user has supplied pod name, we're just adding suffix
            pod.metadata.name = _add_pod_suffix(pod_name=pod.metadata.name)

        if not pod.metadata.namespace:
            # todo: replace with call to `hook.get_namespace` in 6.0, when it doesn't default to `default`.
            # if namespace not actually defined in hook, we want to check k8s if in cluster
            hook_namespace = self.hook._get_namespace()
            pod_namespace = self.namespace or hook_namespace or self._incluster_namespace or "default"
            pod.metadata.namespace = pod_namespace

        for secret in self.secrets:
            self.log.debug("Adding secret to task %s", self.task_id)
            pod = secret.attach_to_pod(pod)
        if self.do_xcom_push:
            self.log.debug("Adding xcom sidecar to task %s", self.task_id)
            pod = xcom_sidecar.add_xcom_sidecar(
                pod, sidecar_container_image=self.hook.get_xcom_sidecar_container_image()
            )

        labels = self._get_ti_pod_labels(context)
        self.log.info("Building pod %s with labels: %s", pod.metadata.name, labels)

        # Merge Pod Identifying labels with labels passed to operator
        pod.metadata.labels.update(labels)
        # Add Airflow Version to the label
        # And a label to identify that pod is launched by KubernetesPodOperator
        pod.metadata.labels.update(
            {
                "airflow_version": airflow_version.replace("+", "-"),
                "airflow_kpo_in_cluster": str(self.hook.is_in_cluster),
            }
        )
        pod_mutation_hook(pod)
        return pod

    def dry_run(self) -> None:
        """
        Prints out the pod definition that would be created by this operator.
        Does not include labels specific to the task instance (since there isn't
        one in a dry_run) and excludes all empty elements.
        """
        pod = self.build_pod_request_obj()
        print(yaml.dump(prune_dict(pod.to_dict(), mode="strict")))


class _optionally_suppress(AbstractContextManager):
    """
    Returns context manager that will swallow and log exceptions.

    By default swallows descendents of Exception, but you can provide other classes through
    the vararg ``exceptions``.

    Suppression behavior can be disabled with reraise=True.

    :meta private:
    """

    def __init__(self, *exceptions, reraise=False):
        self._exceptions = exceptions or (Exception,)
        self.reraise = reraise
        self.exception = None

    def __enter__(self):
        return self

    def __exit__(self, exctype, excinst, exctb):
        error = exctype is not None
        matching_error = error and issubclass(exctype, self._exceptions)
        if error and not matching_error:
            return False
        elif matching_error and self.reraise:
            return False
        elif matching_error:
            self.exception = excinst
            logger = logging.getLogger(__name__)
            logger.exception(excinst)
            return True
        else:
            return True<|MERGE_RESOLUTION|>--- conflicted
+++ resolved
@@ -213,18 +213,15 @@
         to populate the environment variables with. The contents of the target
         ConfigMap's Data field will represent the key-value pairs as environment variables.
         Extends env_from.
-<<<<<<< HEAD
     :param skip_exit_code: If task exits with this exit code, leave the task
         in ``skipped`` state (default: None). If set to ``None``, any non-zero
         exit code will be treated as a failure.
-=======
     :param base_container_name: The name of the base container in the pod. This container's logs
         will appear as part of this task's logs if get_logs is True. Defaults to None. If None,
         will consult the class variable BASE_CONTAINER_NAME (which defaults to "base") for the base
         container name to use.
     :param deferrable: Run operator in the deferrable mode.
     :param poll_interval: Polling period in seconds to check for the status. Used only in deferrable mode.
->>>>>>> d2030001
     """
 
     # This field can be overloaded at the instance level via base_container_name
@@ -293,13 +290,10 @@
         pod_runtime_info_envs: list[k8s.V1EnvVar] | None = None,
         termination_grace_period: int | None = None,
         configmaps: list[str] | None = None,
-<<<<<<< HEAD
         skip_exit_code: int | None = None,
-=======
         base_container_name: str | None = None,
         deferrable: bool = False,
         poll_interval: float = 2,
->>>>>>> d2030001
         **kwargs,
     ) -> None:
         # TODO: remove in provider 6.0.0 release. This is a mitigate step to advise users to switch to the
@@ -366,16 +360,12 @@
         self.termination_grace_period = termination_grace_period
         self.pod_request_obj: k8s.V1Pod | None = None
         self.pod: k8s.V1Pod | None = None
-<<<<<<< HEAD
         self.skip_exit_code = skip_exit_code
-=======
         self.base_container_name = base_container_name or self.BASE_CONTAINER_NAME
         self.deferrable = deferrable
         self.poll_interval = poll_interval
         self.remote_pod: k8s.V1Pod | None = None
-
         self._config_dict: dict | None = None
->>>>>>> d2030001
 
     @cached_property
     def _incluster_namespace(self):
@@ -681,14 +671,14 @@
                 self._read_pod_events(pod, reraise=False)
 
             self.process_pod_deletion(remote_pod, reraise=False)
-<<<<<<< HEAD
-            error_message = get_container_termination_message(remote_pod, self.BASE_CONTAINER_NAME)
+            error_message = get_container_termination_message(remote_pod, self.base_container_name)
+            error_message = "\n" + error_message if error_message else ""
             if self.skip_exit_code is not None:
                 container_statuses = (
                     remote_pod.status.container_statuses if remote_pod and remote_pod.status else None
                 )
                 base_container_status = next(
-                    (x for x in container_statuses if x.name == self.BASE_CONTAINER_NAME), None
+                    (x for x in container_statuses if x.name == self.base_container_name), None
                 )
                 exit_code = (
                     base_container_status.last_state.terminated.exit_code
@@ -701,11 +691,6 @@
                     raise AirflowSkipException(
                         f"Pod {pod and pod.metadata.name} returned exit code {self.skip_exit_code}. Skipping."
                     )
-=======
-
-            error_message = get_container_termination_message(remote_pod, self.base_container_name)
-            error_message = "\n" + error_message if error_message else ""
->>>>>>> d2030001
             raise AirflowException(
                 f"Pod {pod and pod.metadata.name} returned a failure:\n{error_message}\n"
                 f"remote_pod: {remote_pod}"
