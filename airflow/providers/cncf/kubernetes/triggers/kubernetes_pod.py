--- conflicted
+++ resolved
@@ -17,220 +17,7 @@
 # under the License.
 from __future__ import annotations
 
-<<<<<<< HEAD
-import asyncio
-from asyncio import CancelledError
-from datetime import datetime
-from enum import Enum
-from typing import Any, AsyncIterator
-
-import pytz
-from kubernetes_asyncio.client.models import V1Pod
-
-from airflow.providers.cncf.kubernetes.hooks.kubernetes import AsyncKubernetesHook
-from airflow.providers.cncf.kubernetes.utils.pod_manager import PodPhase
-from airflow.triggers.base import BaseTrigger, TriggerEvent
-
-
-class ContainerState(str, Enum):
-    """
-    Possible container states
-    See https://kubernetes.io/docs/concepts/workloads/pods/pod-lifecycle/#pod-phase.
-    """
-
-    WAITING = "waiting"
-    RUNNING = "running"
-    TERMINATED = "terminated"
-    FAILED = "failed"
-    UNDEFINED = "undefined"
-
-
-class KubernetesPodTrigger(BaseTrigger):
-    """
-    KubernetesPodTrigger run on the trigger worker to check the state of Pod.
-
-    :param pod_name: The name of the pod.
-    :param pod_namespace: The namespace of the pod.
-    :param kubernetes_conn_id: The :ref:`kubernetes connection id <howto/connection:kubernetes>`
-        for the Kubernetes cluster.
-    :param cluster_context: Context that points to kubernetes cluster.
-    :param config_file: Path to kubeconfig file.
-    :param poll_interval: Polling period in seconds to check for the status.
-    :param trigger_start_time: time in Datetime format when the trigger was started
-    :param in_cluster: run kubernetes client with in_cluster configuration.
-    :param should_delete_pod: What to do when the pod reaches its final
-        state, or the execution is interrupted. If True (default), delete the
-        pod; if False, leave the pod.
-    :param get_logs: get the stdout of the container as logs of the tasks.
-    :param startup_timeout: timeout in seconds to start up the pod.
-    """
-
-    def __init__(
-        self,
-        pod_name: str,
-        pod_namespace: str,
-        trigger_start_time: datetime,
-        base_container_name: str,
-        kubernetes_conn_id: str | None = None,
-        poll_interval: float = 2,
-        cluster_context: str | None = None,
-        config_file: str | None = None,
-        in_cluster: bool | None = None,
-        should_delete_pod: bool = True,
-        get_logs: bool = True,
-        startup_timeout: int = 120,
-    ):
-        super().__init__()
-        self.pod_name = pod_name
-        self.pod_namespace = pod_namespace
-        self.trigger_start_time = trigger_start_time
-        self.base_container_name = base_container_name
-        self.kubernetes_conn_id = kubernetes_conn_id
-        self.poll_interval = poll_interval
-        self.cluster_context = cluster_context
-        self.config_file = config_file
-        self.in_cluster = in_cluster
-        self.should_delete_pod = should_delete_pod
-        self.get_logs = get_logs
-        self.startup_timeout = startup_timeout
-
-        self._hook: AsyncKubernetesHook | None = None
-        self._since_time = None
-
-    def serialize(self) -> tuple[str, dict[str, Any]]:
-        """Serializes KubernetesCreatePodTrigger arguments and classpath."""
-        return (
-            "airflow.providers.cncf.kubernetes.triggers.kubernetes_pod.KubernetesPodTrigger",
-            {
-                "pod_name": self.pod_name,
-                "pod_namespace": self.pod_namespace,
-                "base_container_name": self.base_container_name,
-                "kubernetes_conn_id": self.kubernetes_conn_id,
-                "poll_interval": self.poll_interval,
-                "cluster_context": self.cluster_context,
-                "config_file": self.config_file,
-                "in_cluster": self.in_cluster,
-                "should_delete_pod": self.should_delete_pod,
-                "get_logs": self.get_logs,
-                "startup_timeout": self.startup_timeout,
-                "trigger_start_time": self.trigger_start_time,
-            },
-        )
-
-    async def run(self) -> AsyncIterator["TriggerEvent"]:  # type: ignore[override]
-        """Gets current pod status and yields a TriggerEvent"""
-        hook = self._get_async_hook()
-        self.log.info("Checking pod %r in namespace %r.", self.pod_name, self.pod_namespace)
-        while True:
-            try:
-                pod = await hook.get_pod(
-                    name=self.pod_name,
-                    namespace=self.pod_namespace,
-                )
-
-                pod_status = pod.status.phase
-                self.log.debug("Pod %s status: %s", self.pod_name, pod_status)
-
-                container_state = self.define_container_state(pod)
-                self.log.debug("Container %s status: %s", self.base_container_name, container_state)
-
-                if container_state == ContainerState.TERMINATED:
-                    yield TriggerEvent(
-                        {
-                            "name": self.pod_name,
-                            "namespace": self.pod_namespace,
-                            "status": "success",
-                            "message": "All containers inside pod have started successfully.",
-                        }
-                    )
-                    return
-                elif self.should_wait(pod_phase=pod_status, container_state=container_state):
-                    self.log.info("Container is not completed and still working.")
-
-                    if pod_status == PodPhase.PENDING and container_state == ContainerState.UNDEFINED:
-                        delta = datetime.now(tz=pytz.UTC) - self.trigger_start_time
-                        if delta.total_seconds() >= self.startup_timeout:
-                            message = (
-                                f"Pod took longer than {self.startup_timeout} seconds to start. "
-                                "Check the pod events in kubernetes to determine why."
-                            )
-                            yield TriggerEvent(
-                                {
-                                    "name": self.pod_name,
-                                    "namespace": self.pod_namespace,
-                                    "status": "timeout",
-                                    "message": message,
-                                }
-                            )
-                            return
-
-                    self.log.info("Sleeping for %s seconds.", self.poll_interval)
-                    await asyncio.sleep(self.poll_interval)
-                else:
-                    yield TriggerEvent(
-                        {
-                            "name": self.pod_name,
-                            "namespace": self.pod_namespace,
-                            "status": "failed",
-                            "message": pod.status.message,
-                        }
-                    )
-                    return
-            except CancelledError:
-                # That means that task was marked as failed
-                if self.get_logs:
-                    self.log.info("Outputting container logs...")
-                    await self._get_async_hook().read_logs(
-                        name=self.pod_name,
-                        namespace=self.pod_namespace,
-                    )
-                if self.should_delete_pod:
-                    self.log.info("Deleting pod...")
-                    await self._get_async_hook().delete_pod(
-                        name=self.pod_name,
-                        namespace=self.pod_namespace,
-                    )
-                yield TriggerEvent(
-                    {
-                        "name": self.pod_name,
-                        "namespace": self.pod_namespace,
-                        "status": "cancelled",
-                        "message": "Pod execution was cancelled",
-                    }
-                )
-                return
-            except Exception as e:
-                self.log.exception("Exception occurred while checking pod phase:")
-                yield TriggerEvent(
-                    {
-                        "name": self.pod_name,
-                        "namespace": self.pod_namespace,
-                        "status": "error",
-                        "message": str(e),
-                    }
-                )
-                return
-
-    def _get_async_hook(self) -> AsyncKubernetesHook:
-        if self._hook is None:
-            self._hook = AsyncKubernetesHook(
-                conn_id=self.kubernetes_conn_id,
-                in_cluster=self.in_cluster,
-                config_file=self.config_file,
-                cluster_context=self.cluster_context,
-            )
-        return self._hook
-
-    def define_container_state(self, pod: V1Pod) -> ContainerState:
-        pod_containers = pod.status.container_statuses
-
-        if pod_containers is None:
-            return ContainerState.UNDEFINED
-
-        container = [c for c in pod_containers if c.name == self.base_container_name][0]
-=======
 import warnings
->>>>>>> 563bc583
 
 from airflow.providers.cncf.kubernetes.triggers.pod import *  # noqa
 
