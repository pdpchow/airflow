--- conflicted
+++ resolved
@@ -22,12 +22,8 @@
 import warnings
 from asyncio import CancelledError
 from enum import Enum
-<<<<<<< HEAD
+from functools import cached_property
 from typing import TYPE_CHECKING, Any, AsyncIterator, Type, TypeVar
-=======
-from functools import cached_property
-from typing import TYPE_CHECKING, Any, AsyncIterator
->>>>>>> 8fb55f21
 
 from airflow.exceptions import AirflowProviderDeprecationWarning
 from airflow.providers.cncf.kubernetes.callbacks import ExecutionMode, KubernetesPodOperatorCallback
@@ -255,7 +251,7 @@
                     namespace=self.pod_namespace,
                 )
             self.callbacks.on_pod_cleanup(
-                pod=await hook.get_pod(name=self.pod_name, namespace=self.pod_namespace),
+                pod=await self.hook.get_pod(name=self.pod_name, namespace=self.pod_namespace),
                 client=self._get_async_hook().core_v1_client,
                 mode=ExecutionMode.ASYNC,
             )
@@ -280,29 +276,19 @@
             )
 
     def _get_async_hook(self) -> AsyncKubernetesHook:
-<<<<<<< HEAD
-        if self._hook is None:
-            self._hook = AsyncKubernetesHook(
-                conn_id=self.kubernetes_conn_id,
-                in_cluster=self.in_cluster,
-                config_file=self.config_file,
-                cluster_context=self.cluster_context,
-            )
-            self.callbacks.on_async_client_creation(client=self._hook.core_v1_client)
-        return self._hook
-=======
         # TODO: Remove this method when the min version of kubernetes provider is 7.12.0 in Google provider.
-        return AsyncKubernetesHook(
+        _hook = AsyncKubernetesHook(
             conn_id=self.kubernetes_conn_id,
             in_cluster=self.in_cluster,
             config_file=self.config_file,
             cluster_context=self.cluster_context,
         )
+        self.callbacks.on_async_client_creation(client=_hook.core_v1_client)
+        return _hook
 
     @cached_property
     def hook(self) -> AsyncKubernetesHook:
         return self._get_async_hook()
->>>>>>> 8fb55f21
 
     def define_container_state(self, pod: V1Pod) -> ContainerState:
         pod_containers = pod.status.container_statuses
