# Licensed to the Apache Software Foundation (ASF) under one
# or more contributor license agreements.  See the NOTICE file
# distributed with this work for additional information
# regarding copyright ownership.  The ASF licenses this file
# to you under the Apache License, Version 2.0 (the
# "License"); you may not use this file except in compliance
# with the License.  You may obtain a copy of the License at
#
#   http://www.apache.org/licenses/LICENSE-2.0
#
# Unless required by applicable law or agreed to in writing,
# software distributed under the License is distributed on an
# "AS IS" BASIS, WITHOUT WARRANTIES OR CONDITIONS OF ANY
# KIND, either express or implied.  See the License for the
# specific language governing permissions and limitations
# under the License.
"""Launches PODs"""
import json
import math
import time
import warnings
from contextlib import closing
from dataclasses import dataclass
from datetime import datetime
from typing import TYPE_CHECKING, Iterable, Optional, Tuple, cast

import pendulum
import tenacity
from kubernetes import client, watch
from kubernetes.client.models.v1_pod import V1Pod
from kubernetes.client.rest import ApiException
from kubernetes.stream import stream as kubernetes_stream
from pendulum import DateTime
from pendulum.parsing.exceptions import ParserError
from urllib3.exceptions import HTTPError as BaseHTTPError

from airflow.exceptions import AirflowException
from airflow.kubernetes.kube_client import get_kube_client
from airflow.kubernetes.pod_generator import PodDefaults
from airflow.utils.log.logging_mixin import LoggingMixin

if TYPE_CHECKING:
    from kubernetes.client.models.core_v1_event_list import CoreV1EventList


class PodLaunchFailedException(AirflowException):
    """When pod launching fails in KubernetesPodOperator."""


def should_retry_start_pod(exception: BaseException) -> bool:
    """Check if an Exception indicates a transient error and warrants retrying"""
    if isinstance(exception, ApiException):
        return exception.status == 409
    return False


class PodPhase:
    """
    Possible pod phases
    See https://kubernetes.io/docs/concepts/workloads/pods/pod-lifecycle/#pod-phase.
    """

    PENDING = 'Pending'
    RUNNING = 'Running'
    FAILED = 'Failed'
    SUCCEEDED = 'Succeeded'

    terminal_states = {FAILED, SUCCEEDED}


def container_is_running(pod: V1Pod, container_name: str) -> bool:
    """
    Examines V1Pod ``pod`` to determine whether ``container_name`` is running.
    If that container is present and running, returns True.  Returns False otherwise.
    """
    container_statuses = pod.status.container_statuses if pod and pod.status else None
    if not container_statuses:
        return False
    container_status = next(iter([x for x in container_statuses if x.name == container_name]), None)
    if not container_status:
        return False
    return container_status.state.running is not None


def get_container_termination_message(pod: V1Pod, container_name: str):
    try:
        container_statuses = pod.status.container_statuses
        container_status = next(iter([x for x in container_statuses if x.name == container_name]), None)
        return container_status.state.terminated.message if container_status else None
    except AttributeError:
        return None


@dataclass
class PodLoggingStatus:
    """Used for returning the status of the pod and last log time when exiting from `fetch_container_logs`"""

    running: bool
    last_log_time: Optional[DateTime]


class PodManager(LoggingMixin):
    """
    Helper class for creating, monitoring, and otherwise interacting with Kubernetes pods
    for use with the KubernetesPodOperator
    """

    def __init__(
        self,
        kube_client: client.CoreV1Api = None,
        in_cluster: bool = True,
        cluster_context: Optional[str] = None,
    ):
        """
        Creates the launcher.

        :param kube_client: kubernetes client
        :param in_cluster: whether we are in cluster
        :param cluster_context: context of the cluster
        """
        super().__init__()
        self._client = kube_client or get_kube_client(in_cluster=in_cluster, cluster_context=cluster_context)
        self._watch = watch.Watch()

    def run_pod_async(self, pod: V1Pod, **kwargs) -> V1Pod:
        """Runs POD asynchronously"""
        sanitized_pod = self._client.api_client.sanitize_for_serialization(pod)
        json_pod = json.dumps(sanitized_pod, indent=2)

        self.log.debug('Pod Creation Request: \n%s', json_pod)
        try:
            resp = self._client.create_namespaced_pod(
                body=sanitized_pod, namespace=pod.metadata.namespace, **kwargs
            )
            self.log.debug('Pod Creation Response: %s', resp)
        except Exception as e:
            self.log.exception(
                'Exception when attempting to create Namespaced Pod: %s', str(json_pod).replace("\n", " ")
            )
            raise e
        return resp

    def delete_pod(self, pod: V1Pod) -> None:
        """Deletes POD"""
        try:
            self._client.delete_namespaced_pod(
                pod.metadata.name, pod.metadata.namespace, body=client.V1DeleteOptions()
            )
        except ApiException as e:
            # If the pod is already deleted
            if e.status != 404:
                raise

    @tenacity.retry(
        stop=tenacity.stop_after_attempt(3),
        wait=tenacity.wait_random_exponential(),
        reraise=True,
        retry=tenacity.retry_if_exception(should_retry_start_pod),
    )
    def create_pod(self, pod: V1Pod) -> V1Pod:
        """Launches the pod asynchronously."""
        return self.run_pod_async(pod)

    def await_pod_start(self, pod: V1Pod, startup_timeout: int = 120) -> None:
        """
        Waits for the pod to reach phase other than ``Pending``

        :param pod:
        :param startup_timeout: Timeout (in seconds) for startup of the pod
            (if pod is pending for too long, fails task)
        :return:
        """
        curr_time = datetime.now()
        while True:
            remote_pod = self.read_pod(pod)
            if remote_pod.status.phase != PodPhase.PENDING:
                break
            self.log.warning("Pod not yet started: %s", pod.metadata.name)
            delta = datetime.now() - curr_time
            if delta.total_seconds() >= startup_timeout:
                msg = (
                    f"Pod took longer than {startup_timeout} seconds to start. "
                    "Check the pod events in kubernetes to determine why."
                )
                raise PodLaunchFailedException(msg)
            time.sleep(1)

    def follow_container_logs(self, pod: V1Pod, container_name: str) -> PodLoggingStatus:
        warnings.warn(
            "Method `follow_container_logs` is deprecated.  Use `fetch_container_logs` instead"
            "with option `follow=True`.",
            DeprecationWarning,
        )
        return self.fetch_container_logs(pod=pod, container_name=container_name, follow=True)

    def fetch_container_logs(
        self, pod: V1Pod, container_name: str, *, follow=False, since_time: Optional[DateTime] = None
    ) -> PodLoggingStatus:
        """
        Follows the logs of container and streams to airflow logging.
        Returns when container exits.
        """

        def consume_logs(*, since_time: Optional[DateTime] = None, follow: bool = True) -> Optional[DateTime]:
            """
            Tries to follow container logs until container completes.
            For a long-running container, sometimes the log read may be interrupted
            Such errors of this kind are suppressed.

            Returns the last timestamp observed in logs.
            """
            timestamp = None
            try:
                logs = self.read_pod_logs(
                    pod=pod,
                    container_name=container_name,
                    timestamps=True,
                    since_seconds=(
                        math.ceil((pendulum.now() - since_time).total_seconds()) if since_time else None
                    ),
                    follow=follow,
                )
                for line in logs:
                    timestamp, message = self.parse_log_line(line.decode('utf-8'))
                    self.log.info(message)
            except BaseHTTPError as e:
                self.log.warning(
                    "Reading of logs interrupted with error %r; will retry. "
                    "Set log level to DEBUG for traceback.",
                    e,
                )
                self.log.debug(
                    "Traceback for interrupted logs read for pod %r",
                    pod.metadata.name,
                    exc_info=True,
                )
            return timestamp or since_time

        # note: `read_pod_logs` follows the logs, so we shouldn't necessarily *need* to
        # loop as we do here. But in a long-running process we might temporarily lose connectivity.
        # So the looping logic is there to let us resume following the logs.
        last_log_time = since_time
        while True:
            last_log_time = consume_logs(since_time=last_log_time, follow=follow)
            if not self.container_is_running(pod, container_name=container_name):
                return PodLoggingStatus(running=False, last_log_time=last_log_time)
            if not follow:
                return PodLoggingStatus(running=True, last_log_time=last_log_time)
            else:
                self.log.warning(
                    'Pod %s log read interrupted but container %s still running',
                    pod.metadata.name,
                    container_name,
                )
                time.sleep(1)

    def await_container_completion(self, pod: V1Pod, container_name: str) -> None:
        while not self.container_is_running(pod=pod, container_name=container_name):
            time.sleep(1)

    def await_pod_completion(self, pod: V1Pod) -> V1Pod:
        """
        Monitors a pod and returns the final state

        :param pod: pod spec that will be monitored
        :return:  Tuple[State, Optional[str]]
        """
        while True:
            remote_pod = self.read_pod(pod)
            if remote_pod.status.phase in PodPhase.terminal_states:
                break
            self.log.info('Pod %s has phase %s', pod.metadata.name, remote_pod.status.phase)
            time.sleep(2)
        return remote_pod

    def parse_log_line(self, line: str) -> Tuple[Optional[DateTime], str]:
        """
        Parse K8s log line and returns the final state

        :param line: k8s log line
        :return: timestamp and log message
        :rtype: Tuple[str, str]
        """
        split_at = line.find(' ')
        if split_at == -1:
            self.log.error(
                f"Error parsing timestamp (no timestamp in message '${line}'). "
                "Will continue execution but won't update timestamp"
            )
            return None, line
        timestamp = line[:split_at]
        message = line[split_at + 1 :].rstrip()
        try:
            last_log_time = cast(DateTime, pendulum.parse(timestamp))
        except ParserError:
            self.log.error("Error parsing timestamp. Will continue execution but won't update timestamp")
            return None, line
        return last_log_time, message

    def container_is_running(self, pod: V1Pod, container_name: str) -> bool:
        """Reads pod and checks if container is running"""
        remote_pod = self.read_pod(pod)
        return container_is_running(pod=remote_pod, container_name=container_name)

    @tenacity.retry(stop=tenacity.stop_after_attempt(3), wait=tenacity.wait_exponential(), reraise=True)
    def read_pod_logs(
        self,
        pod: V1Pod,
        container_name: str,
        tail_lines: Optional[int] = None,
        timestamps: bool = False,
        since_seconds: Optional[int] = None,
        follow=True,
    ) -> Iterable[bytes]:
        """Reads log from the POD"""
        additional_kwargs = {}
        if since_seconds:
            additional_kwargs['since_seconds'] = since_seconds

        if tail_lines:
            additional_kwargs['tail_lines'] = tail_lines

        try:
            return self._client.read_namespaced_pod_log(
                name=pod.metadata.name,
                namespace=pod.metadata.namespace,
                container=container_name,
                follow=follow,
                timestamps=timestamps,
                _preload_content=False,
                **additional_kwargs,
            )
        except BaseHTTPError:
            self.log.exception('There was an error reading the kubernetes API.')
            raise

    @tenacity.retry(stop=tenacity.stop_after_attempt(3), wait=tenacity.wait_exponential(), reraise=True)
    def read_pod_events(self, pod: V1Pod) -> "CoreV1EventList":
        """Reads events from the POD"""
        try:
            return self._client.list_namespaced_event(
                namespace=pod.metadata.namespace, field_selector=f"involvedObject.name={pod.metadata.name}"
            )
        except BaseHTTPError as e:
            raise AirflowException(f'There was an error reading the kubernetes API: {e}')

    @tenacity.retry(stop=tenacity.stop_after_attempt(3), wait=tenacity.wait_exponential(), reraise=True)
    def read_pod(self, pod: V1Pod) -> V1Pod:
        """Read POD information"""
        try:
            return self._client.read_namespaced_pod(pod.metadata.name, pod.metadata.namespace)
        except BaseHTTPError as e:
            raise AirflowException(f'There was an error reading the kubernetes API: {e}')

    def extract_xcom(self, pod: V1Pod) -> str:
        """Retrieves XCom value and kills xcom sidecar container"""
        with closing(
            kubernetes_stream(
                self._client.connect_get_namespaced_pod_exec,
                pod.metadata.name,
                pod.metadata.namespace,
                container=PodDefaults.SIDECAR_CONTAINER_NAME,
                command=['/bin/sh'],
                stdin=True,
                stdout=True,
                stderr=True,
                tty=False,
                _preload_content=False,
            )
        ) as resp:
            result = self._exec_pod_command(resp, f'cat {PodDefaults.XCOM_MOUNT_PATH}/return.json')
            self._exec_pod_command(resp, 'kill -s SIGINT 1')
        if result is None:
            raise AirflowException(f'Failed to extract xcom from pod: {pod.metadata.name}')
        return result

    def _exec_pod_command(self, resp, command: str) -> Optional[str]:
        if resp.is_open():
            self.log.info('Running command... %s\n', command)
            resp.write_stdin(command + '\n')
            while resp.is_open():
                resp.update(timeout=1)
<<<<<<< HEAD
                res = ""
                while resp.peek_stdout():
                    res = res + resp.read_stdout()
=======
                res = None
                while resp.peek_stdout():
                    res = res + resp.read_stdout()
                if res:
                    return res
>>>>>>> 9a14f321
                error_res = None
                while resp.peek_stderr():
                    error_res = error_res + resp.read_stderr()
                if error_res:
                    self.log.info("stderr from command: %s", error_res)
                    break
                if res:
                    return res
        return None<|MERGE_RESOLUTION|>--- conflicted
+++ resolved
@@ -380,18 +380,10 @@
             resp.write_stdin(command + '\n')
             while resp.is_open():
                 resp.update(timeout=1)
-<<<<<<< HEAD
                 res = ""
                 while resp.peek_stdout():
                     res = res + resp.read_stdout()
-=======
-                res = None
-                while resp.peek_stdout():
-                    res = res + resp.read_stdout()
-                if res:
-                    return res
->>>>>>> 9a14f321
-                error_res = None
+                error_res = ""
                 while resp.peek_stderr():
                     error_res = error_res + resp.read_stderr()
                 if error_res:
