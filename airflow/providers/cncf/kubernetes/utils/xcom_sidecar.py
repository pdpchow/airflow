# Licensed to the Apache Software Foundation (ASF) under one
# or more contributor license agreements.  See the NOTICE file
# distributed with this work for additional information
# regarding copyright ownership.  The ASF licenses this file
# to you under the Apache License, Version 2.0 (the
# "License"); you may not use this file except in compliance
# with the License.  You may obtain a copy of the License at
#
#   http://www.apache.org/licenses/LICENSE-2.0
#
# Unless required by applicable law or agreed to in writing,
# software distributed under the License is distributed on an
# "AS IS" BASIS, WITHOUT WARRANTIES OR CONDITIONS OF ANY
# KIND, either express or implied.  See the License for the
# specific language governing permissions and limitations
# under the License.
"""
This module handles all xcom functionality for the KubernetesPodOperator
by attaching a sidecar container that blocks the pod from completing until
Airflow has pulled result data into the worker for xcom serialization.
"""
from __future__ import annotations

import copy

from kubernetes.client import models as k8s

from airflow.configuration import conf


class PodDefaults:
    """Static defaults for Pods"""

    XCOM_MOUNT_PATH = '/airflow/xcom'
    SIDECAR_CONTAINER_NAME = 'airflow-xcom-sidecar'
    XCOM_CMD = 'trap "exit 0" INT; while true; do sleep 1; done;'
    VOLUME_MOUNT = k8s.V1VolumeMount(name='xcom', mount_path=XCOM_MOUNT_PATH)
    VOLUME = k8s.V1Volume(name='xcom', empty_dir=k8s.V1EmptyDirVolumeSource())
    SIDECAR_CONTAINER = k8s.V1Container(
        name=SIDECAR_CONTAINER_NAME,
        command=['sh', '-c', XCOM_CMD],
        image='alpine',
        volume_mounts=[VOLUME_MOUNT],
        resources=k8s.V1ResourceRequirements(
            requests={
                "cpu": "1m",
            }
        ),
    )


def add_xcom_sidecar(pod: k8s.V1Pod, image: str) -> k8s.V1Pod:
    """Adds sidecar"""
    pod_cp = copy.deepcopy(pod)
    pod_cp.spec.volumes = pod.spec.volumes or []
    pod_cp.spec.volumes.insert(0, PodDefaults.VOLUME)
    pod_cp.spec.containers[0].volume_mounts = pod_cp.spec.containers[0].volume_mounts or []
    pod_cp.spec.containers[0].volume_mounts.insert(0, PodDefaults.VOLUME_MOUNT)
<<<<<<< HEAD
    sidecar = copy.deepcopy(PodDefaults.SIDECAR_CONTAINER)
    sidecar.image = image
=======

    sidecar = copy.deepcopy(PodDefaults.SIDECAR_CONTAINER)
    sidecar.image = conf.get('kubernetes', 'sidecar_container_image', fallback=sidecar.image)
>>>>>>> cf0c9a64
    pod_cp.spec.containers.append(sidecar)

    return pod_cp<|MERGE_RESOLUTION|>--- conflicted
+++ resolved
@@ -56,14 +56,8 @@
     pod_cp.spec.volumes.insert(0, PodDefaults.VOLUME)
     pod_cp.spec.containers[0].volume_mounts = pod_cp.spec.containers[0].volume_mounts or []
     pod_cp.spec.containers[0].volume_mounts.insert(0, PodDefaults.VOLUME_MOUNT)
-<<<<<<< HEAD
     sidecar = copy.deepcopy(PodDefaults.SIDECAR_CONTAINER)
     sidecar.image = image
-=======
-
-    sidecar = copy.deepcopy(PodDefaults.SIDECAR_CONTAINER)
-    sidecar.image = conf.get('kubernetes', 'sidecar_container_image', fallback=sidecar.image)
->>>>>>> cf0c9a64
     pod_cp.spec.containers.append(sidecar)
 
     return pod_cp