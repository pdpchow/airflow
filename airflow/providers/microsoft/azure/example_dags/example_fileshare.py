--- conflicted
+++ resolved
@@ -43,14 +43,14 @@
     hook.delete_share(NAME)
 
 
-<<<<<<< HEAD
+
 with DAG("example_fileshare", schedule_interval="@once", start_date=datetime(2021, 1, 1)) as dag:
-=======
+
 with DAG(
     "example_fileshare",
     schedule_interval="@once",
     start_date=datetime(2021, 1, 1),
     catchup=False,
 ) as dag:
->>>>>>> 72679bef
+
     create_fileshare() >> delete_fileshare()