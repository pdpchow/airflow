--- conflicted
+++ resolved
@@ -42,14 +42,8 @@
         """Create and returns ServiceBusAdministration by using the connection string in connection details"""
         conn = self.get_connection(self.conn_id)
         extras = conn.extra_dejson
-
-<<<<<<< HEAD
         self.connection_string = str(
             extras.get('connection_string') or extras.get('extra__azure_service_bus__connection_string')
-=======
-        self.connection_string = str(extras.get('connection_string')) or str(
-            extras.get('extra__azure_service_bus__connection_string')
->>>>>>> ed297ea8
         )
         return ServiceBusAdministrationClient.from_connection_string(self.connection_string)
 
