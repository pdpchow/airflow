#
# Licensed to the Apache Software Foundation (ASF) under one
# or more contributor license agreements.  See the NOTICE file
# distributed with this work for additional information
# regarding copyright ownership.  The ASF licenses this file
# to you under the Apache License, Version 2.0 (the
# "License"); you may not use this file except in compliance
# with the License.  You may obtain a copy of the License at
#
#   http://www.apache.org/licenses/LICENSE-2.0
#
# Unless required by applicable law or agreed to in writing,
# software distributed under the License is distributed on an
# "AS IS" BASIS, WITHOUT WARRANTIES OR CONDITIONS OF ANY
# KIND, either express or implied.  See the License for the
# specific language governing permissions and limitations
# under the License.
"""
This module contains a Google Kubernetes Engine Hook.

.. spelling::

    gapic
    enums
"""
from __future__ import annotations

import contextlib
import json
import time
import warnings
from typing import Sequence

import google.auth.credentials
from gcloud.aio.auth import Token
from google.api_core.exceptions import NotFound
from google.api_core.gapic_v1.method import DEFAULT, _MethodDefault
from google.api_core.retry import Retry
from google.auth.transport import requests as google_requests

# not sure why but mypy complains on missing `container_v1` but it is clearly there and is importable
from google.cloud import container_v1, exceptions  # type: ignore[attr-defined]
from google.cloud.container_v1 import ClusterManagerAsyncClient, ClusterManagerClient
from google.cloud.container_v1.types import Cluster, Operation
from kubernetes import client
from kubernetes_asyncio import client as async_client
from kubernetes_asyncio.client.models import V1Pod
from kubernetes_asyncio.config.kube_config import FileOrData
from urllib3.exceptions import HTTPError

from airflow import version
from airflow.compat.functools import cached_property
from airflow.exceptions import AirflowException, AirflowProviderDeprecationWarning
from airflow.providers.cncf.kubernetes.utils.pod_manager import PodOperatorHookProtocol
from airflow.providers.google.common.consts import CLIENT_INFO
from airflow.providers.google.common.hooks.base_google import (
    PROVIDE_PROJECT_ID,
    GoogleBaseAsyncHook,
    GoogleBaseHook,
)

OPERATIONAL_POLL_INTERVAL = 15


class GKEHook(GoogleBaseHook):
    """
    Hook for managing Google Kubernetes Engine cluster APIs.

    All the methods in the hook where project_id is used must be called with
    keyword arguments rather than positional.
    """

    def __init__(
        self,
        gcp_conn_id: str = "google_cloud_default",
        location: str | None = None,
        impersonation_chain: str | Sequence[str] | None = None,
        **kwargs,
    ) -> None:
        if kwargs.get("delegate_to") is not None:
            raise RuntimeError(
                "The `delegate_to` parameter has been deprecated before and finally removed in this version"
                " of Google Provider. You MUST convert it to `impersonate_chain`"
            )
        super().__init__(
            gcp_conn_id=gcp_conn_id,
            impersonation_chain=impersonation_chain,
        )
        self._client: ClusterManagerClient | None = None
        self.location = location

    def get_cluster_manager_client(self) -> ClusterManagerClient:
        """Returns ClusterManagerClient."""
        if self._client is None:
            self._client = ClusterManagerClient(credentials=self.get_credentials(), client_info=CLIENT_INFO)
        return self._client

    # To preserve backward compatibility
    # TODO: remove one day
    def get_conn(self) -> container_v1.ClusterManagerClient:
        warnings.warn(
            "The get_conn method has been deprecated. You should use the get_cluster_manager_client method.",
            AirflowProviderDeprecationWarning,
        )
        return self.get_cluster_manager_client()

    # To preserve backward compatibility
    # TODO: remove one day
    def get_client(self) -> ClusterManagerClient:
        warnings.warn(
            "The get_client method has been deprecated. You should use the get_conn method.",
            AirflowProviderDeprecationWarning,
        )
        return self.get_conn()

    def wait_for_operation(self, operation: Operation, project_id: str | None = None) -> Operation:
        """
        Given an operation, continuously fetches the status from Google Cloud until either
        completion or an error occurring.

        :param operation: The Operation to wait for
        :param project_id: Google Cloud project ID
        :return: A new, updated operation fetched from Google Cloud
        """
        self.log.info("Waiting for OPERATION_NAME %s", operation.name)
        time.sleep(OPERATIONAL_POLL_INTERVAL)
        while operation.status != Operation.Status.DONE:
            if operation.status == Operation.Status.RUNNING or operation.status == Operation.Status.PENDING:
                time.sleep(OPERATIONAL_POLL_INTERVAL)
            else:
                raise exceptions.GoogleCloudError(f"Operation has failed with status: {operation.status}")
            # To update status of operation
            operation = self.get_operation(operation.name, project_id=project_id or self.project_id)
        return operation

    def get_operation(self, operation_name: str, project_id: str | None = None) -> Operation:
        """
        Fetches the operation from Google Cloud.

        :param operation_name: Name of operation to fetch
        :param project_id: Google Cloud project ID
        :return: The new, updated operation from Google Cloud
        """
        return self.get_cluster_manager_client().get_operation(
            name=(
                f"projects/{project_id or self.project_id}"
                f"/locations/{self.location}/operations/{operation_name}"
            )
        )

    @staticmethod
    def _append_label(cluster_proto: Cluster, key: str, val: str) -> Cluster:
        """
        Append labels to provided Cluster Protobuf.

        Labels must fit the regex ``[a-z]([-a-z0-9]*[a-z0-9])?`` (current
         airflow version string follows semantic versioning spec: x.y.z).

        :param cluster_proto: The proto to append resource_label airflow
            version to
        :param key: The key label
        :param val:
        :return: The cluster proto updated with new label
        """
        val = val.replace(".", "-").replace("+", "-")
        cluster_proto.resource_labels.update({key: val})
        return cluster_proto

    @GoogleBaseHook.fallback_to_default_project_id
    def delete_cluster(
        self,
        name: str,
        project_id: str = PROVIDE_PROJECT_ID,
        wait_to_complete: bool = True,
        retry: Retry | _MethodDefault = DEFAULT,
        timeout: float | None = None,
    ) -> Operation | None:
        """
        Deletes the cluster, including the Kubernetes endpoint and all
        worker nodes. Firewalls and routes that were configured during
        cluster creation are also deleted. Other Google Compute Engine
        resources that might be in use by the cluster (e.g. load balancer
        resources) will not be deleted if they were not present at the
        initial create time.

        :param name: The name of the cluster to delete
        :param project_id: Google Cloud project ID
        :param wait_to_complete: A boolean value which makes method to sleep while
            operation of deletion is not finished.
        :param retry: Retry object used to determine when/if to retry requests.
            If None is specified, requests will not be retried.
        :param timeout: The amount of time, in seconds, to wait for the request to
            complete. Note that if retry is specified, the timeout applies to each
            individual attempt.
        :return: The full url to the delete operation if successful, else None
        """
        self.log.info("Deleting (project_id=%s, location=%s, cluster_id=%s)", project_id, self.location, name)

        try:
            operation = self.get_cluster_manager_client().delete_cluster(
                name=f"projects/{project_id}/locations/{self.location}/clusters/{name}",
                retry=retry,
                timeout=timeout,
            )
            if wait_to_complete:
                operation = self.wait_for_operation(operation, project_id)
            # Returns server-defined url for the resource
            return operation
        except NotFound as error:
            self.log.info("Assuming Success: %s", error.message)
            return None

    @GoogleBaseHook.fallback_to_default_project_id
    def create_cluster(
        self,
        cluster: dict | Cluster,
        project_id: str = PROVIDE_PROJECT_ID,
        wait_to_complete: bool = True,
        retry: Retry | _MethodDefault = DEFAULT,
        timeout: float | None = None,
    ) -> Operation | Cluster:
        """
        Creates a cluster, consisting of the specified number and type of Google Compute
        Engine instances.

        :param cluster: A Cluster protobuf or dict. If dict is provided, it must
            be of the same form as the protobuf message
            :class:`google.cloud.container_v1.types.Cluster`
        :param project_id: Google Cloud project ID
        :param wait_to_complete: A boolean value which makes method to sleep while
            operation of creation is not finished.
        :param retry: A retry object (``google.api_core.retry.Retry``) used to
            retry requests.
            If None is specified, requests will not be retried.
        :param timeout: The amount of time, in seconds, to wait for the request to
            complete. Note that if retry is specified, the timeout applies to each
            individual attempt.
        :return: The full url to the new, or existing, cluster
        :raises:
            ParseError: On JSON parsing problems when trying to convert dict
            AirflowException: cluster is not dict type nor Cluster proto type
        """
        if isinstance(cluster, dict):
            cluster = Cluster.from_json(json.dumps(cluster))
        elif not isinstance(cluster, Cluster):
            raise AirflowException("cluster is not instance of Cluster proto or python dict")

        self._append_label(cluster, "airflow-version", "v" + version.version)  # type: ignore

        self.log.info(
            "Creating (project_id=%s, location=%s, cluster_name=%s)",
            project_id,
            self.location,
            cluster.name,  # type: ignore
        )
        operation = self.get_cluster_manager_client().create_cluster(
            parent=f"projects/{project_id}/locations/{self.location}",
            cluster=cluster,  # type: ignore
            retry=retry,
            timeout=timeout,
        )

        if wait_to_complete:
            operation = self.wait_for_operation(operation, project_id)

        return operation

    @GoogleBaseHook.fallback_to_default_project_id
    def get_cluster(
        self,
        name: str,
        project_id: str = PROVIDE_PROJECT_ID,
        retry: Retry | _MethodDefault = DEFAULT,
        timeout: float | None = None,
    ) -> Cluster:
        """
        Gets details of specified cluster.

        :param name: The name of the cluster to retrieve
        :param project_id: Google Cloud project ID
        :param retry: A retry object used to retry requests. If None is specified,
            requests will not be retried.
        :param timeout: The amount of time, in seconds, to wait for the request to
            complete. Note that if retry is specified, the timeout applies to each
            individual attempt.
        :return: google.cloud.container_v1.types.Cluster
        """
        self.log.info(
            "Fetching cluster (project_id=%s, location=%s, cluster_name=%s)",
            project_id or self.project_id,
            self.location,
            name,
        )

        return self.get_cluster_manager_client().get_cluster(
            name=f"projects/{project_id}/locations/{self.location}/clusters/{name}",
            retry=retry,
            timeout=timeout,
        )


class GKEAsyncHook(GoogleBaseAsyncHook):
    """Hook implemented with usage of asynchronous client of GKE."""

    sync_hook_class = GKEHook

    def __init__(
        self,
        gcp_conn_id: str = "google_cloud_default",
        location: str | None = None,
        impersonation_chain: str | Sequence[str] | None = None,
    ) -> None:
        super().__init__(
            gcp_conn_id=gcp_conn_id,
            impersonation_chain=impersonation_chain,
        )
        self._client: ClusterManagerAsyncClient | None = None
        self.location = location

    async def _get_client(self) -> ClusterManagerAsyncClient:
        if self._client is None:
            self._client = ClusterManagerAsyncClient(
                credentials=(await self.get_sync_hook()).get_credentials(),
                client_info=CLIENT_INFO,
            )
        return self._client

    @GoogleBaseHook.fallback_to_default_project_id
    async def get_operation(
        self,
        operation_name: str,
        project_id: str = PROVIDE_PROJECT_ID,
    ) -> Operation:
        """
        Fetches the operation from Google Cloud.

        :param operation_name: Name of operation to fetch.
        :param project_id: Google Cloud project ID.
        :return: The new, updated operation from Google Cloud.
        """
        project_id = project_id or (await self.get_sync_hook()).project_id

        operation_path = f"projects/{project_id}/locations/{self.location}/operations/{operation_name}"
        client = await self._get_client()
        return await client.get_operation(
            name=operation_path,
        )


class GKEPodHook(GoogleBaseHook, PodOperatorHookProtocol):
    """Hook for managing Google Kubernetes Engine pod APIs."""

    def __init__(
        self,
        cluster_url: str,
        ssl_ca_cert: str,
        *args,
        **kwargs,
    ):
        super().__init__(*args, **kwargs)
        self._cluster_url = cluster_url
        self._ssl_ca_cert = ssl_ca_cert

    @cached_property
    def api_client(self) -> client.ApiClient:
        return self.get_conn()

    @cached_property
    def core_v1_client(self) -> client.CoreV1Api:
        return client.CoreV1Api(self.api_client)

    @property
    def is_in_cluster(self) -> bool:
        return False

<<<<<<< HEAD
    @staticmethod
    def get_xcom_sidecar_container_image():
        """Returns the xcom sidecar image that defined in the connection."""
        return PodDefaults.SIDECAR_CONTAINER.image
=======
    def get_namespace(self):
        """Get the namespace configured by the Airflow connection."""

    def _get_namespace(self):
        """Implemented for compatibility with KubernetesHook.  Deprecated; do not use."""

    def get_xcom_sidecar_container_image(self):
        """
        Returns the xcom sidecar image defined in the connection.

        Implemented for compatibility with KubernetesHook.
        """

    def get_xcom_sidecar_container_resources(self):
        """
        Returns the xcom sidecar resources defined in the connection.

        Implemented for compatibility with KubernetesHook.
        """
>>>>>>> e6f21174

    def get_conn(self) -> client.ApiClient:
        configuration = self._get_config()
        return client.ApiClient(configuration)

    def _get_config(self) -> client.configuration.Configuration:
        configuration = client.Configuration(
            host=self._cluster_url,
            api_key_prefix={"authorization": "Bearer"},
            api_key={"authorization": self._get_token(self.get_credentials())},
        )
        configuration.ssl_ca_cert = FileOrData(
            {
                "certificate-authority-data": self._ssl_ca_cert,
            },
            file_key_name="certificate-authority",
        ).as_file()
        return configuration

    @staticmethod
    def _get_token(creds: google.auth.credentials.Credentials) -> str:
        if creds.token is None or creds.expired:
            auth_req = google_requests.Request()
            creds.refresh(auth_req)
        return creds.token

    def get_pod(self, name: str, namespace: str) -> V1Pod:
        """
        Gets pod's object.

        :param name: Name of the pod.
        :param namespace: Name of the pod's namespace.
        """
        return self.core_v1_client.read_namespaced_pod(
            name=name,
            namespace=namespace,
        )


class GKEPodAsyncHook(GoogleBaseAsyncHook):
    """
    Hook for managing Google Kubernetes Engine pods APIs in asynchronous way.

    :param cluster_url: The URL pointed to the cluster.
    :param ssl_ca_cert: SSL certificate that is used for authentication to the pod.
    """

    sync_hook_class = GKEPodHook
    scopes = ["https://www.googleapis.com/auth/cloud-platform"]

    def __init__(
        self,
        cluster_url: str,
        ssl_ca_cert: str,
        **kwargs,
    ):

        self._cluster_url = cluster_url
        self._ssl_ca_cert = ssl_ca_cert

        kwargs.update(
            cluster_url=cluster_url,
            ssl_ca_cert=ssl_ca_cert,
        )
        super().__init__(**kwargs)

    @contextlib.asynccontextmanager
    async def get_conn(self, token: Token) -> async_client.ApiClient:  # type: ignore[override]
        kube_client = None
        try:
            kube_client = await self._load_config(token)
            yield kube_client
        finally:
            if kube_client is not None:
                await kube_client.close()

    async def _load_config(self, token: Token) -> async_client.ApiClient:
        configuration = self._get_config()
        access_token = await token.get()
        return async_client.ApiClient(
            configuration,
            header_name="Authorization",
            header_value=f"Bearer {access_token}",
        )

    def _get_config(self) -> async_client.configuration.Configuration:
        configuration = async_client.Configuration(
            host=self._cluster_url,
            ssl_ca_cert=FileOrData(
                {
                    "certificate-authority-data": self._ssl_ca_cert,
                },
                file_key_name="certificate-authority",
            ).as_file(),
        )
        return configuration

    async def get_pod(self, name: str, namespace: str) -> V1Pod:
        """
        Gets pod's object.

        :param name: Name of the pod.
        :param namespace: Name of the pod's namespace.
        """
        async with Token(scopes=self.scopes) as token:
            async with self.get_conn(token) as connection:
                v1_api = async_client.CoreV1Api(connection)
                pod: V1Pod = await v1_api.read_namespaced_pod(
                    name=name,
                    namespace=namespace,
                )
            return pod

    async def delete_pod(self, name: str, namespace: str):
        """
        Deletes pod's object.

        :param name: Name of the pod.
        :param namespace: Name of the pod's namespace.
        """
        async with Token(scopes=self.scopes) as token:
            async with self.get_conn(token) as connection:
                try:
                    v1_api = async_client.CoreV1Api(connection)
                    await v1_api.delete_namespaced_pod(
                        name=name,
                        namespace=namespace,
                        body=client.V1DeleteOptions(),
                    )
                except async_client.ApiException as e:
                    # If the pod is already deleted
                    if e.status != 404:
                        raise

    async def read_logs(self, name: str, namespace: str):
        """
        Reads logs inside the pod while starting containers inside. All the logs will be outputted with its
        timestamp to track the logs after the execution of the pod is completed. The method is used for async
        output of the logs only in the pod failed it execution or the task was cancelled by the user.

        :param name: Name of the pod.
        :param namespace: Name of the pod's namespace.
        """
        async with Token(scopes=self.scopes) as token:
            async with self.get_conn(token) as connection:
                try:
                    v1_api = async_client.CoreV1Api(connection)
                    logs = await v1_api.read_namespaced_pod_log(
                        name=name,
                        namespace=namespace,
                        follow=False,
                        timestamps=True,
                    )
                    logs = logs.splitlines()
                    for line in logs:
                        self.log.info("Container logs from %s", line)
                    return logs
                except HTTPError:
                    self.log.exception("There was an error reading the kubernetes API.")
                    raise<|MERGE_RESOLUTION|>--- conflicted
+++ resolved
@@ -373,12 +373,6 @@
     def is_in_cluster(self) -> bool:
         return False
 
-<<<<<<< HEAD
-    @staticmethod
-    def get_xcom_sidecar_container_image():
-        """Returns the xcom sidecar image that defined in the connection."""
-        return PodDefaults.SIDECAR_CONTAINER.image
-=======
     def get_namespace(self):
         """Get the namespace configured by the Airflow connection."""
 
@@ -398,7 +392,6 @@
 
         Implemented for compatibility with KubernetesHook.
         """
->>>>>>> e6f21174
 
     def get_conn(self) -> client.ApiClient:
         configuration = self._get_config()
