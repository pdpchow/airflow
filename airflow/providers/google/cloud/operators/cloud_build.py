#
# Licensed to the Apache Software Foundation (ASF) under one
# or more contributor license agreements.  See the NOTICE file
# distributed with this work for additional information
# regarding copyright ownership.  The ASF licenses this file
# to you under the Apache License, Version 2.0 (the
# "License"); you may not use this file except in compliance
# with the License.  You may obtain a copy of the License at
#
#   http://www.apache.org/licenses/LICENSE-2.0
#
# Unless required by applicable law or agreed to in writing,
# software distributed under the License is distributed on an
# "AS IS" BASIS, WITHOUT WARRANTIES OR CONDITIONS OF ANY
# KIND, either express or implied.  See the License for the
# specific language governing permissions and limitations
# under the License.


"""Operators that integrate with Google Cloud Build service."""

import json
import re
import warnings
from copy import deepcopy
<<<<<<< HEAD
from typing import Any, Dict, Optional, Sequence, Tuple, Union
=======
from typing import Any, Dict, Optional, Sequence, Union
>>>>>>> 7c0d6ab9
from urllib.parse import unquote, urlparse

import yaml
from google.api_core.retry import Retry
from google.cloud.devtools.cloudbuild_v1.types import Build, BuildTrigger, RepoSource
from google.protobuf.json_format import MessageToDict, ParseDict

from airflow.exceptions import AirflowException
from airflow.models import BaseOperator
from airflow.providers.google.cloud.hooks.cloud_build import CloudBuildHook  # noqa
from airflow.utils.decorators import apply_defaults

REGEX_REPO_PATH = re.compile(
    r"^/p/(?P<project_id>[^/]+)/r/(?P<repo_name>[^/]+)"
)


class CloudBuildCancelBuildOperator(BaseOperator):
    """
    Cancels a build in progress.

    :param id_: The ID of the build.
    :type id_: str
    :param project_id: Optional, Google Cloud Project project_id where the function belongs.
        If set to None or missing, the default project_id from the GCP connection is used.
    :type project_id: Optional[str]
    :param retry: Optional, a retry object used  to retry requests. If `None` is specified, requests
        will not be retried.
    :type retry: Optional[Retry]
    :param timeout: Optional, the amount of time, in seconds, to wait for the request to complete.
        Note that if `retry` is specified, the timeout applies to each individual attempt.
    :type timeout: Optional[float]
    :param metadata: Optional, additional metadata that is provided to the method.
    :type metadata: Optional[Sequence[Tuple[str, str]]]
    :param gcp_conn_id: Optional, the connection ID used to connect to Google Cloud Platform.
    :type gcp_conn_id: Optional[str]

    :rtype: dict
    """

    template_fields = ("project_id", "id_", "gcp_conn_id")

    @apply_defaults
    def __init__(
        self,
        id_: str,
        project_id: Optional[str] = None,
        retry: Optional[Retry] = None,
        timeout: Optional[float] = None,
        metadata: Optional[Sequence[Tuple[str, str]]] = None,
        gcp_conn_id: str = "google_cloud_default",
        **kwargs
    ) -> None:
        super().__init__(**kwargs)
        self.id_ = id_
        self.project_id = project_id
        self.retry = retry
        self.timeout = timeout
        self.metadata = metadata
        self.gcp_conn_id = gcp_conn_id

    def execute(self, context):
        hook = CloudBuildHook(gcp_conn_id=self.gcp_conn_id)
        result = hook.cancel_build(
            id_=self.id_,
            project_id=self.project_id,
            retry=self.retry,
            timeout=self.timeout,
            metadata=self.metadata,
        )
        return MessageToDict(result)


class CloudBuildCreateBuildOperator(BaseOperator):
    """
    Starts a build with the specified configuration.

    :param build: The build resource to create. If a dict is provided, it must be of the same form
        as the protobuf message `google.cloud.devtools.cloudbuild_v1.types.Build`. This can be a
        dictionary or path to a file type like YAML or JSON.
    :type build: Union[dict, `google.cloud.devtools.cloudbuild_v1.types.Build`, str]
    :param body: (Deprecated) The build resource to create.
        This parameter has been deprecated. You should pass the build parameter instead.
    :type body: optional[dict]
    :param project_id: Optional, Google Cloud Project project_id where the function belongs.
        If set to None or missing, the default project_id from the GCP connection is used.
    :type project_id: Optional[str]
    :param wait: Optional, wait for operation to finish.
    :type wait: Optional[bool]
    :param retry: Optional, a retry object used  to retry requests. If `None` is specified, requests
        will not be retried.
    :type retry: Optional[Retry]
    :param timeout: Optional, the amount of time, in seconds, to wait for the request to complete.
        Note that if `retry` is specified, the timeout applies to each individual attempt.
    :type timeout: Optional[float]
    :param metadata: Optional, additional metadata that is provided to the method.
    :type metadata: Optional[Sequence[Tuple[str, str]]]
    :param gcp_conn_id: Optional, the connection ID used to connect to Google Cloud Platform.
    :type gcp_conn_id: Optional[str]

    :rtype: dict
    """

    template_fields = ("project_id", "build", "body", "gcp_conn_id")
    template_ext = ['.yml', '.yaml', '.json']

    @apply_defaults
    def __init__(
        self,
        build: Union[Dict, Build, str],
        body: Optional[Dict] = None,
        project_id: Optional[str] = None,
        wait: bool = True,
        retry: Optional[Retry] = None,
        timeout: Optional[float] = None,
        metadata: Optional[Sequence[Tuple[str, str]]] = None,
        gcp_conn_id: str = "google_cloud_default",
        **kwargs
    ) -> None:
        super().__init__(**kwargs)
        self.build = build
        # Not template fields to keep original value
        self.build_raw = build
        self.body = body
        self.project_id = project_id
        self.wait = wait
        self.retry = retry
        self.timeout = timeout
        self.metadata = metadata
        self.gcp_conn_id = gcp_conn_id

    def prepare_template(self) -> None:
        # if no file is specified, skip
        if not isinstance(self.build_raw, str):
            return
        with open(self.build_raw, 'r') as file:
            if any(self.build_raw.endswith(ext) for ext in ['.yaml', '.yml']):
                self.body = yaml.load(file.read(), Loader=yaml.FullLoader)
            if self.build_raw.endswith('.json'):
                self.body = json.loads(file.read())

    def execute(self, context):
        hook = CloudBuildHook(gcp_conn_id=self.gcp_conn_id)
        if self.body:
            warnings.warn(
                "The body parameter has been deprecated. You should pass body using "
                "the build parameter.", DeprecationWarning, stacklevel=4)
            if not self.build:
                self.build = self.body
        build = BuildProcessor(build=self.build).process_body()

        result = hook.create_build(
            build=build,
            project_id=self.project_id,
            wait=self.wait,
            retry=self.retry,
            timeout=self.timeout,
            metadata=self.metadata,
        )
        return MessageToDict(result)


class CloudBuildCreateBuildTriggerOperator(BaseOperator):
    """
    Creates a new BuildTrigger.

    :param trigger: The BuildTrigger to create. If a dict is provided, it must be of the same form
        as the protobuf message `google.cloud.devtools.cloudbuild_v1.types.BuildTrigger`
    :type trigger: Union[dict, `google.cloud.devtools.cloudbuild_v1.types.BuildTrigger`]
    :param project_id: Optional, Google Cloud Project project_id where the function belongs.
        If set to None or missing, the default project_id from the GCP connection is used.
    :type project_id: Optional[str]
    :param retry: Optional, a retry object used  to retry requests. If `None` is specified, requests
        will not be retried.
    :type retry: Optional[Retry]
    :param timeout: Optional, the amount of time, in seconds, to wait for the request to complete.
        Note that if `retry` is specified, the timeout applies to each individual attempt.
    :type timeout: Optional[float]
    :param metadata: Optional, additional metadata that is provided to the method.
    :type metadata: Optional[Sequence[Tuple[str, str]]]
    :param gcp_conn_id: Optional, the connection ID used to connect to Google Cloud Platform.
    :type gcp_conn_id: Optional[str]

    :rtype: dict
    """

    template_fields = ("project_id", "trigger", "gcp_conn_id")

    @apply_defaults
    def __init__(
        self,
        trigger: Union[dict, BuildTrigger],
        project_id: Optional[str] = None,
        retry: Optional[Retry] = None,
        timeout: Optional[float] = None,
        metadata: Optional[Sequence[Tuple[str, str]]] = None,
        gcp_conn_id: str = "google_cloud_default",
        **kwargs
    ) -> None:
        super().__init__(**kwargs)
        self.trigger = trigger
        self.project_id = project_id
        self.retry = retry
        self.timeout = timeout
        self.metadata = metadata
        self.gcp_conn_id = gcp_conn_id

    def execute(self, context):
        hook = CloudBuildHook(gcp_conn_id=self.gcp_conn_id)
        result = hook.create_build_trigger(
            trigger=self.trigger,
            project_id=self.project_id,
            retry=self.retry,
            timeout=self.timeout,
            metadata=self.metadata,
        )
        return MessageToDict(result)


class CloudBuildDeleteBuildTriggerOperator(BaseOperator):
    """
    Deletes a BuildTrigger by its project ID and trigger ID.

    :param trigger_id: The ID of the BuildTrigger to delete.
    :type trigger_id: str
    :param project_id: Optional, Google Cloud Project project_id where the function belongs.
        If set to None or missing, the default project_id from the GCP connection is used.
    :type project_id: Optional[str]
    :param retry: Optional, a retry object used  to retry requests. If `None` is specified, requests
        will not be retried.
    :type retry: Optional[Retry]
    :param timeout: Optional, the amount of time, in seconds, to wait for the request to complete.
        Note that if `retry` is specified, the timeout applies to each individual attempt.
    :type timeout: Optional[float]
    :param metadata: Optional, additional metadata that is provided to the method.
    :type metadata: Optional[Sequence[Tuple[str, str]]]
    :param gcp_conn_id: Optional, the connection ID used to connect to Google Cloud Platform.
    :type gcp_conn_id: Optional[str]
    """

    template_fields = ("project_id", "trigger_id", "gcp_conn_id")

    @apply_defaults
    def __init__(
        self,
        trigger_id: str,
        project_id: Optional[str] = None,
        retry: Optional[Retry] = None,
        timeout: Optional[float] = None,
        metadata: Optional[Sequence[Tuple[str, str]]] = None,
        gcp_conn_id: str = "google_cloud_default",
        **kwargs
    ) -> None:
        super().__init__(**kwargs)
        self.trigger_id = trigger_id
        self.project_id = project_id
        self.retry = retry
        self.timeout = timeout
        self.metadata = metadata
        self.gcp_conn_id = gcp_conn_id

    def execute(self, context):
        hook = CloudBuildHook(gcp_conn_id=self.gcp_conn_id)
        hook.delete_build_trigger(
            trigger_id=self.trigger_id,
            project_id=self.project_id,
            retry=self.retry,
            timeout=self.timeout,
            metadata=self.metadata,
        )


class CloudBuildGetBuildOperator(BaseOperator):
    """
    Returns information about a previously requested build.

    :param id_: The ID of the build.
    :type id_: str
    :param project_id: Optional, Google Cloud Project project_id where the function belongs.
        If set to None or missing, the default project_id from the GCP connection is used.
    :type project_id: Optional[str]
    :param retry: Optional, a retry object used  to retry requests. If `None` is specified, requests
        will not be retried.
    :type retry: Optional[Retry]
    :param timeout: Optional, the amount of time, in seconds, to wait for the request to complete.
        Note that if `retry` is specified, the timeout applies to each individual attempt.
    :type timeout: Optional[float]
    :param metadata: Optional, additional metadata that is provided to the method.
    :type metadata: Optional[Sequence[Tuple[str, str]]]
    :param gcp_conn_id: Optional, the connection ID used to connect to Google Cloud Platform.
    :type gcp_conn_id: Optional[str]

    :rtype: dict
    """

    template_fields = ("project_id", "id_", "gcp_conn_id")

    @apply_defaults
    def __init__(
        self,
        id_: str,
        project_id: Optional[str] = None,
        retry: Optional[Retry] = None,
        timeout: Optional[float] = None,
        metadata: Optional[Sequence[Tuple[str, str]]] = None,
        gcp_conn_id: str = "google_cloud_default",
        **kwargs
    ) -> None:
        super().__init__(**kwargs)
        self.id_ = id_
        self.project_id = project_id
        self.retry = retry
        self.timeout = timeout
        self.metadata = metadata
        self.gcp_conn_id = gcp_conn_id

    def execute(self, context):
        hook = CloudBuildHook(gcp_conn_id=self.gcp_conn_id)
        result = hook.get_build(
            id_=self.id_,
            project_id=self.project_id,
            retry=self.retry,
            timeout=self.timeout,
            metadata=self.metadata,
        )
        return MessageToDict(result)


class CloudBuildGetBuildTriggerOperator(BaseOperator):
    """
    Returns information about a BuildTrigger.

    :param trigger_id: The ID of the BuildTrigger to get.
    :type trigger_id: str
    :param project_id: Optional, Google Cloud Project project_id where the function belongs.
        If set to None or missing, the default project_id from the GCP connection is used.
    :type project_id: Optional[str]
    :param retry: Optional, a retry object used  to retry requests. If `None` is specified, requests
        will not be retried.
    :type retry: Optional[Retry]
    :param timeout: Optional, the amount of time, in seconds, to wait for the request to complete.
        Note that if `retry` is specified, the timeout applies to each individual attempt.
    :type timeout: Optional[float]
    :param metadata: Optional, additional metadata that is provided to the method.
    :type metadata: Optional[Sequence[Tuple[str, str]]]
    :param gcp_conn_id: Optional, the connection ID used to connect to Google Cloud Platform.
    :type gcp_conn_id: Optional[str]

    :rtype: dict
    """

    template_fields = ("project_id", "trigger_id", "gcp_conn_id")

    @apply_defaults
    def __init__(
        self,
        trigger_id: str,
        project_id: Optional[str] = None,
        retry: Optional[Retry] = None,
        timeout: Optional[float] = None,
        metadata: Optional[Sequence[Tuple[str, str]]] = None,
        gcp_conn_id: str = "google_cloud_default",
        **kwargs
    ) -> None:
        super().__init__(**kwargs)
        self.trigger_id = trigger_id
        self.project_id = project_id
        self.retry = retry
        self.timeout = timeout
        self.metadata = metadata
        self.gcp_conn_id = gcp_conn_id

    def execute(self, context):
        hook = CloudBuildHook(gcp_conn_id=self.gcp_conn_id)
        result = hook.get_build_trigger(
            trigger_id=self.trigger_id,
            project_id=self.project_id,
            retry=self.retry,
            timeout=self.timeout,
            metadata=self.metadata,
        )
        return MessageToDict(result)


class CloudBuildListBuildTriggersOperator(BaseOperator):
    """
    Lists existing BuildTriggers.

    :param project_id: Optional, Google Cloud Project project_id where the function belongs.
        If set to None or missing, the default project_id from the GCP connection is used.
    :type project_id: Optional[str]
    :param page_size: Optional, number of results to return in the list.
    :type page_size: Optional[int]
    :param page_token: Optional, token to provide to skip to a particular spot in the list.
    :type page_token: Optional[str]
    :param retry: Optional, a retry object used  to retry requests. If `None` is specified, requests
        will not be retried.
    :type retry: Optional[Retry]
    :param timeout: Optional, the amount of time, in seconds, to wait for the request to complete.
        Note that if `retry` is specified, the timeout applies to each individual attempt.
    :type timeout: Optional[float]
    :param metadata: Optional, additional metadata that is provided to the method.
    :type metadata: Optional[Sequence[Tuple[str, str]]]
    :param gcp_conn_id: Optional, the connection ID used to connect to Google Cloud Platform.
    :type gcp_conn_id: Optional[str]

    :rtype: dict
    """

    template_fields = ("project_id", "gcp_conn_id")

    @apply_defaults
    def __init__(
        self,
        project_id: Optional[str] = None,
        page_size: Optional[int] = None,
        page_token: Optional[str] = None,
        retry: Optional[Retry] = None,
        timeout: Optional[float] = None,
        metadata: Optional[Sequence[Tuple[str, str]]] = None,
        gcp_conn_id: str = "google_cloud_default",
        **kwargs
    ) -> None:
        super().__init__(**kwargs)
        self.project_id = project_id
        self.page_size = page_size
        self.page_token = page_token
        self.retry = retry
        self.timeout = timeout
        self.metadata = metadata
        self.gcp_conn_id = gcp_conn_id

    def execute(self, context):
        hook = CloudBuildHook(gcp_conn_id=self.gcp_conn_id)
        result = hook.list_build_triggers(
            project_id=self.project_id,
            page_size=self.page_size,
            page_token=self.page_token,
            retry=self.retry,
            timeout=self.timeout,
            metadata=self.metadata,
        )
        return MessageToDict(result)


class CloudBuildListBuildsOperator(BaseOperator):
    """
    Lists previously requested builds.

    :param project_id: Optional, Google Cloud Project project_id where the function belongs.
        If set to None or missing, the default project_id from the GCP connection is used.
    :type project_id: str
    :param page_size: Optional, number of results to return in the list.
    :type page_size: Optional[int]
    :param filter_: Optional, the raw filter text to constrain the results.
    :type filter_: Optional[str]
    :param retry: Optional, a retry object used  to retry requests. If `None` is specified, requests
        will not be retried.
    :type retry: Optional[Retry]
    :param timeout: Optional, the amount of time, in seconds, to wait for the request to complete.
        Note that if `retry` is specified, the timeout applies to each individual attempt.
    :type timeout: Optional[float]
    :param metadata: Optional, additional metadata that is provided to the method.
    :type metadata: Optional[Sequence[Tuple[str, str]]]
    :param gcp_conn_id: Optional, the connection ID used to connect to Google Cloud Platform.
    :type gcp_conn_id: Optional[str]

    :rtype: List[dict]
    """

    template_fields = ("project_id", "gcp_conn_id")

    @apply_defaults
    def __init__(
        self,
        project_id: Optional[str] = None,
        page_size: Optional[int] = None,
        filter_: Optional[str] = None,
        retry: Optional[Retry] = None,
        timeout: Optional[float] = None,
        metadata: Optional[Sequence[Tuple[str, str]]] = None,
        gcp_conn_id: str = "google_cloud_default",
        **kwargs
    ) -> None:
        super().__init__(**kwargs)
        self.project_id = project_id
        self.page_size = page_size
        self.filter_ = filter_
        self.retry = retry
        self.timeout = timeout
        self.metadata = metadata
        self.gcp_conn_id = gcp_conn_id

    def execute(self, context):
        hook = CloudBuildHook(gcp_conn_id=self.gcp_conn_id)
        results = hook.list_builds(
            project_id=self.project_id,
            page_size=self.page_size,
            filter_=self.filter_,
            retry=self.retry,
            timeout=self.timeout,
            metadata=self.metadata,
        )
        return [MessageToDict(result) for result in results]


class CloudBuildRetryBuildOperator(BaseOperator):
    """
    Creates a new build based on the specified build. This method creates a new build
    using the original build request, which may or may not result in an identical build.

    :param id_: Build ID of the original build.
    :type id_: str
    :param project_id: Optional, Google Cloud Project project_id where the function belongs.
        If set to None or missing, the default project_id from the GCP connection is used.
    :type project_id: str
    :param wait: Optional, wait for operation to finish.
    :type wait: Optional[bool]
    :param retry: Optional, a retry object used  to retry requests. If `None` is specified, requests
        will not be retried.
    :type retry: Optional[Retry]
    :param timeout: Optional, the amount of time, in seconds, to wait for the request to complete.
        Note that if `retry` is specified, the timeout applies to each individual attempt.
    :type timeout: Optional[float]
    :param metadata: Optional, additional metadata that is provided to the method.
    :type metadata: Optional[Sequence[Tuple[str, str]]]
    :param gcp_conn_id: Optional, the connection ID used to connect to Google Cloud Platform.
    :type gcp_conn_id: Optional[str]

    :rtype: dict
    """

    template_fields = ("project_id", "id_", "gcp_conn_id")

    @apply_defaults
    def __init__(
        self,
        id_: str,
        project_id: Optional[str] = None,
        wait: bool = True,
        retry: Optional[Retry] = None,
        timeout: Optional[float] = None,
        metadata: Optional[Sequence[Tuple[str, str]]] = None,
        gcp_conn_id: str = "google_cloud_default",
        **kwargs
    ) -> None:
        super().__init__(**kwargs)
        self.id_ = id_
        self.project_id = project_id
        self.wait = wait
        self.retry = retry
        self.timeout = timeout
        self.metadata = metadata
        self.gcp_conn_id = gcp_conn_id

    def execute(self, context):
        hook = CloudBuildHook(gcp_conn_id=self.gcp_conn_id)
        result = hook.retry_build(
            id_=self.id_,
            project_id=self.project_id,
            wait=self.wait,
            retry=self.retry,
            timeout=self.timeout,
            metadata=self.metadata,
        )
        return MessageToDict(result)


class CloudBuildRunBuildTriggerOperator(BaseOperator):
    """
    Runs a BuildTrigger at a particular source revision.

    :param trigger_id: The ID of the trigger.
    :type trigger_id: str
    :param source: Source to build against this trigger. If a dict is provided, it must be of the same form
        as the protobuf message `google.cloud.devtools.cloudbuild_v1.types.RepoSource`
    :type source: Union[dict, `google.cloud.devtools.cloudbuild_v1.types.RepoSource`]
    :param project_id: Optional, Google Cloud Project project_id where the function belongs.
        If set to None or missing, the default project_id from the GCP connection is used.
    :type project_id: str
    :param wait: Optional, wait for operation to finish.
    :type wait: Optional[bool]
    :param retry: Optional, a retry object used  to retry requests. If `None` is specified, requests
        will not be retried.
    :type retry: Optional[Retry]
    :param timeout: Optional, the amount of time, in seconds, to wait for the request to complete.
        Note that if `retry` is specified, the timeout applies to each individual attempt.
    :type timeout: Optional[float]
    :param metadata: Optional, additional metadata that is provided to the method.
    :type metadata: Optional[Sequence[Tuple[str, str]]]
    :param gcp_conn_id: Optional, the connection ID used to connect to Google Cloud Platform.
    :type gcp_conn_id: Optional[str]

    :rtype: dict
    """

    template_fields = ("project_id", "trigger_id", "source", "gcp_conn_id")

    @apply_defaults
    def __init__(
        self,
        trigger_id: str,
        source: Union[dict, RepoSource],
        project_id: Optional[str] = None,
        wait: bool = True,
        retry: Optional[Retry] = None,
        timeout: Optional[float] = None,
        metadata: Optional[Sequence[Tuple[str, str]]] = None,
        gcp_conn_id: str = "google_cloud_default",
        **kwargs
    ) -> None:
        super().__init__(**kwargs)
        self.trigger_id = trigger_id
        self.source = source
        self.project_id = project_id
        self.wait = wait
        self.retry = retry
        self.timeout = timeout
        self.metadata = metadata
        self.gcp_conn_id = gcp_conn_id

    def execute(self, context):
        hook = CloudBuildHook(gcp_conn_id=self.gcp_conn_id)
        result = hook.run_build_trigger(
            trigger_id=self.trigger_id,
            source=self.source,
            project_id=self.project_id,
            wait=self.wait,
            retry=self.retry,
            timeout=self.timeout,
            metadata=self.metadata,
        )
        return MessageToDict(result)


class CloudBuildUpdateBuildTriggerOperator(BaseOperator):
    """
    Updates a BuildTrigger by its project ID and trigger ID.

    :param trigger_id: The ID of the trigger.
    :type trigger_id: str
    :param trigger: The BuildTrigger to create. If a dict is provided, it must be of the same form
        as the protobuf message `google.cloud.devtools.cloudbuild_v1.types.BuildTrigger`
    :type trigger: Union[dict, `google.cloud.devtools.cloudbuild_v1.types.BuildTrigger`]
    :param project_id: Optional, Google Cloud Project project_id where the function belongs.
        If set to None or missing, the default project_id from the GCP connection is used.
    :type project_id: Optional[str]
    :param retry: Optional, a retry object used  to retry requests. If `None` is specified, requests
        will not be retried.
    :type retry: Optional[Retry]
    :param timeout: Optional, the amount of time, in seconds, to wait for the request to complete.
        Note that if `retry` is specified, the timeout applies to each individual attempt.
    :type timeout: Optional[float]
    :param metadata: Optional, additional metadata that is provided to the method.
    :type metadata: Optional[Sequence[Tuple[str, str]]]
    :param gcp_conn_id: Optional, the connection ID used to connect to Google Cloud Platform.
    :type gcp_conn_id: Optional[str]

    :rtype: dict
    """

    template_fields = ("project_id", "trigger_id", "trigger", "gcp_conn_id")

    @apply_defaults
    def __init__(
        self,
        trigger_id: str,
        trigger: Union[dict, BuildTrigger],
        project_id: Optional[str] = None,
        retry: Optional[Retry] = None,
        timeout: Optional[float] = None,
        metadata: Optional[Sequence[Tuple[str, str]]] = None,
        gcp_conn_id: str = "google_cloud_default",
        **kwargs
    ) -> None:
        super().__init__(**kwargs)
        self.trigger_id = trigger_id
        self.trigger = trigger
        self.project_id = project_id
        self.retry = retry
        self.timeout = timeout
        self.metadata = metadata
        self.gcp_conn_id = gcp_conn_id

    def execute(self, context):
        hook = CloudBuildHook(gcp_conn_id=self.gcp_conn_id)
        result = hook.update_build_trigger(
            trigger_id=self.trigger_id,
            trigger=self.trigger,
            project_id=self.project_id,
            retry=self.retry,
            timeout=self.timeout,
            metadata=self.metadata,
        )
        return MessageToDict(result)


class BuildProcessor:
    """
    Processes build configurations to add additional functionality to support the use of operators.
    The following improvements are made:
    * It is required to provide the source and only one type can be given,
    * It is possible to provide the source as the URL address instead dict.

    :param build: The request body of the build.
        See: https://cloud.google.com/cloud-build/docs/api/reference/rest/Shared.Types/Build
    :type build: Union[Dict, Build]
    """

    def __init__(self, build: Union[Dict, Build]) -> None:
        if isinstance(build, Build):
            self.build = MessageToDict(build)
        self.build = deepcopy(build)

    def _verify_source(self) -> None:
        if not (
            ("storage_source" in self.build["source"])
            ^ ("repo_source" in self.build["source"])
        ):
            raise AirflowException(
                "The source could not be determined. Please choose one data source from: "
                "storage_source and repo_source."
            )

    def _reformat_source(self) -> None:
        self._reformat_repo_source()
        self._reformat_storage_source()

    def _reformat_repo_source(self) -> None:
        if "repo_source" not in self.build["source"]:
            return

        source = self.build["source"]["repo_source"]

        if not isinstance(source, str):
            return

        self.build["source"]["repo_source"] = self._convert_repo_url_to_dict(
            source
        )

    def _reformat_storage_source(self) -> None:
        if "storage_source" not in self.build["source"]:
            return

        source = self.build["source"]["storage_source"]

        if not isinstance(source, str):
            return

        self.build["source"][
            "storage_source"
        ] = self._convert_storage_url_to_dict(source)

    def process_body(self) -> Build:
        """
        Processes the body passed in the constructor

        :return: the body.
        :rtype: `google.cloud.devtools.cloudbuild_v1.types.Build`
        """

        if 'source' in self.build:
            self._verify_source()
            self._reformat_source()
        return ParseDict(self.build, Build())

    @staticmethod
    def _convert_repo_url_to_dict(source: str) -> Dict[str, Any]:
        """
        Convert url to repository in Google Cloud Source to a format supported by the API

        Example valid input:

        .. code-block:: none

            https://source.developers.google.com/p/airflow-project/r/airflow-repo#branch-name

        """
        url_parts = urlparse(source)

        match = REGEX_REPO_PATH.search(url_parts.path)

        if (
            url_parts.scheme != "https"
            or url_parts.hostname != "source.developers.google.com"
            or not match
        ):
            raise AirflowException(
                "Invalid URL. You must pass the URL in the format: "
                "https://source.developers.google.com/p/airflow-project/r/airflow-repo#branch-name"
            )

        project_id = unquote(match.group("project_id"))
        repo_name = unquote(match.group("repo_name"))

        source_dict = {
            "project_id": project_id,
            "repo_name": repo_name,
            "branch_name": "master",
        }

        if url_parts.fragment:
            source_dict["branch_name"] = url_parts.fragment

        return source_dict

    @staticmethod
    def _convert_storage_url_to_dict(storage_url: str) -> Dict[str, Any]:
        """
        Convert url to object in Google Cloud Storage to a format supported by the API

        Example valid input:

        .. code-block:: none

            gs://bucket-name/object-name.tar.gz

        """
        url_parts = urlparse(storage_url)

        if (
            url_parts.scheme != "gs"
            or not url_parts.hostname
            or not url_parts.path
            or url_parts.path == "/"
        ):
            raise AirflowException(
                "Invalid URL. You must pass the URL in the format: "
                "gs://bucket-name/object-name.tar.gz#24565443"
            )

        source_dict = {
            "bucket": url_parts.hostname,
            "object": url_parts.path[1:],
        }

        if url_parts.fragment:
            source_dict["generation"] = url_parts.fragment

<<<<<<< HEAD
        return source_dict
=======
        return source_dict


class CloudBuildCreateBuildOperator(BaseOperator):
    """
    Starts a build with the specified configuration.

    .. seealso::
        For more information on how to use this operator, take a look at the guide:
        :ref:`howto/operator:CloudBuildCreateBuildOperator`

    :param body: The build config with instructions to perform with CloudBuild.
        Can be a dictionary or path to a file type like YAML or JSON.
        See: https://cloud.google.com/cloud-build/docs/api/reference/rest/v1/projects.builds
    :type body: dict or string
    :param project_id: ID of the Google Cloud project if None then
        default project_id is used.
    :type project_id: str
    :param gcp_conn_id: The connection ID to use to connect to Google Cloud Platform.
    :type gcp_conn_id: str
    :param api_version: API version used (for example v1 or v1beta1).
    :type api_version: str
    :param impersonation_chain: Optional service account to impersonate using short-term
        credentials, or chained list of accounts required to get the access_token
        of the last account in the list, which will be impersonated in the request.
        If set as a string, the account must grant the originating account
        the Service Account Token Creator IAM role.
        If set as a sequence, the identities from the list must grant
        Service Account Token Creator IAM role to the directly preceding identity, with first
        account from the list granting this role to the originating account (templated).
    :type impersonation_chain: Union[str, Sequence[str]]
    """

    template_fields = ("body", "gcp_conn_id", "api_version", "impersonation_chain",)
    template_ext = ['.yml', '.yaml', '.json']

    @apply_defaults
    def __init__(self, *,
                 body: Union[dict, str],
                 project_id: Optional[str] = None,
                 gcp_conn_id: str = "google_cloud_default",
                 api_version: str = "v1",
                 impersonation_chain: Optional[Union[str, Sequence[str]]] = None,
                 **kwargs) -> None:
        super().__init__(**kwargs)
        self.body = body
        # Not template fields to keep original value
        self.body_raw = body
        self.project_id = project_id
        self.gcp_conn_id = gcp_conn_id
        self.api_version = api_version
        self._validate_inputs()
        self.impersonation_chain = impersonation_chain

    def prepare_template(self) -> None:
        # if no file is specified, skip
        if not isinstance(self.body_raw, str):
            return
        with open(self.body_raw, 'r') as file:
            if any(self.body_raw.endswith(ext) for ext in ['.yaml', '.yml']):
                self.body = yaml.load(file.read(), Loader=yaml.FullLoader)
            if self.body_raw.endswith('.json'):
                self.body = json.loads(file.read())

    def _validate_inputs(self):
        if not self.body:
            raise AirflowException("The required parameter 'body' is missing")

    def execute(self, context):
        hook = CloudBuildHook(
            gcp_conn_id=self.gcp_conn_id,
            api_version=self.api_version,
            impersonation_chain=self.impersonation_chain
        )
        body = BuildProcessor(body=self.body).process_body()
        return hook.create_build(body=body, project_id=self.project_id)
>>>>>>> 7c0d6ab9
<|MERGE_RESOLUTION|>--- conflicted
+++ resolved
@@ -23,11 +23,7 @@
 import re
 import warnings
 from copy import deepcopy
-<<<<<<< HEAD
 from typing import Any, Dict, Optional, Sequence, Tuple, Union
-=======
-from typing import Any, Dict, Optional, Sequence, Union
->>>>>>> 7c0d6ab9
 from urllib.parse import unquote, urlparse
 
 import yaml
@@ -64,11 +60,20 @@
     :type metadata: Optional[Sequence[Tuple[str, str]]]
     :param gcp_conn_id: Optional, the connection ID used to connect to Google Cloud Platform.
     :type gcp_conn_id: Optional[str]
+    :param impersonation_chain: Optional service account to impersonate using short-term
+        credentials, or chained list of accounts required to get the access_token
+        of the last account in the list, which will be impersonated in the request.
+        If set as a string, the account must grant the originating account
+        the Service Account Token Creator IAM role.
+        If set as a sequence, the identities from the list must grant
+        Service Account Token Creator IAM role to the directly preceding identity, with first
+        account from the list granting this role to the originating account (templated).
+    :type impersonation_chain: Union[str, Sequence[str]]
 
     :rtype: dict
     """
 
-    template_fields = ("project_id", "id_", "gcp_conn_id")
+    template_fields = ("project_id", "id_", "gcp_conn_id", "impersonation_chain")
 
     @apply_defaults
     def __init__(
@@ -79,6 +84,7 @@
         timeout: Optional[float] = None,
         metadata: Optional[Sequence[Tuple[str, str]]] = None,
         gcp_conn_id: str = "google_cloud_default",
+        impersonation_chain: Optional[Union[str, Sequence[str]]] = None,
         **kwargs
     ) -> None:
         super().__init__(**kwargs)
@@ -88,9 +94,10 @@
         self.timeout = timeout
         self.metadata = metadata
         self.gcp_conn_id = gcp_conn_id
-
-    def execute(self, context):
-        hook = CloudBuildHook(gcp_conn_id=self.gcp_conn_id)
+        self.impersonation_chain = impersonation_chain
+
+    def execute(self, context):
+        hook = CloudBuildHook(gcp_conn_id=self.gcp_conn_id, impersonation_chain=self.impersonation_chain)
         result = hook.cancel_build(
             id_=self.id_,
             project_id=self.project_id,
@@ -127,11 +134,20 @@
     :type metadata: Optional[Sequence[Tuple[str, str]]]
     :param gcp_conn_id: Optional, the connection ID used to connect to Google Cloud Platform.
     :type gcp_conn_id: Optional[str]
+    :param impersonation_chain: Optional service account to impersonate using short-term
+        credentials, or chained list of accounts required to get the access_token
+        of the last account in the list, which will be impersonated in the request.
+        If set as a string, the account must grant the originating account
+        the Service Account Token Creator IAM role.
+        If set as a sequence, the identities from the list must grant
+        Service Account Token Creator IAM role to the directly preceding identity, with first
+        account from the list granting this role to the originating account (templated).
+    :type impersonation_chain: Union[str, Sequence[str]]
 
     :rtype: dict
     """
 
-    template_fields = ("project_id", "build", "body", "gcp_conn_id")
+    template_fields = ("project_id", "build", "body", "gcp_conn_id", "impersonation_chain")
     template_ext = ['.yml', '.yaml', '.json']
 
     @apply_defaults
@@ -145,6 +161,7 @@
         timeout: Optional[float] = None,
         metadata: Optional[Sequence[Tuple[str, str]]] = None,
         gcp_conn_id: str = "google_cloud_default",
+        impersonation_chain: Optional[Union[str, Sequence[str]]] = None,
         **kwargs
     ) -> None:
         super().__init__(**kwargs)
@@ -158,6 +175,7 @@
         self.timeout = timeout
         self.metadata = metadata
         self.gcp_conn_id = gcp_conn_id
+        self.impersonation_chain = impersonation_chain
 
     def prepare_template(self) -> None:
         # if no file is specified, skip
@@ -170,7 +188,7 @@
                 self.body = json.loads(file.read())
 
     def execute(self, context):
-        hook = CloudBuildHook(gcp_conn_id=self.gcp_conn_id)
+        hook = CloudBuildHook(gcp_conn_id=self.gcp_conn_id, impersonation_chain=self.impersonation_chain)
         if self.body:
             warnings.warn(
                 "The body parameter has been deprecated. You should pass body using "
@@ -210,11 +228,20 @@
     :type metadata: Optional[Sequence[Tuple[str, str]]]
     :param gcp_conn_id: Optional, the connection ID used to connect to Google Cloud Platform.
     :type gcp_conn_id: Optional[str]
+    :param impersonation_chain: Optional service account to impersonate using short-term
+        credentials, or chained list of accounts required to get the access_token
+        of the last account in the list, which will be impersonated in the request.
+        If set as a string, the account must grant the originating account
+        the Service Account Token Creator IAM role.
+        If set as a sequence, the identities from the list must grant
+        Service Account Token Creator IAM role to the directly preceding identity, with first
+        account from the list granting this role to the originating account (templated).
+    :type impersonation_chain: Union[str, Sequence[str]]
 
     :rtype: dict
     """
 
-    template_fields = ("project_id", "trigger", "gcp_conn_id")
+    template_fields = ("project_id", "trigger", "gcp_conn_id", "impersonation_chain")
 
     @apply_defaults
     def __init__(
@@ -225,6 +252,7 @@
         timeout: Optional[float] = None,
         metadata: Optional[Sequence[Tuple[str, str]]] = None,
         gcp_conn_id: str = "google_cloud_default",
+        impersonation_chain: Optional[Union[str, Sequence[str]]] = None,
         **kwargs
     ) -> None:
         super().__init__(**kwargs)
@@ -234,9 +262,10 @@
         self.timeout = timeout
         self.metadata = metadata
         self.gcp_conn_id = gcp_conn_id
-
-    def execute(self, context):
-        hook = CloudBuildHook(gcp_conn_id=self.gcp_conn_id)
+        self.impersonation_chain = impersonation_chain
+
+    def execute(self, context):
+        hook = CloudBuildHook(gcp_conn_id=self.gcp_conn_id, impersonation_chain=self.impersonation_chain)
         result = hook.create_build_trigger(
             trigger=self.trigger,
             project_id=self.project_id,
@@ -266,9 +295,18 @@
     :type metadata: Optional[Sequence[Tuple[str, str]]]
     :param gcp_conn_id: Optional, the connection ID used to connect to Google Cloud Platform.
     :type gcp_conn_id: Optional[str]
-    """
-
-    template_fields = ("project_id", "trigger_id", "gcp_conn_id")
+    :param impersonation_chain: Optional service account to impersonate using short-term
+        credentials, or chained list of accounts required to get the access_token
+        of the last account in the list, which will be impersonated in the request.
+        If set as a string, the account must grant the originating account
+        the Service Account Token Creator IAM role.
+        If set as a sequence, the identities from the list must grant
+        Service Account Token Creator IAM role to the directly preceding identity, with first
+        account from the list granting this role to the originating account (templated).
+    :type impersonation_chain: Union[str, Sequence[str]]
+    """
+
+    template_fields = ("project_id", "trigger_id", "gcp_conn_id", "impersonation_chain")
 
     @apply_defaults
     def __init__(
@@ -279,6 +317,7 @@
         timeout: Optional[float] = None,
         metadata: Optional[Sequence[Tuple[str, str]]] = None,
         gcp_conn_id: str = "google_cloud_default",
+        impersonation_chain: Optional[Union[str, Sequence[str]]] = None,
         **kwargs
     ) -> None:
         super().__init__(**kwargs)
@@ -288,9 +327,10 @@
         self.timeout = timeout
         self.metadata = metadata
         self.gcp_conn_id = gcp_conn_id
-
-    def execute(self, context):
-        hook = CloudBuildHook(gcp_conn_id=self.gcp_conn_id)
+        self.impersonation_chain = impersonation_chain
+
+    def execute(self, context):
+        hook = CloudBuildHook(gcp_conn_id=self.gcp_conn_id, impersonation_chain=self.impersonation_chain)
         hook.delete_build_trigger(
             trigger_id=self.trigger_id,
             project_id=self.project_id,
@@ -319,11 +359,20 @@
     :type metadata: Optional[Sequence[Tuple[str, str]]]
     :param gcp_conn_id: Optional, the connection ID used to connect to Google Cloud Platform.
     :type gcp_conn_id: Optional[str]
+    :param impersonation_chain: Optional service account to impersonate using short-term
+        credentials, or chained list of accounts required to get the access_token
+        of the last account in the list, which will be impersonated in the request.
+        If set as a string, the account must grant the originating account
+        the Service Account Token Creator IAM role.
+        If set as a sequence, the identities from the list must grant
+        Service Account Token Creator IAM role to the directly preceding identity, with first
+        account from the list granting this role to the originating account (templated).
+    :type impersonation_chain: Union[str, Sequence[str]]
 
     :rtype: dict
     """
 
-    template_fields = ("project_id", "id_", "gcp_conn_id")
+    template_fields = ("project_id", "id_", "gcp_conn_id", "impersonation_chain")
 
     @apply_defaults
     def __init__(
@@ -334,6 +383,7 @@
         timeout: Optional[float] = None,
         metadata: Optional[Sequence[Tuple[str, str]]] = None,
         gcp_conn_id: str = "google_cloud_default",
+        impersonation_chain: Optional[Union[str, Sequence[str]]] = None,
         **kwargs
     ) -> None:
         super().__init__(**kwargs)
@@ -343,9 +393,10 @@
         self.timeout = timeout
         self.metadata = metadata
         self.gcp_conn_id = gcp_conn_id
-
-    def execute(self, context):
-        hook = CloudBuildHook(gcp_conn_id=self.gcp_conn_id)
+        self.impersonation_chain = impersonation_chain
+
+    def execute(self, context):
+        hook = CloudBuildHook(gcp_conn_id=self.gcp_conn_id, impersonation_chain=self.impersonation_chain)
         result = hook.get_build(
             id_=self.id_,
             project_id=self.project_id,
@@ -375,11 +426,20 @@
     :type metadata: Optional[Sequence[Tuple[str, str]]]
     :param gcp_conn_id: Optional, the connection ID used to connect to Google Cloud Platform.
     :type gcp_conn_id: Optional[str]
+    :param impersonation_chain: Optional service account to impersonate using short-term
+        credentials, or chained list of accounts required to get the access_token
+        of the last account in the list, which will be impersonated in the request.
+        If set as a string, the account must grant the originating account
+        the Service Account Token Creator IAM role.
+        If set as a sequence, the identities from the list must grant
+        Service Account Token Creator IAM role to the directly preceding identity, with first
+        account from the list granting this role to the originating account (templated).
+    :type impersonation_chain: Union[str, Sequence[str]]
 
     :rtype: dict
     """
 
-    template_fields = ("project_id", "trigger_id", "gcp_conn_id")
+    template_fields = ("project_id", "trigger_id", "gcp_conn_id", "impersonation_chain")
 
     @apply_defaults
     def __init__(
@@ -390,6 +450,7 @@
         timeout: Optional[float] = None,
         metadata: Optional[Sequence[Tuple[str, str]]] = None,
         gcp_conn_id: str = "google_cloud_default",
+        impersonation_chain: Optional[Union[str, Sequence[str]]] = None,
         **kwargs
     ) -> None:
         super().__init__(**kwargs)
@@ -399,9 +460,10 @@
         self.timeout = timeout
         self.metadata = metadata
         self.gcp_conn_id = gcp_conn_id
-
-    def execute(self, context):
-        hook = CloudBuildHook(gcp_conn_id=self.gcp_conn_id)
+        self.impersonation_chain = impersonation_chain
+
+    def execute(self, context):
+        hook = CloudBuildHook(gcp_conn_id=self.gcp_conn_id, impersonation_chain=self.impersonation_chain)
         result = hook.get_build_trigger(
             trigger_id=self.trigger_id,
             project_id=self.project_id,
@@ -433,11 +495,20 @@
     :type metadata: Optional[Sequence[Tuple[str, str]]]
     :param gcp_conn_id: Optional, the connection ID used to connect to Google Cloud Platform.
     :type gcp_conn_id: Optional[str]
+    :param impersonation_chain: Optional service account to impersonate using short-term
+        credentials, or chained list of accounts required to get the access_token
+        of the last account in the list, which will be impersonated in the request.
+        If set as a string, the account must grant the originating account
+        the Service Account Token Creator IAM role.
+        If set as a sequence, the identities from the list must grant
+        Service Account Token Creator IAM role to the directly preceding identity, with first
+        account from the list granting this role to the originating account (templated).
+    :type impersonation_chain: Union[str, Sequence[str]]
 
     :rtype: dict
     """
 
-    template_fields = ("project_id", "gcp_conn_id")
+    template_fields = ("project_id", "gcp_conn_id", "impersonation_chain")
 
     @apply_defaults
     def __init__(
@@ -449,6 +520,7 @@
         timeout: Optional[float] = None,
         metadata: Optional[Sequence[Tuple[str, str]]] = None,
         gcp_conn_id: str = "google_cloud_default",
+        impersonation_chain: Optional[Union[str, Sequence[str]]] = None,
         **kwargs
     ) -> None:
         super().__init__(**kwargs)
@@ -459,9 +531,10 @@
         self.timeout = timeout
         self.metadata = metadata
         self.gcp_conn_id = gcp_conn_id
-
-    def execute(self, context):
-        hook = CloudBuildHook(gcp_conn_id=self.gcp_conn_id)
+        self.impersonation_chain = impersonation_chain
+
+    def execute(self, context):
+        hook = CloudBuildHook(gcp_conn_id=self.gcp_conn_id, impersonation_chain=self.impersonation_chain)
         result = hook.list_build_triggers(
             project_id=self.project_id,
             page_size=self.page_size,
@@ -494,11 +567,20 @@
     :type metadata: Optional[Sequence[Tuple[str, str]]]
     :param gcp_conn_id: Optional, the connection ID used to connect to Google Cloud Platform.
     :type gcp_conn_id: Optional[str]
+    :param impersonation_chain: Optional service account to impersonate using short-term
+        credentials, or chained list of accounts required to get the access_token
+        of the last account in the list, which will be impersonated in the request.
+        If set as a string, the account must grant the originating account
+        the Service Account Token Creator IAM role.
+        If set as a sequence, the identities from the list must grant
+        Service Account Token Creator IAM role to the directly preceding identity, with first
+        account from the list granting this role to the originating account (templated).
+    :type impersonation_chain: Union[str, Sequence[str]]
 
     :rtype: List[dict]
     """
 
-    template_fields = ("project_id", "gcp_conn_id")
+    template_fields = ("project_id", "gcp_conn_id", "impersonation_chain")
 
     @apply_defaults
     def __init__(
@@ -510,6 +592,7 @@
         timeout: Optional[float] = None,
         metadata: Optional[Sequence[Tuple[str, str]]] = None,
         gcp_conn_id: str = "google_cloud_default",
+        impersonation_chain: Optional[Union[str, Sequence[str]]] = None,
         **kwargs
     ) -> None:
         super().__init__(**kwargs)
@@ -520,9 +603,10 @@
         self.timeout = timeout
         self.metadata = metadata
         self.gcp_conn_id = gcp_conn_id
-
-    def execute(self, context):
-        hook = CloudBuildHook(gcp_conn_id=self.gcp_conn_id)
+        self.impersonation_chain = impersonation_chain
+
+    def execute(self, context):
+        hook = CloudBuildHook(gcp_conn_id=self.gcp_conn_id, impersonation_chain=self.impersonation_chain)
         results = hook.list_builds(
             project_id=self.project_id,
             page_size=self.page_size,
@@ -556,11 +640,20 @@
     :type metadata: Optional[Sequence[Tuple[str, str]]]
     :param gcp_conn_id: Optional, the connection ID used to connect to Google Cloud Platform.
     :type gcp_conn_id: Optional[str]
+    :param impersonation_chain: Optional service account to impersonate using short-term
+        credentials, or chained list of accounts required to get the access_token
+        of the last account in the list, which will be impersonated in the request.
+        If set as a string, the account must grant the originating account
+        the Service Account Token Creator IAM role.
+        If set as a sequence, the identities from the list must grant
+        Service Account Token Creator IAM role to the directly preceding identity, with first
+        account from the list granting this role to the originating account (templated).
+    :type impersonation_chain: Union[str, Sequence[str]]
 
     :rtype: dict
     """
 
-    template_fields = ("project_id", "id_", "gcp_conn_id")
+    template_fields = ("project_id", "id_", "gcp_conn_id", "impersonation_chain")
 
     @apply_defaults
     def __init__(
@@ -572,6 +665,7 @@
         timeout: Optional[float] = None,
         metadata: Optional[Sequence[Tuple[str, str]]] = None,
         gcp_conn_id: str = "google_cloud_default",
+        impersonation_chain: Optional[Union[str, Sequence[str]]] = None,
         **kwargs
     ) -> None:
         super().__init__(**kwargs)
@@ -582,9 +676,10 @@
         self.timeout = timeout
         self.metadata = metadata
         self.gcp_conn_id = gcp_conn_id
-
-    def execute(self, context):
-        hook = CloudBuildHook(gcp_conn_id=self.gcp_conn_id)
+        self.impersonation_chain = impersonation_chain
+
+    def execute(self, context):
+        hook = CloudBuildHook(gcp_conn_id=self.gcp_conn_id, impersonation_chain=self.impersonation_chain)
         result = hook.retry_build(
             id_=self.id_,
             project_id=self.project_id,
@@ -620,11 +715,20 @@
     :type metadata: Optional[Sequence[Tuple[str, str]]]
     :param gcp_conn_id: Optional, the connection ID used to connect to Google Cloud Platform.
     :type gcp_conn_id: Optional[str]
+    :param impersonation_chain: Optional service account to impersonate using short-term
+        credentials, or chained list of accounts required to get the access_token
+        of the last account in the list, which will be impersonated in the request.
+        If set as a string, the account must grant the originating account
+        the Service Account Token Creator IAM role.
+        If set as a sequence, the identities from the list must grant
+        Service Account Token Creator IAM role to the directly preceding identity, with first
+        account from the list granting this role to the originating account (templated).
+    :type impersonation_chain: Union[str, Sequence[str]]
 
     :rtype: dict
     """
 
-    template_fields = ("project_id", "trigger_id", "source", "gcp_conn_id")
+    template_fields = ("project_id", "trigger_id", "source", "gcp_conn_id", "impersonation_chain")
 
     @apply_defaults
     def __init__(
@@ -637,6 +741,7 @@
         timeout: Optional[float] = None,
         metadata: Optional[Sequence[Tuple[str, str]]] = None,
         gcp_conn_id: str = "google_cloud_default",
+        impersonation_chain: Optional[Union[str, Sequence[str]]] = None,
         **kwargs
     ) -> None:
         super().__init__(**kwargs)
@@ -648,9 +753,10 @@
         self.timeout = timeout
         self.metadata = metadata
         self.gcp_conn_id = gcp_conn_id
-
-    def execute(self, context):
-        hook = CloudBuildHook(gcp_conn_id=self.gcp_conn_id)
+        self.impersonation_chain = impersonation_chain
+
+    def execute(self, context):
+        hook = CloudBuildHook(gcp_conn_id=self.gcp_conn_id, impersonation_chain=self.impersonation_chain)
         result = hook.run_build_trigger(
             trigger_id=self.trigger_id,
             source=self.source,
@@ -685,11 +791,20 @@
     :type metadata: Optional[Sequence[Tuple[str, str]]]
     :param gcp_conn_id: Optional, the connection ID used to connect to Google Cloud Platform.
     :type gcp_conn_id: Optional[str]
+    :param impersonation_chain: Optional service account to impersonate using short-term
+        credentials, or chained list of accounts required to get the access_token
+        of the last account in the list, which will be impersonated in the request.
+        If set as a string, the account must grant the originating account
+        the Service Account Token Creator IAM role.
+        If set as a sequence, the identities from the list must grant
+        Service Account Token Creator IAM role to the directly preceding identity, with first
+        account from the list granting this role to the originating account (templated).
+    :type impersonation_chain: Union[str, Sequence[str]]
 
     :rtype: dict
     """
 
-    template_fields = ("project_id", "trigger_id", "trigger", "gcp_conn_id")
+    template_fields = ("project_id", "trigger_id", "trigger", "gcp_conn_id", "impersonation_chain")
 
     @apply_defaults
     def __init__(
@@ -701,6 +816,7 @@
         timeout: Optional[float] = None,
         metadata: Optional[Sequence[Tuple[str, str]]] = None,
         gcp_conn_id: str = "google_cloud_default",
+        impersonation_chain: Optional[Union[str, Sequence[str]]] = None,
         **kwargs
     ) -> None:
         super().__init__(**kwargs)
@@ -711,9 +827,10 @@
         self.timeout = timeout
         self.metadata = metadata
         self.gcp_conn_id = gcp_conn_id
-
-    def execute(self, context):
-        hook = CloudBuildHook(gcp_conn_id=self.gcp_conn_id)
+        self.impersonation_chain = impersonation_chain
+
+    def execute(self, context):
+        hook = CloudBuildHook(gcp_conn_id=self.gcp_conn_id, impersonation_chain=self.impersonation_chain)
         result = hook.update_build_trigger(
             trigger_id=self.trigger_id,
             trigger=self.trigger,
@@ -868,83 +985,4 @@
         if url_parts.fragment:
             source_dict["generation"] = url_parts.fragment
 
-<<<<<<< HEAD
-        return source_dict
-=======
-        return source_dict
-
-
-class CloudBuildCreateBuildOperator(BaseOperator):
-    """
-    Starts a build with the specified configuration.
-
-    .. seealso::
-        For more information on how to use this operator, take a look at the guide:
-        :ref:`howto/operator:CloudBuildCreateBuildOperator`
-
-    :param body: The build config with instructions to perform with CloudBuild.
-        Can be a dictionary or path to a file type like YAML or JSON.
-        See: https://cloud.google.com/cloud-build/docs/api/reference/rest/v1/projects.builds
-    :type body: dict or string
-    :param project_id: ID of the Google Cloud project if None then
-        default project_id is used.
-    :type project_id: str
-    :param gcp_conn_id: The connection ID to use to connect to Google Cloud Platform.
-    :type gcp_conn_id: str
-    :param api_version: API version used (for example v1 or v1beta1).
-    :type api_version: str
-    :param impersonation_chain: Optional service account to impersonate using short-term
-        credentials, or chained list of accounts required to get the access_token
-        of the last account in the list, which will be impersonated in the request.
-        If set as a string, the account must grant the originating account
-        the Service Account Token Creator IAM role.
-        If set as a sequence, the identities from the list must grant
-        Service Account Token Creator IAM role to the directly preceding identity, with first
-        account from the list granting this role to the originating account (templated).
-    :type impersonation_chain: Union[str, Sequence[str]]
-    """
-
-    template_fields = ("body", "gcp_conn_id", "api_version", "impersonation_chain",)
-    template_ext = ['.yml', '.yaml', '.json']
-
-    @apply_defaults
-    def __init__(self, *,
-                 body: Union[dict, str],
-                 project_id: Optional[str] = None,
-                 gcp_conn_id: str = "google_cloud_default",
-                 api_version: str = "v1",
-                 impersonation_chain: Optional[Union[str, Sequence[str]]] = None,
-                 **kwargs) -> None:
-        super().__init__(**kwargs)
-        self.body = body
-        # Not template fields to keep original value
-        self.body_raw = body
-        self.project_id = project_id
-        self.gcp_conn_id = gcp_conn_id
-        self.api_version = api_version
-        self._validate_inputs()
-        self.impersonation_chain = impersonation_chain
-
-    def prepare_template(self) -> None:
-        # if no file is specified, skip
-        if not isinstance(self.body_raw, str):
-            return
-        with open(self.body_raw, 'r') as file:
-            if any(self.body_raw.endswith(ext) for ext in ['.yaml', '.yml']):
-                self.body = yaml.load(file.read(), Loader=yaml.FullLoader)
-            if self.body_raw.endswith('.json'):
-                self.body = json.loads(file.read())
-
-    def _validate_inputs(self):
-        if not self.body:
-            raise AirflowException("The required parameter 'body' is missing")
-
-    def execute(self, context):
-        hook = CloudBuildHook(
-            gcp_conn_id=self.gcp_conn_id,
-            api_version=self.api_version,
-            impersonation_chain=self.impersonation_chain
-        )
-        body = BuildProcessor(body=self.body).process_body()
-        return hook.create_build(body=body, project_id=self.project_id)
->>>>>>> 7c0d6ab9
+        return source_dict