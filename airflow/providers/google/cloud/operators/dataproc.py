--- conflicted
+++ resolved
@@ -2025,7 +2025,6 @@
     """
     Creates a batch workload.
 
-<<<<<<< HEAD
     :param project_id: Required. The ID of the Google Cloud project that the cluster belongs to. (templated)
     :type project_id: str
     :param region: Required. The Cloud Dataproc region in which to handle the request. (templated)
@@ -2036,14 +2035,6 @@
         of the batch's resource name.
         This value must be 4-63 characters. Valid characters are /[a-z][0-9]-/. (templated)
     :type batch_id: str
-=======
-    :param project_id: Required. The ID of the Google Cloud project that the cluster belongs to.
-    :param region: Required. The Cloud Dataproc region in which to handle the request.
-    :param batch: Required. The batch to create.
-    :param batch_id: Optional. The ID to use for the batch, which will become the final component
-        of the batch's resource name.
-        This value must be 4-63 characters. Valid characters are /[a-z][0-9]-/.
->>>>>>> e5da9bf6
     :param request_id: Optional. A unique id used to identify the request. If the server receives two
         ``CreateBatchRequest`` requests with the same id, then the second request will be ignored and
         the first ``google.longrunning.Operation`` created and stored in the backend is returned.
