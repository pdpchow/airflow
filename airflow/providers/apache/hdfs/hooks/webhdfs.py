--- conflicted
+++ resolved
@@ -110,19 +110,9 @@
             connection_str += f'/{schema}'
 
         if _kerberos_security_mode:
-<<<<<<< HEAD
-            client = KerberosClient(connection_str, session=session)
-        else:
-            proxy_user = self.proxy_user or login
-            client = InsecureClient(
-                connection_str, user=proxy_user, session=session)
-
-        return client
-=======
             return KerberosClient(connection_str, session=session)
         proxy_user = self.proxy_user or login
         return InsecureClient(connection_str, user=proxy_user, session=session)
->>>>>>> 31f113e4
 
     def check_for_path(self, hdfs_path: str) -> bool:
         """
