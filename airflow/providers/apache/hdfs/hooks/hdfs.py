# Licensed to the Apache Software Foundation (ASF) under one
# or more contributor license agreements.  See the NOTICE file
# distributed with this work for additional information
# regarding copyright ownership.  The ASF licenses this file
# to you under the Apache License, Version 2.0 (the
# "License"); you may not use this file except in compliance
# with the License.  You may obtain a copy of the License at
#
#   http://www.apache.org/licenses/LICENSE-2.0
#
# Unless required by applicable law or agreed to in writing,
# software distributed under the License is distributed on an
# "AS IS" BASIS, WITHOUT WARRANTIES OR CONDITIONS OF ANY
# KIND, either express or implied.  See the License for the
# specific language governing permissions and limitations
# under the License.
<<<<<<< HEAD
"""Hook for HDFS operations."""
=======
>>>>>>> e6f21174
from __future__ import annotations

from airflow import AirflowException
from airflow.hooks.base import BaseHook

_EXCEPTION_MESSAGE = """The old HDFS Hooks have been removed in 4.0.0 version of the apache.hdfs provider.
Please convert your DAGs to use the WebHdfsHook or downgrade the provider to below 4.*
if you want to continue using it.
If you want to use earlier provider you can downgrade to latest released 3.* version
using `pip install apache-airflow-providers-hdfs==3.2.1` (no constraints)
"""


class HDFSHookException(AirflowException):
<<<<<<< HEAD
    """Exception specific for HDFS."""


class HDFSHook(BaseHook):
=======
>>>>>>> e6f21174
    """
    This Exception has been removed and is not functional. Please convert your DAGs to use the
    WebHdfsHook or downgrade the provider to below 4.* if you want to continue using it.
    If you want to use earlier provider you can downgrade to latest released 3.* version
    using `pip install apache-airflow-providers-hdfs==3.2.1` (no constraints).
    """

    def __init__(self, *args, **kwargs):
        raise Exception(_EXCEPTION_MESSAGE)


class HDFSHook(BaseHook):
    """
    This Hook has been removed and is not functional. Please convert your DAGs to use the
    WebHdfsHook or downgrade the provider to below 4.*. if you want to continue using it.
    If you want to use earlier provider you can downgrade to latest released 3.* version
    using `pip install apache-airflow-providers-hdfs==3.2.1` (no constraints).
    """

    def __init__(self, *args, **kwargs):
        raise Exception(_EXCEPTION_MESSAGE)<|MERGE_RESOLUTION|>--- conflicted
+++ resolved
@@ -14,10 +14,6 @@
 # KIND, either express or implied.  See the License for the
 # specific language governing permissions and limitations
 # under the License.
-<<<<<<< HEAD
-"""Hook for HDFS operations."""
-=======
->>>>>>> e6f21174
 from __future__ import annotations
 
 from airflow import AirflowException
@@ -32,13 +28,6 @@
 
 
 class HDFSHookException(AirflowException):
-<<<<<<< HEAD
-    """Exception specific for HDFS."""
-
-
-class HDFSHook(BaseHook):
-=======
->>>>>>> e6f21174
     """
     This Exception has been removed and is not functional. Please convert your DAGs to use the
     WebHdfsHook or downgrade the provider to below 4.* if you want to continue using it.
