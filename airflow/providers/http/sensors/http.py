#
# Licensed to the Apache Software Foundation (ASF) under one
# or more contributor license agreements.  See the NOTICE file
# distributed with this work for additional information
# regarding copyright ownership.  The ASF licenses this file
# to you under the Apache License, Version 2.0 (the
# "License"); you may not use this file except in compliance
# with the License.  You may obtain a copy of the License at
#
#   http://www.apache.org/licenses/LICENSE-2.0
#
# Unless required by applicable law or agreed to in writing,
# software distributed under the License is distributed on an
# "AS IS" BASIS, WITHOUT WARRANTIES OR CONDITIONS OF ANY
# KIND, either express or implied.  See the License for the
# specific language governing permissions and limitations
# under the License.
from __future__ import annotations

from datetime import timedelta
from typing import TYPE_CHECKING, Any, Callable, Sequence

from airflow.configuration import conf
from airflow.exceptions import AirflowException, AirflowSkipException
from airflow.providers.http.hooks.http import HttpHook
from airflow.providers.http.triggers.http import HttpSensorTrigger
from airflow.sensors.base import BaseSensorOperator

if TYPE_CHECKING:
    from airflow.utils.context import Context


class HttpSensor(BaseSensorOperator):
    """
    Execute HTTP GET statement; return False on failure 404 Not Found or `response_check` returning False.

    HTTP Error codes other than 404 (like 403) or Connection Refused Error
    would raise an exception and fail the sensor itself directly (no more poking).
    To avoid failing the task for other codes than 404, the argument ``response_error_codes_allowlist``
    can be passed with the list containing all the allowed error status codes, like ``["404", "503"]``
    To skip error status code check at all, the argument ``extra_option``
    can be passed with the value ``{'check_response': False}``. It will make the ``response_check``
    be execute for any http status code.

    The response check can access the template context to the operator:

    .. code-block:: python

        def response_check(response, task_instance):
            # The task_instance is injected, so you can pull data form xcom
            # Other context variables such as dag, ds, execution_date are also available.
            xcom_data = task_instance.xcom_pull(task_ids="pushing_task")
            # In practice you would do something more sensible with this data..
            print(xcom_data)
            return True


        HttpSensor(task_id="my_http_sensor", ..., response_check=response_check)

    .. seealso::
        For more information on how to use this operator, take a look at the guide:
        :ref:`howto/operator:HttpSensor`

    :param http_conn_id: The :ref:`http connection<howto/connection:http>` to run the
        sensor against
    :param method: The HTTP request method to use
    :param endpoint: The relative part of the full url
    :param request_params: The parameters to be added to the GET url
    :param headers: The HTTP headers to be added to the GET request
    :param response_error_codes_allowlist: An allowlist to return False on poke(), not to raise exception.
        If the ``None`` value comes in, it is assigned ["404"] by default, for backward compatibility.
        When you also want ``404 Not Found`` to raise the error, explicitly deliver the blank list ``[]``.
    :param response_check: A check against the 'requests' response object.
        The callable takes the response object as the first positional argument
        and optionally any number of keyword arguments available in the context dictionary.
        It should return True for 'pass' and False otherwise.
    :param extra_options: Extra options for the 'requests' library, see the
        'requests' documentation (options to modify timeout, ssl, etc.)
    :param tcp_keep_alive: Enable TCP Keep Alive for the connection.
    :param tcp_keep_alive_idle: The TCP Keep Alive Idle parameter (corresponds to ``socket.TCP_KEEPIDLE``).
    :param tcp_keep_alive_count: The TCP Keep Alive count parameter (corresponds to ``socket.TCP_KEEPCNT``)
    :param tcp_keep_alive_interval: The TCP Keep Alive interval parameter (corresponds to
        ``socket.TCP_KEEPINTVL``)
    :param deferrable: If waiting for completion, whether to defer the task until done,
        default is ``False``
    """

    template_fields: Sequence[str] = ("endpoint", "request_params", "headers")

    def __init__(
        self,
        *,
        endpoint: str,
        http_conn_id: str = "http_default",
        method: str = "GET",
        request_params: dict[str, Any] | None = None,
        headers: dict[str, Any] | None = None,
        response_error_codes_allowlist: list[str] | None = None,
        response_check: Callable[..., bool] | None = None,
        extra_options: dict[str, Any] | None = None,
        tcp_keep_alive: bool = True,
        tcp_keep_alive_idle: int = 120,
        tcp_keep_alive_count: int = 20,
        tcp_keep_alive_interval: int = 30,
        deferrable: bool = conf.getboolean("operators", "default_deferrable", fallback=False),
        **kwargs: Any,
    ) -> None:
        super().__init__(**kwargs)
        self.endpoint = endpoint
        self.http_conn_id = http_conn_id
        self.method = method
        self.response_error_codes_allowlist = (
            ("404",) if response_error_codes_allowlist is None else tuple(response_error_codes_allowlist)
        )
        self.request_params = request_params or {}
        self.headers = headers or {}
        self.extra_options = extra_options or {}
        self.response_check = response_check
        self.tcp_keep_alive = tcp_keep_alive
        self.tcp_keep_alive_idle = tcp_keep_alive_idle
        self.tcp_keep_alive_count = tcp_keep_alive_count
        self.tcp_keep_alive_interval = tcp_keep_alive_interval
        self.deferrable = deferrable

    def poke(self, context: Context) -> bool:
        from airflow.utils.operator_helpers import determine_kwargs

        hook = HttpHook(
            method=self.method,
            http_conn_id=self.http_conn_id,
            tcp_keep_alive=self.tcp_keep_alive,
            tcp_keep_alive_idle=self.tcp_keep_alive_idle,
            tcp_keep_alive_count=self.tcp_keep_alive_count,
            tcp_keep_alive_interval=self.tcp_keep_alive_interval,
        )

        self.log.info("Poking: %s", self.endpoint)
        try:
            response = hook.run(
                self.endpoint,
                data=self.request_params,
                headers=self.headers,
                extra_options=self.extra_options,
            )

            if self.response_check:
                kwargs = determine_kwargs(self.response_check, [response], context)

                return self.response_check(response, **kwargs)

        except AirflowException as exc:
            if str(exc).startswith(self.response_error_codes_allowlist):
                return False
            # TODO: remove this if block when min_airflow_version is set to higher than 2.7.1
            if self.soft_fail:
                raise AirflowSkipException from exc

            raise exc

        return True

    def execute(self, context: Context) -> None:
        if not self.deferrable or self.response_check:
            super().execute(context=context)
        elif not self.poke(context):
            self.defer(
                timeout=timedelta(seconds=self.timeout),
                trigger=HttpSensorTrigger(
                    endpoint=self.endpoint,
                    http_conn_id=self.http_conn_id,
                    data=self.request_params,
                    headers=self.headers,
                    method=self.method,
                    extra_options=self.extra_options,
                    poke_interval=self.poke_interval,
                ),
                method_name="execute_complete",
            )

    def execute_complete(self, context: Context, event: bool | None = None) -> None:
<<<<<<< HEAD
        self.log.info("%s completed successfully.", self.task_id)
        return None
=======
        self.log.info("%s completed successfully.", self.task_id)
>>>>>>> a6ad5843
<|MERGE_RESOLUTION|>--- conflicted
+++ resolved
@@ -178,9 +178,4 @@
             )
 
     def execute_complete(self, context: Context, event: bool | None = None) -> None:
-<<<<<<< HEAD
-        self.log.info("%s completed successfully.", self.task_id)
-        return None
-=======
-        self.log.info("%s completed successfully.", self.task_id)
->>>>>>> a6ad5843
+        self.log.info("%s completed successfully.", self.task_id)