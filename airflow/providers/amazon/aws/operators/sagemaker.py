--- conflicted
+++ resolved
@@ -27,10 +27,7 @@
 from airflow.providers.amazon.aws.hooks.base_aws import AwsBaseHook
 from airflow.providers.amazon.aws.hooks.sagemaker import SageMakerHook
 from airflow.providers.amazon.aws.utils import trim_none_values
-<<<<<<< HEAD
 from airflow.providers.amazon.aws.utils.aws_api import format_tags
-=======
->>>>>>> 3decb189
 from airflow.providers.amazon.aws.utils.sagemaker import ApprovalStatus
 from airflow.utils.json import AirflowJsonEncoder
 
@@ -1067,10 +1064,7 @@
     :param name: name of the experiment, must be unique within the AWS account
     :param description: description of the experiment, optional
     :param tags: tags to attach to the experiment, optional
-<<<<<<< HEAD
-=======
     :param aws_conn_id: The AWS connection ID to use.
->>>>>>> 3decb189
 
     :returns: the ARN of the experiment created, though experiments are referred to by name
     """
@@ -1086,19 +1080,14 @@
         *,
         name: str,
         description: str | None = None,
-<<<<<<< HEAD
-        tags: dict | list | None = None,
-=======
         tags: dict | None = None,
->>>>>>> 3decb189
         aws_conn_id: str = DEFAULT_CONN_ID,
         **kwargs,
     ):
         super().__init__(config={}, aws_conn_id=aws_conn_id, **kwargs)
         self.name = name
         self.description = description
-<<<<<<< HEAD
-        self.tags = tags
+        self.tags = tags or {}
 
     def execute(self, context: Context) -> str:
         sagemaker_hook = SageMakerHook(aws_conn_id=self.aws_conn_id)
@@ -1106,17 +1095,6 @@
             "ExperimentName": self.name,
             "Description": self.description,
             "Tags": format_tags(self.tags),
-=======
-        self.tags = tags or {}
-
-    def execute(self, context: Context) -> str:
-        sagemaker_hook = SageMakerHook(aws_conn_id=self.aws_conn_id)
-        tags_set = [{"Key": kvp[0], "Value": kvp[1]} for kvp in self.tags.items()]
-        params = {
-            "ExperimentName": self.name,
-            "Description": self.description,
-            "Tags": tags_set,
->>>>>>> 3decb189
         }
         ans = sagemaker_hook.conn.create_experiment(**trim_none_values(params))
         arn = ans["ExperimentArn"]
