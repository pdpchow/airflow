# Licensed to the Apache Software Foundation (ASF) under one
# or more contributor license agreements.  See the NOTICE file
# distributed with this work for additional information
# regarding copyright ownership.  The ASF licenses this file
# to you under the Apache License, Version 2.0 (the
# "License"); you may not use this file except in compliance
# with the License.  You may obtain a copy of the License at
#
#   http://www.apache.org/licenses/LICENSE-2.0
#
# Unless required by applicable law or agreed to in writing,
# software distributed under the License is distributed on an
# "AS IS" BASIS, WITHOUT WARRANTIES OR CONDITIONS OF ANY
# KIND, either express or implied.  See the License for the
# specific language governing permissions and limitations
# under the License.
"""This module contains Amazon EKS operators."""
from __future__ import annotations

import logging
import warnings
from ast import literal_eval
from datetime import timedelta
from functools import cached_property
from typing import TYPE_CHECKING, Any, List, Sequence, cast

from botocore.exceptions import ClientError, WaiterError

from airflow.configuration import conf
from airflow.exceptions import AirflowException, AirflowProviderDeprecationWarning
from airflow.models import BaseOperator
from airflow.providers.amazon.aws.hooks.eks import EksHook
from airflow.providers.amazon.aws.triggers.eks import (
    EksCreateClusterTrigger,
    EksCreateFargateProfileTrigger,
    EksCreateNodegroupTrigger,
    EksDeleteClusterTrigger,
    EksDeleteFargateProfileTrigger,
    EksDeleteNodegroupTrigger,
)
from airflow.providers.amazon.aws.utils.waiter_with_logging import wait
from airflow.providers.cncf.kubernetes.utils.pod_manager import OnFinishAction

try:
    from airflow.providers.cncf.kubernetes.operators.pod import KubernetesPodOperator
except ImportError:
    # preserve backward compatibility for older versions of cncf.kubernetes provider
    from airflow.providers.cncf.kubernetes.operators.kubernetes_pod import KubernetesPodOperator

if TYPE_CHECKING:
    from airflow.utils.context import Context


CHECK_INTERVAL_SECONDS = 15
TIMEOUT_SECONDS = 25 * 60
DEFAULT_COMPUTE_TYPE = "nodegroup"
DEFAULT_CONN_ID = "aws_default"
DEFAULT_FARGATE_PROFILE_NAME = "profile"
DEFAULT_NAMESPACE_NAME = "default"
DEFAULT_NODEGROUP_NAME = "nodegroup"

CAN_NOT_DELETE_MSG = "A cluster can not be deleted with attached {compute}.  Deleting {count} {compute}."
MISSING_ARN_MSG = "Creating an {compute} requires {requirement} to be passed in."
SUCCESS_MSG = "No {compute} remain, deleting cluster."

SUPPORTED_COMPUTE_VALUES = frozenset({"nodegroup", "fargate"})
NODEGROUP_FULL_NAME = "Amazon EKS managed node groups"
FARGATE_FULL_NAME = "AWS Fargate profiles"


def _create_compute(
    compute: str | None,
    cluster_name: str,
    aws_conn_id: str,
    region: str | None,
    waiter_delay: int,
    waiter_max_attempts: int,
    wait_for_completion: bool = False,
    nodegroup_name: str | None = None,
    nodegroup_role_arn: str | None = None,
    create_nodegroup_kwargs: dict | None = None,
    fargate_profile_name: str | None = None,
    fargate_pod_execution_role_arn: str | None = None,
    fargate_selectors: list | None = None,
    create_fargate_profile_kwargs: dict | None = None,
    subnets: list[str] | None = None,
):
    log = logging.getLogger(__name__)
    eks_hook = EksHook(aws_conn_id=aws_conn_id, region_name=region)
    if compute == "nodegroup" and nodegroup_name:
        # this is to satisfy mypy
        subnets = subnets or []
        create_nodegroup_kwargs = create_nodegroup_kwargs or {}

        eks_hook.create_nodegroup(
            clusterName=cluster_name,
            nodegroupName=nodegroup_name,
            subnets=subnets,
            nodeRole=nodegroup_role_arn,
            **create_nodegroup_kwargs,
        )
        if wait_for_completion:
            log.info("Waiting for nodegroup to provision.  This will take some time.")
            wait(
                waiter=eks_hook.get_conn().get_waiter("nodegroup_active"),
                waiter_delay=waiter_delay,
                waiter_max_attempts=waiter_max_attempts,
                args={"clusterName": cluster_name, "nodegroupName": nodegroup_name},
                failure_message="Nodegroup creation failed",
                status_message="Nodegroup status is",
                status_args=["nodegroup.status"],
            )
    elif compute == "fargate" and fargate_profile_name:
        # this is to satisfy mypy
        create_fargate_profile_kwargs = create_fargate_profile_kwargs or {}
        fargate_selectors = fargate_selectors or []

        eks_hook.create_fargate_profile(
            clusterName=cluster_name,
            fargateProfileName=fargate_profile_name,
            podExecutionRoleArn=fargate_pod_execution_role_arn,
            selectors=fargate_selectors,
            **create_fargate_profile_kwargs,
        )
        if wait_for_completion:
            log.info("Waiting for Fargate profile to provision.  This will take some time.")
            wait(
                waiter=eks_hook.get_conn().get_waiter("fargate_profile_active"),
                waiter_delay=waiter_delay,
                waiter_max_attempts=waiter_max_attempts,
                args={"clusterName": cluster_name, "fargateProfileName": fargate_profile_name},
                failure_message="Fargate profile creation failed",
                status_message="Fargate profile status is",
                status_args=["fargateProfile.status"],
            )


class EksCreateClusterOperator(BaseOperator):
    """
    Creates an Amazon EKS Cluster control plane.

    Optionally, can also create the supporting compute architecture:

     - If argument 'compute' is provided with a value of 'nodegroup', will also
         attempt to create an Amazon EKS Managed Nodegroup for the cluster.
         See :class:`~airflow.providers.amazon.aws.operators.EksCreateNodegroupOperator`
         documentation for requirements.

    -  If argument 'compute' is provided with a value of 'fargate', will also attempt to create an AWS
         Fargate profile for the cluster.
         See :class:`~airflow.providers.amazon.aws.operators.EksCreateFargateProfileOperator`
         documentation for requirements.


    .. seealso::
        For more information on how to use this operator, take a look at the guide:
        :ref:`howto/operator:EksCreateClusterOperator`

    :param cluster_name: The unique name to give to your Amazon EKS Cluster. (templated)
    :param cluster_role_arn: The Amazon Resource Name (ARN) of the IAM role that provides permissions for the
         Kubernetes control plane to make calls to AWS API operations on your behalf. (templated)
    :param resources_vpc_config: The VPC configuration used by the cluster control plane. (templated)
    :param compute: The type of compute architecture to generate along with the cluster. (templated)
         Defaults to 'nodegroup' to generate an EKS Managed Nodegroup.
    :param create_cluster_kwargs: Optional parameters to pass to the CreateCluster API (templated)
    :param wait_for_completion: If True, waits for operator to complete. (default: False) (templated)
    :param aws_conn_id: The Airflow connection used for AWS credentials. (templated)
         If this is None or empty then the default boto3 behaviour is used. If
         running Airflow in a distributed manner and aws_conn_id is None or
         empty, then the default boto3 configuration would be used (and must be
         maintained on each worker node).
    :param region: Which AWS region the connection should use. (templated)
         If this is None or empty then the default boto3 behaviour is used.

    If compute is assigned the value of 'nodegroup':

    :param nodegroup_name: *REQUIRED* The unique name to give your Amazon EKS managed node group. (templated)
    :param nodegroup_role_arn: *REQUIRED* The Amazon Resource Name (ARN) of the IAM role to associate with
         the Amazon EKS managed node group. (templated)
    :param create_nodegroup_kwargs: Optional parameters to pass to the CreateNodegroup API (templated)


    If compute is assigned the value of 'fargate':

    :param fargate_profile_name: *REQUIRED* The unique name to give your AWS Fargate profile. (templated)
    :param fargate_pod_execution_role_arn: *REQUIRED* The Amazon Resource Name (ARN) of the pod execution
         role to use for pods that match the selectors in the AWS Fargate profile. (templated)
    :param fargate_selectors: The selectors to match for pods to use this AWS Fargate profile. (templated)
    :param create_fargate_profile_kwargs: Optional parameters to pass to the CreateFargateProfile API
         (templated)
    :param waiter_delay: Time (in seconds) to wait between two consecutive calls to check cluster state
    :param waiter_max_attempts: The maximum number of attempts to check cluster state
    :param deferrable: If True, the operator will wait asynchronously for the job to complete.
        This implies waiting for completion. This mode requires aiobotocore module to be installed.
        (default: False)

    """

    template_fields: Sequence[str] = (
        "cluster_name",
        "cluster_role_arn",
        "resources_vpc_config",
        "create_cluster_kwargs",
        "compute",
        "nodegroup_name",
        "nodegroup_role_arn",
        "create_nodegroup_kwargs",
        "fargate_profile_name",
        "fargate_pod_execution_role_arn",
        "fargate_selectors",
        "create_fargate_profile_kwargs",
        "wait_for_completion",
        "aws_conn_id",
        "region",
    )

    def __init__(
        self,
        cluster_name: str,
        cluster_role_arn: str,
        resources_vpc_config: dict,
        compute: str | None = DEFAULT_COMPUTE_TYPE,
        create_cluster_kwargs: dict | None = None,
        nodegroup_name: str = DEFAULT_NODEGROUP_NAME,
        nodegroup_role_arn: str | None = None,
        create_nodegroup_kwargs: dict | None = None,
        fargate_profile_name: str = DEFAULT_FARGATE_PROFILE_NAME,
        fargate_pod_execution_role_arn: str | None = None,
        fargate_selectors: list | None = None,
        create_fargate_profile_kwargs: dict | None = None,
        wait_for_completion: bool = False,
        aws_conn_id: str = DEFAULT_CONN_ID,
        region: str | None = None,
        deferrable: bool = conf.getboolean("operators", "default_deferrable", fallback=False),
        waiter_delay: int = 30,
        waiter_max_attempts: int = 40,
        **kwargs,
    ) -> None:
        self.compute = compute
        self.cluster_name = cluster_name
        self.cluster_role_arn = cluster_role_arn
        self.resources_vpc_config = resources_vpc_config
        self.create_cluster_kwargs = create_cluster_kwargs or {}
        self.nodegroup_role_arn = nodegroup_role_arn
        self.fargate_pod_execution_role_arn = fargate_pod_execution_role_arn
        self.create_fargate_profile_kwargs = create_fargate_profile_kwargs or {}
        self.wait_for_completion = False if deferrable else wait_for_completion
        self.waiter_delay = waiter_delay
        self.waiter_max_attempts = waiter_max_attempts
        self.aws_conn_id = aws_conn_id
        self.region = region
        self.nodegroup_name = nodegroup_name
        self.create_nodegroup_kwargs = create_nodegroup_kwargs or {}
        self.fargate_selectors = fargate_selectors or [{"namespace": DEFAULT_NAMESPACE_NAME}]
        self.fargate_profile_name = fargate_profile_name
        self.deferrable = deferrable
        super().__init__(
            **kwargs,
        )

    @cached_property
    def hook(self) -> EksHook:
        return EksHook(aws_conn_id=self.aws_conn_id, region_name=self.region)

    @property
    def eks_hook(self):
        warnings.warn(
            "`eks_hook` property is deprecated and will be removed in the future. "
            "Please use `hook` property instead.",
            AirflowProviderDeprecationWarning,
            stacklevel=2,
        )
        return self.hook

    def execute(self, context: Context):
        if self.compute:
            if self.compute not in SUPPORTED_COMPUTE_VALUES:
                raise ValueError("Provided compute type is not supported.")
            elif (self.compute == "nodegroup") and not self.nodegroup_role_arn:
                raise ValueError(
                    MISSING_ARN_MSG.format(compute=NODEGROUP_FULL_NAME, requirement="nodegroup_role_arn")
                )
            elif (self.compute == "fargate") and not self.fargate_pod_execution_role_arn:
                raise ValueError(
                    MISSING_ARN_MSG.format(
                        compute=FARGATE_FULL_NAME, requirement="fargate_pod_execution_role_arn"
                    )
                )
        self.hook.create_cluster(
            name=self.cluster_name,
            roleArn=self.cluster_role_arn,
            resourcesVpcConfig=self.resources_vpc_config,
            **self.create_cluster_kwargs,
        )

        # Short circuit early if we don't need to wait to attach compute
        # and the caller hasn't requested to wait for the cluster either.
        if not any([self.compute, self.wait_for_completion, self.deferrable]):
            return None

        self.log.info("Waiting for EKS Cluster to provision. This will take some time.")
<<<<<<< HEAD
        client = self.eks_hook.get_conn()
=======
        client = self.hook.conn
>>>>>>> 4824ca7c

        if self.deferrable:
            self.defer(
                trigger=EksCreateClusterTrigger(
                    cluster_name=self.cluster_name,
                    aws_conn_id=self.aws_conn_id,
                    region_name=self.region,
                    waiter_delay=self.waiter_delay,
                    waiter_max_attempts=self.waiter_max_attempts,
                ),
                method_name="deferrable_create_cluster_next",
                timeout=timedelta(seconds=self.waiter_max_attempts * self.waiter_delay),
            )

        try:
            client.get_waiter("cluster_active").wait(
                name=self.cluster_name,
                WaiterConfig={"Delay": self.waiter_delay, "MaxAttempts": self.waiter_max_attempts},
            )
        except (ClientError, WaiterError) as e:
            self.log.error("Cluster failed to start and will be torn down.\n %s", e)
            self.hook.delete_cluster(name=self.cluster_name)
            client.get_waiter("cluster_deleted").wait(
                name=self.cluster_name,
                WaiterConfig={"Delay": self.waiter_delay, "MaxAttempts": self.waiter_max_attempts},
            )
            raise
        _create_compute(
            compute=self.compute,
            cluster_name=self.cluster_name,
            aws_conn_id=self.aws_conn_id,
            region=self.region,
            wait_for_completion=self.wait_for_completion,
            waiter_delay=self.waiter_delay,
            waiter_max_attempts=self.waiter_max_attempts,
            nodegroup_name=self.nodegroup_name,
            nodegroup_role_arn=self.nodegroup_role_arn,
            create_nodegroup_kwargs=self.create_nodegroup_kwargs,
            fargate_profile_name=self.fargate_profile_name,
            fargate_pod_execution_role_arn=self.fargate_pod_execution_role_arn,
            fargate_selectors=self.fargate_selectors,
            create_fargate_profile_kwargs=self.create_fargate_profile_kwargs,
            subnets=cast(List[str], self.resources_vpc_config.get("subnetIds")),
        )

    def deferrable_create_cluster_next(self, context: Context, event: dict[str, Any] | None = None) -> None:
        if event is None:
            self.log.error("Trigger error: event is None")
            raise AirflowException("Trigger error: event is None")
        elif event["status"] == "failed":
            self.log.error("Cluster failed to start and will be torn down.")
            self.hook.delete_cluster(name=self.cluster_name)
            self.defer(
                trigger=EksDeleteClusterTrigger(
                    cluster_name=self.cluster_name,
                    waiter_delay=self.waiter_delay,
                    waiter_max_attempts=self.waiter_max_attempts,
                    aws_conn_id=self.aws_conn_id,
                    region_name=self.region,
                    force_delete_compute=False,
                ),
                method_name="execute_failed",
                timeout=timedelta(seconds=self.waiter_max_attempts * self.waiter_delay),
            )
        elif event["status"] == "success":
            self.log.info("Cluster is ready to provision compute.")
            _create_compute(
                compute=self.compute,
                cluster_name=self.cluster_name,
                aws_conn_id=self.aws_conn_id,
                region=self.region,
                wait_for_completion=self.wait_for_completion,
                waiter_delay=self.waiter_delay,
                waiter_max_attempts=self.waiter_max_attempts,
                nodegroup_name=self.nodegroup_name,
                nodegroup_role_arn=self.nodegroup_role_arn,
                create_nodegroup_kwargs=self.create_nodegroup_kwargs,
                fargate_profile_name=self.fargate_profile_name,
                fargate_pod_execution_role_arn=self.fargate_pod_execution_role_arn,
                fargate_selectors=self.fargate_selectors,
                create_fargate_profile_kwargs=self.create_fargate_profile_kwargs,
                subnets=cast(List[str], self.resources_vpc_config.get("subnetIds")),
            )
            if self.compute == "fargate":
                self.defer(
                    trigger=EksCreateFargateProfileTrigger(
                        cluster_name=self.cluster_name,
                        fargate_profile_name=self.fargate_profile_name,
                        waiter_delay=self.waiter_delay,
                        waiter_max_attempts=self.waiter_max_attempts,
                        aws_conn_id=self.aws_conn_id,
                        region=self.region,
                    ),
                    method_name="execute_complete",
                    timeout=timedelta(seconds=self.waiter_max_attempts * self.waiter_delay),
                )
            elif self.compute == "nodegroup":
                self.defer(
                    trigger=EksCreateNodegroupTrigger(
                        nodegroup_name=self.nodegroup_name,
                        cluster_name=self.cluster_name,
                        aws_conn_id=self.aws_conn_id,
                        region_name=self.region,
                        waiter_delay=self.waiter_delay,
                        waiter_max_attempts=self.waiter_max_attempts,
                    ),
                    method_name="execute_complete",
                    timeout=timedelta(seconds=self.waiter_max_attempts * self.waiter_delay),
                )

    def execute_failed(self, context: Context, event: dict[str, Any] | None = None) -> None:
        if event is None:
            self.log.info("Trigger error: event is None")
            raise AirflowException("Trigger error: event is None")
        elif event["status"] == "deleted":
            self.log.info("Cluster deleted")
        raise AirflowException("Error creating cluster")

    def execute_complete(self, context: Context, event: dict[str, Any] | None = None) -> None:
        resource = "fargate profile" if self.compute == "fargate" else self.compute
        if event is None:
            self.log.info("Trigger error: event is None")
            raise AirflowException("Trigger error: event is None")
        elif event["status"] != "success":
            raise AirflowException(f"Error creating {resource}: {event}")

        self.log.info("%s created successfully", resource)


class EksCreateNodegroupOperator(BaseOperator):
    """
    Creates an Amazon EKS managed node group for an existing Amazon EKS Cluster.

    .. seealso::
        For more information on how to use this operator, take a look at the guide:
        :ref:`howto/operator:EksCreateNodegroupOperator`

    :param cluster_name: The name of the Amazon EKS Cluster to create the managed nodegroup in. (templated)
    :param nodegroup_name: The unique name to give your managed nodegroup. (templated)
    :param nodegroup_subnets:
         The subnets to use for the Auto Scaling group that is created for the managed nodegroup. (templated)
    :param nodegroup_role_arn:
         The Amazon Resource Name (ARN) of the IAM role to associate with the managed nodegroup. (templated)
    :param create_nodegroup_kwargs: Optional parameters to pass to the Create Nodegroup API (templated)
    :param wait_for_completion: If True, waits for operator to complete. (default: False) (templated)
    :param aws_conn_id: The Airflow connection used for AWS credentials. (templated)
         If this is None or empty then the default boto3 behaviour is used. If
         running Airflow in a distributed manner and aws_conn_id is None or
         empty, then the default boto3 configuration would be used (and must be
         maintained on each worker node).
    :param region: Which AWS region the connection should use. (templated)
        If this is None or empty then the default boto3 behaviour is used.
    :param waiter_delay: Time (in seconds) to wait between two consecutive calls to check nodegroup state
    :param waiter_max_attempts: The maximum number of attempts to check nodegroup state
    :param deferrable: If True, the operator will wait asynchronously for the nodegroup to be created.
        This implies waiting for completion. This mode requires aiobotocore module to be installed.
        (default: False)

    """

    template_fields: Sequence[str] = (
        "cluster_name",
        "nodegroup_subnets",
        "nodegroup_role_arn",
        "nodegroup_name",
        "create_nodegroup_kwargs",
        "wait_for_completion",
        "aws_conn_id",
        "region",
    )

    def __init__(
        self,
        cluster_name: str,
        nodegroup_subnets: list[str] | str,
        nodegroup_role_arn: str,
        nodegroup_name: str = DEFAULT_NODEGROUP_NAME,
        create_nodegroup_kwargs: dict | None = None,
        wait_for_completion: bool = False,
        aws_conn_id: str = DEFAULT_CONN_ID,
        region: str | None = None,
        waiter_delay: int = 30,
        waiter_max_attempts: int = 80,
        deferrable: bool = conf.getboolean("operators", "default_deferrable", fallback=False),
        **kwargs,
    ) -> None:
        self.nodegroup_subnets = nodegroup_subnets
        self.compute = "nodegroup"
        self.cluster_name = cluster_name
        self.nodegroup_role_arn = nodegroup_role_arn
        self.nodegroup_name = nodegroup_name
        self.create_nodegroup_kwargs = create_nodegroup_kwargs or {}
        self.wait_for_completion = False if deferrable else wait_for_completion
        self.aws_conn_id = aws_conn_id
        self.region = region
        self.waiter_delay = waiter_delay
        self.waiter_max_attempts = waiter_max_attempts
        self.deferrable = deferrable
        super().__init__(**kwargs)

    def execute(self, context: Context):
        self.log.info(self.task_id)
        if isinstance(self.nodegroup_subnets, str):
            nodegroup_subnets_list: list[str] = []
            if self.nodegroup_subnets != "":
                try:
                    nodegroup_subnets_list = cast(list, literal_eval(self.nodegroup_subnets))
                except ValueError:
                    self.log.warning(
                        "The nodegroup_subnets should be List or string representing "
                        "Python list and is %s. Defaulting to []",
                        self.nodegroup_subnets,
                    )
            self.nodegroup_subnets = nodegroup_subnets_list

        _create_compute(
            compute=self.compute,
            cluster_name=self.cluster_name,
            aws_conn_id=self.aws_conn_id,
            region=self.region,
            wait_for_completion=self.wait_for_completion,
            waiter_delay=self.waiter_delay,
            waiter_max_attempts=self.waiter_max_attempts,
            nodegroup_name=self.nodegroup_name,
            nodegroup_role_arn=self.nodegroup_role_arn,
            create_nodegroup_kwargs=self.create_nodegroup_kwargs,
            subnets=self.nodegroup_subnets,
        )

        if self.deferrable:
            self.defer(
                trigger=EksCreateNodegroupTrigger(
                    cluster_name=self.cluster_name,
                    nodegroup_name=self.nodegroup_name,
                    aws_conn_id=self.aws_conn_id,
                    region_name=self.region,
                    waiter_delay=self.waiter_delay,
                    waiter_max_attempts=self.waiter_max_attempts,
                ),
                method_name="execute_complete",
                # timeout is set to ensure that if a trigger dies, the timeout does not restart
                # 60 seconds is added to allow the trigger to exit gracefully (i.e. yield TriggerEvent)
                timeout=timedelta(seconds=self.waiter_max_attempts * self.waiter_delay + 60),
            )

    def execute_complete(self, context, event=None):
        if event["status"] != "success":
            raise AirflowException(f"Error creating nodegroup: {event}")
        return


class EksCreateFargateProfileOperator(BaseOperator):
    """
    Creates an AWS Fargate profile for an Amazon EKS cluster.

    .. seealso::
        For more information on how to use this operator, take a look at the guide:
        :ref:`howto/operator:EksCreateFargateProfileOperator`

    :param cluster_name: The name of the Amazon EKS cluster to apply the AWS Fargate profile to. (templated)
    :param pod_execution_role_arn: The Amazon Resource Name (ARN) of the pod execution role to
         use for pods that match the selectors in the AWS Fargate profile. (templated)
    :param selectors: The selectors to match for pods to use this AWS Fargate profile. (templated)
    :param fargate_profile_name: The unique name to give your AWS Fargate profile. (templated)
    :param create_fargate_profile_kwargs: Optional parameters to pass to the CreateFargate Profile API
     (templated)
    :param wait_for_completion: If True, waits for operator to complete. (default: False) (templated)

    :param aws_conn_id: The Airflow connection used for AWS credentials. (templated)
         If this is None or empty then the default boto3 behaviour is used. If
         running Airflow in a distributed manner and aws_conn_id is None or
         empty, then the default boto3 configuration would be used (and must be
         maintained on each worker node).
    :param region: Which AWS region the connection should use. (templated)
        If this is None or empty then the default boto3 behaviour is used.
    :param waiter_delay: Time (in seconds) to wait between two consecutive calls to check profile status
    :param waiter_max_attempts: The maximum number of attempts to check the status of the profile.
    :param deferrable: If True, the operator will wait asynchronously for the profile to be created.
        This implies waiting for completion. This mode requires aiobotocore module to be installed.
        (default: False)
    """

    template_fields: Sequence[str] = (
        "cluster_name",
        "pod_execution_role_arn",
        "selectors",
        "fargate_profile_name",
        "create_fargate_profile_kwargs",
        "wait_for_completion",
        "aws_conn_id",
        "region",
    )

    def __init__(
        self,
        cluster_name: str,
        pod_execution_role_arn: str,
        selectors: list,
        fargate_profile_name: str = DEFAULT_FARGATE_PROFILE_NAME,
        create_fargate_profile_kwargs: dict | None = None,
        wait_for_completion: bool = False,
        aws_conn_id: str = DEFAULT_CONN_ID,
        region: str | None = None,
        waiter_delay: int = 10,
        waiter_max_attempts: int = 60,
        deferrable: bool = conf.getboolean("operators", "default_deferrable", fallback=False),
        **kwargs,
    ) -> None:
        self.cluster_name = cluster_name
        self.selectors = selectors
        self.pod_execution_role_arn = pod_execution_role_arn
        self.fargate_profile_name = fargate_profile_name
        self.create_fargate_profile_kwargs = create_fargate_profile_kwargs or {}
        self.wait_for_completion = False if deferrable else wait_for_completion
        self.aws_conn_id = aws_conn_id
        self.region = region
        self.waiter_delay = waiter_delay
        self.waiter_max_attempts = waiter_max_attempts
        self.deferrable = deferrable
        self.compute = "fargate"
        super().__init__(
            **kwargs,
        )

    def execute(self, context: Context):
        _create_compute(
            compute=self.compute,
            cluster_name=self.cluster_name,
            aws_conn_id=self.aws_conn_id,
            region=self.region,
            wait_for_completion=self.wait_for_completion,
            waiter_delay=self.waiter_delay,
            waiter_max_attempts=self.waiter_max_attempts,
            fargate_profile_name=self.fargate_profile_name,
            fargate_pod_execution_role_arn=self.pod_execution_role_arn,
            fargate_selectors=self.selectors,
            create_fargate_profile_kwargs=self.create_fargate_profile_kwargs,
        )
        if self.deferrable:
            self.defer(
                trigger=EksCreateFargateProfileTrigger(
                    cluster_name=self.cluster_name,
                    fargate_profile_name=self.fargate_profile_name,
                    aws_conn_id=self.aws_conn_id,
                    waiter_delay=self.waiter_delay,
                    waiter_max_attempts=self.waiter_max_attempts,
                    region=self.region,
                ),
                method_name="execute_complete",
                # timeout is set to ensure that if a trigger dies, the timeout does not restart
                # 60 seconds is added to allow the trigger to exit gracefully (i.e. yield TriggerEvent)
                timeout=timedelta(seconds=(self.waiter_max_attempts * self.waiter_delay + 60)),
            )

    def execute_complete(self, context, event=None):
        if event["status"] != "success":
            raise AirflowException(f"Error creating Fargate profile: {event}")
        else:
            self.log.info("Fargate profile created successfully")
        return


class EksDeleteClusterOperator(BaseOperator):
    """
    Deletes the Amazon EKS Cluster control plane and all nodegroups attached to it.

    .. seealso::
        For more information on how to use this operator, take a look at the guide:
        :ref:`howto/operator:EksDeleteClusterOperator`

    :param cluster_name: The name of the Amazon EKS Cluster to delete. (templated)
    :param force_delete_compute: If True, will delete any attached resources. (templated)
         Defaults to False.
    :param wait_for_completion: If True, waits for operator to complete. (default: False) (templated)
    :param aws_conn_id: The Airflow connection used for AWS credentials. (templated)
         If this is None or empty then the default boto3 behaviour is used. If
         running Airflow in a distributed manner and aws_conn_id is None or
         empty, then the default boto3 configuration would be used (and must be
         maintained on each worker node).
    :param region: Which AWS region the connection should use. (templated)
        If this is None or empty then the default boto3 behaviour is used.
    :param waiter_delay: Time (in seconds) to wait between two consecutive calls to check cluster state
    :param waiter_max_attempts: The maximum number of attempts to check cluster state
    :param deferrable: If True, the operator will wait asynchronously for the cluster to be deleted.
        This implies waiting for completion. This mode requires aiobotocore module to be installed.
        (default: False)

    """

    template_fields: Sequence[str] = (
        "cluster_name",
        "force_delete_compute",
        "wait_for_completion",
        "aws_conn_id",
        "region",
    )

    def __init__(
        self,
        cluster_name: str,
        force_delete_compute: bool = False,
        wait_for_completion: bool = False,
        aws_conn_id: str = DEFAULT_CONN_ID,
        region: str | None = None,
        deferrable: bool = conf.getboolean("operators", "default_deferrable", fallback=False),
        waiter_delay: int = 30,
        waiter_max_attempts: int = 40,
        **kwargs,
    ) -> None:
        self.cluster_name = cluster_name
        self.force_delete_compute = force_delete_compute
        self.wait_for_completion = False if deferrable else wait_for_completion
        self.aws_conn_id = aws_conn_id
        self.region = region
        self.deferrable = deferrable
        self.waiter_delay = waiter_delay
        self.waiter_max_attempts = waiter_max_attempts
        super().__init__(**kwargs)

    def execute(self, context: Context):
        eks_hook = EksHook(
            aws_conn_id=self.aws_conn_id,
            region_name=self.region,
        )
        if self.deferrable:
            self.defer(
                trigger=EksDeleteClusterTrigger(
                    cluster_name=self.cluster_name,
                    waiter_delay=self.waiter_delay,
                    waiter_max_attempts=self.waiter_max_attempts,
                    aws_conn_id=self.aws_conn_id,
                    region_name=self.region,
                    force_delete_compute=self.force_delete_compute,
                ),
                method_name="execute_complete",
                timeout=timedelta(seconds=self.waiter_delay * self.waiter_max_attempts),
            )
        elif self.force_delete_compute:
            self.delete_any_nodegroups(eks_hook)
            self.delete_any_fargate_profiles(eks_hook)

        eks_hook.delete_cluster(name=self.cluster_name)

        if self.wait_for_completion:
            self.log.info("Waiting for cluster to delete.  This will take some time.")
            eks_hook.get_conn().get_waiter("cluster_deleted").wait(name=self.cluster_name)

    def delete_any_nodegroups(self, eks_hook) -> None:
        """
        Delete all Amazon EKS managed node groups for a provided Amazon EKS Cluster.

        Amazon EKS managed node groups can be deleted in parallel, so we can send all
        delete commands in bulk and move on once the count of nodegroups is zero.
        """
        nodegroups = eks_hook.list_nodegroups(clusterName=self.cluster_name)
        if nodegroups:
            self.log.info(CAN_NOT_DELETE_MSG.format(compute=NODEGROUP_FULL_NAME, count=len(nodegroups)))
            for group in nodegroups:
                eks_hook.delete_nodegroup(clusterName=self.cluster_name, nodegroupName=group)
            # Note this is a custom waiter so we're using hook.get_waiter(), not hook.get_conn().get_waiter().
            self.log.info("Waiting for all nodegroups to delete.  This will take some time.")
            eks_hook.get_waiter("all_nodegroups_deleted").wait(clusterName=self.cluster_name)
        self.log.info(SUCCESS_MSG.format(compute=NODEGROUP_FULL_NAME))

    def delete_any_fargate_profiles(self, eks_hook) -> None:
        """
        Delete all EKS Fargate profiles for a provided Amazon EKS Cluster.

        EKS Fargate profiles must be deleted one at a time, so we must wait
        for one to be deleted before sending the next delete command.
        """
        fargate_profiles = eks_hook.list_fargate_profiles(clusterName=self.cluster_name)
        if fargate_profiles:
            self.log.info(CAN_NOT_DELETE_MSG.format(compute=FARGATE_FULL_NAME, count=len(fargate_profiles)))
            self.log.info("Waiting for Fargate profiles to delete.  This will take some time.")
            for profile in fargate_profiles:
                # The API will return a (cluster) ResourceInUseException if you try
                # to delete Fargate profiles in parallel the way we can with nodegroups,
                # so each must be deleted sequentially
                eks_hook.delete_fargate_profile(clusterName=self.cluster_name, fargateProfileName=profile)
                eks_hook.get_conn().get_waiter("fargate_profile_deleted").wait(
                    clusterName=self.cluster_name, fargateProfileName=profile
                )
        self.log.info(SUCCESS_MSG.format(compute=FARGATE_FULL_NAME))

    def execute_complete(self, context: Context, event: dict[str, Any] | None = None) -> None:
        if event is None:
            self.log.error("Trigger error. Event is None")
            raise AirflowException("Trigger error. Event is None")
        elif event["status"] == "success":
            self.log.info("Cluster deleted successfully.")


class EksDeleteNodegroupOperator(BaseOperator):
    """
    Deletes an Amazon EKS managed node group from an Amazon EKS Cluster.

    .. seealso::
        For more information on how to use this operator, take a look at the guide:
        :ref:`howto/operator:EksDeleteNodegroupOperator`

    :param cluster_name: The name of the Amazon EKS Cluster associated with your nodegroup. (templated)
    :param nodegroup_name: The name of the nodegroup to delete. (templated)
    :param wait_for_completion: If True, waits for operator to complete. (default: False) (templated)
    :param aws_conn_id: The Airflow connection used for AWS credentials. (templated)
         If this is None or empty then the default boto3 behaviour is used.  If
         running Airflow in a distributed manner and aws_conn_id is None or
         empty, then the default boto3 configuration would be used (and must be
         maintained on each worker node).
    :param region: Which AWS region the connection should use. (templated)
        If this is None or empty then the default boto3 behaviour is used.
    :param waiter_delay: Time (in seconds) to wait between two consecutive calls to check nodegroup state
    :param waiter_max_attempts: The maximum number of attempts to check nodegroup state
    :param deferrable: If True, the operator will wait asynchronously for the nodegroup to be deleted.
        This implies waiting for completion. This mode requires aiobotocore module to be installed.
        (default: False)

    """

    template_fields: Sequence[str] = (
        "cluster_name",
        "nodegroup_name",
        "wait_for_completion",
        "aws_conn_id",
        "region",
    )

    def __init__(
        self,
        cluster_name: str,
        nodegroup_name: str,
        wait_for_completion: bool = False,
        aws_conn_id: str = DEFAULT_CONN_ID,
        region: str | None = None,
        waiter_delay: int = 30,
        waiter_max_attempts: int = 40,
        deferrable: bool = conf.getboolean("operators", "default_deferrable", fallback=False),
        **kwargs,
    ) -> None:
        self.cluster_name = cluster_name
        self.nodegroup_name = nodegroup_name
        self.wait_for_completion = wait_for_completion
        self.aws_conn_id = aws_conn_id
        self.region = region
        self.waiter_delay = waiter_delay
        self.waiter_max_attempts = waiter_max_attempts
        self.deferrable = deferrable
        super().__init__(**kwargs)

    def execute(self, context: Context):
        eks_hook = EksHook(
            aws_conn_id=self.aws_conn_id,
            region_name=self.region,
        )

        eks_hook.delete_nodegroup(clusterName=self.cluster_name, nodegroupName=self.nodegroup_name)
        if self.deferrable:
            self.defer(
                trigger=EksDeleteNodegroupTrigger(
                    cluster_name=self.cluster_name,
                    nodegroup_name=self.nodegroup_name,
                    aws_conn_id=self.aws_conn_id,
                    region_name=self.region,
                    waiter_delay=self.waiter_delay,
                    waiter_max_attempts=self.waiter_max_attempts,
                ),
                method_name="execute_complete",
                # timeout is set to ensure that if a trigger dies, the timeout does not restart
                # 60 seconds is added to allow the trigger to exit gracefully (i.e. yield TriggerEvent)
                timeout=timedelta(seconds=self.waiter_max_attempts * self.waiter_delay + 60),
            )
        elif self.wait_for_completion:
            self.log.info("Waiting for nodegroup to delete.  This will take some time.")
            eks_hook.get_conn().get_waiter("nodegroup_deleted").wait(
                clusterName=self.cluster_name, nodegroupName=self.nodegroup_name
            )

    def execute_complete(self, context, event=None):
        if event["status"] != "success":
            raise AirflowException(f"Error deleting nodegroup: {event}")
        return


class EksDeleteFargateProfileOperator(BaseOperator):
    """
    Deletes an AWS Fargate profile from an Amazon EKS Cluster.

    .. seealso::
        For more information on how to use this operator, take a look at the guide:
        :ref:`howto/operator:EksDeleteFargateProfileOperator`

    :param cluster_name: The name of the Amazon EKS cluster associated with your Fargate profile. (templated)
    :param fargate_profile_name: The name of the AWS Fargate profile to delete. (templated)
    :param wait_for_completion: If True, waits for operator to complete. (default: False) (templated)
    :param aws_conn_id: The Airflow connection used for AWS credentials. (templated)
         If this is None or empty then the default boto3 behaviour is used.  If
         running Airflow in a distributed manner and aws_conn_id is None or
         empty, then the default boto3 configuration would be used (and must be
         maintained on each worker node).
    :param region: Which AWS region the connection should use. (templated)
        If this is None or empty then the default boto3 behaviour is used.
    :param waiter_delay: Time (in seconds) to wait between two consecutive calls to check profile status
    :param waiter_max_attempts: The maximum number of attempts to check the status of the profile.
    :param deferrable: If True, the operator will wait asynchronously for the profile to be deleted.
        This implies waiting for completion. This mode requires aiobotocore module to be installed.
        (default: False)
    """

    template_fields: Sequence[str] = (
        "cluster_name",
        "fargate_profile_name",
        "wait_for_completion",
        "aws_conn_id",
        "region",
    )

    def __init__(
        self,
        cluster_name: str,
        fargate_profile_name: str,
        wait_for_completion: bool = False,
        aws_conn_id: str = DEFAULT_CONN_ID,
        region: str | None = None,
        waiter_delay: int = 30,
        waiter_max_attempts: int = 60,
        deferrable: bool = conf.getboolean("operators", "default_deferrable", fallback=False),
        **kwargs,
    ) -> None:
        super().__init__(**kwargs)
        self.cluster_name = cluster_name
        self.fargate_profile_name = fargate_profile_name
        self.wait_for_completion = wait_for_completion
        self.aws_conn_id = aws_conn_id
        self.region = region
        self.waiter_delay = waiter_delay
        self.waiter_max_attempts = waiter_max_attempts
        self.deferrable = deferrable

    def execute(self, context: Context):
        eks_hook = EksHook(
            aws_conn_id=self.aws_conn_id,
            region_name=self.region,
        )

        eks_hook.delete_fargate_profile(
            clusterName=self.cluster_name, fargateProfileName=self.fargate_profile_name
        )
        if self.deferrable:
            self.defer(
                trigger=EksDeleteFargateProfileTrigger(
                    cluster_name=self.cluster_name,
                    fargate_profile_name=self.fargate_profile_name,
                    aws_conn_id=self.aws_conn_id,
                    waiter_delay=self.waiter_delay,
                    waiter_max_attempts=self.waiter_max_attempts,
                    region=self.region,
                ),
                method_name="execute_complete",
                # timeout is set to ensure that if a trigger dies, the timeout does not restart
                # 60 seconds is added to allow the trigger to exit gracefully (i.e. yield TriggerEvent)
                timeout=timedelta(seconds=(self.waiter_max_attempts * self.waiter_delay + 60)),
            )
        elif self.wait_for_completion:
            self.log.info("Waiting for Fargate profile to delete.  This will take some time.")
            eks_hook.get_conn().get_waiter("fargate_profile_deleted").wait(
                clusterName=self.cluster_name,
                fargateProfileName=self.fargate_profile_name,
                WaiterConfig={"Delay": self.waiter_delay, "MaxAttempts": self.waiter_max_attempts},
            )

    def execute_complete(self, context, event=None):
        if event["status"] != "success":
            raise AirflowException(f"Error deleting Fargate profile: {event}")
        else:
            self.log.info("Fargate profile deleted successfully")
        return


class EksPodOperator(KubernetesPodOperator):
    """
    Executes a task in a Kubernetes pod on the specified Amazon EKS Cluster.

    .. seealso::
        For more information on how to use this operator, take a look at the guide:
        :ref:`howto/operator:EksPodOperator`

    :param cluster_name: The name of the Amazon EKS Cluster to execute the task on. (templated)
    :param in_cluster: If True, look for config inside the cluster; if False look for a local file path.
    :param namespace: The namespace in which to execute the pod. (templated)
    :param pod_name: The unique name to give the pod. (templated)
    :param aws_profile: The named profile containing the credentials for the AWS CLI tool to use.
    :param region: Which AWS region the connection should use. (templated)
         If this is None or empty then the default boto3 behaviour is used.
    :param aws_conn_id: The Airflow connection used for AWS credentials. (templated)
         If this is None or empty then the default boto3 behaviour is used. If
         running Airflow in a distributed manner and aws_conn_id is None or
         empty, then the default boto3 configuration would be used (and must be
         maintained on each worker node).
    :param on_finish_action: What to do when the pod reaches its final state, or the execution is interrupted.
        If "delete_pod", the pod will be deleted regardless its state; if "delete_succeeded_pod",
        only succeeded pod will be deleted. You can set to "keep_pod" to keep the pod.
        Current default is `keep_pod`, but this will be changed in the next major release of this provider.
    :param is_delete_operator_pod: What to do when the pod reaches its final
        state, or the execution is interrupted. If True, delete the
        pod; if False, leave the pod. Current default is False, but this will be
        changed in the next major release of this provider.
        Deprecated - use `on_finish_action` instead.

    """

    template_fields: Sequence[str] = tuple(
        {
            "cluster_name",
            "in_cluster",
            "namespace",
            "pod_name",
            "aws_conn_id",
            "region",
        }
        | set(KubernetesPodOperator.template_fields)
    )

    def __init__(
        self,
        cluster_name: str,
        # Setting in_cluster to False tells the pod that the config
        # file is stored locally in the worker and not in the cluster.
        in_cluster: bool = False,
        namespace: str = DEFAULT_NAMESPACE_NAME,
        pod_context: str | None = None,
        pod_name: str | None = None,
        pod_username: str | None = None,
        aws_conn_id: str = DEFAULT_CONN_ID,
        region: str | None = None,
        on_finish_action: str | None = None,
        is_delete_operator_pod: bool | None = None,
        **kwargs,
    ) -> None:
        if is_delete_operator_pod is not None:
            warnings.warn(
                "`is_delete_operator_pod` parameter is deprecated, please use `on_finish_action`",
                AirflowProviderDeprecationWarning,
                stacklevel=2,
            )
            kwargs["on_finish_action"] = (
                OnFinishAction.DELETE_POD if is_delete_operator_pod else OnFinishAction.KEEP_POD
            )
        else:
            if on_finish_action is not None:
                kwargs["on_finish_action"] = OnFinishAction(on_finish_action)
            else:
                warnings.warn(
                    f"You have not set parameter `on_finish_action` in class {self.__class__.__name__}. "
                    "Currently the default for this parameter is `keep_pod` but in a future release"
                    " the default will be changed to `delete_pod`. To ensure pods are not deleted in"
                    " the future you will need to set `on_finish_action=keep_pod` explicitly.",
                    AirflowProviderDeprecationWarning,
                    stacklevel=2,
                )
                kwargs["on_finish_action"] = OnFinishAction.KEEP_POD

        self.cluster_name = cluster_name
        self.in_cluster = in_cluster
        self.namespace = namespace
        self.pod_name = pod_name
        self.aws_conn_id = aws_conn_id
        self.region = region
        super().__init__(
            in_cluster=self.in_cluster,
            namespace=self.namespace,
            name=self.pod_name,
            **kwargs,
        )
        # There is no need to manage the kube_config file, as it will be generated automatically.
        # All Kubernetes parameters (except config_file) are also valid for the EksPodOperator.
        if self.config_file:
            raise AirflowException("The config_file is not an allowed parameter for the EksPodOperator.")

    def execute(self, context: Context):
        eks_hook = EksHook(
            aws_conn_id=self.aws_conn_id,
            region_name=self.region,
        )
        with eks_hook.generate_config_file(
            eks_cluster_name=self.cluster_name, pod_namespace=self.namespace
        ) as self.config_file:
            return super().execute(context)<|MERGE_RESOLUTION|>--- conflicted
+++ resolved
@@ -299,11 +299,7 @@
             return None
 
         self.log.info("Waiting for EKS Cluster to provision. This will take some time.")
-<<<<<<< HEAD
         client = self.eks_hook.get_conn()
-=======
-        client = self.hook.conn
->>>>>>> 4824ca7c
 
         if self.deferrable:
             self.defer(
