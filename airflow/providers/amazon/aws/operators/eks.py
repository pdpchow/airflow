--- conflicted
+++ resolved
@@ -693,7 +693,6 @@
         is_delete_operator_pod: bool | None = None,
         **kwargs,
     ) -> None:
-<<<<<<< HEAD
         kpo_init_args = inspect.signature(KubernetesPodOperator.__init__).parameters
 
         if "on_finish_action" not in kpo_init_args:
@@ -709,7 +708,7 @@
                     "but in a future release the default will be changed to `True`. "
                     "To ensure pods are not deleted in the future you will need to set "
                     "`is_delete_operator_pod=False` explicitly.",
-                    DeprecationWarning,
+                    AirflowProviderDeprecationWarning,
                     stacklevel=2,
                 )
                 is_delete_operator_pod = False
@@ -719,7 +718,7 @@
             if is_delete_operator_pod is not None:
                 warnings.warn(
                     "`is_delete_operator_pod` parameter is deprecated, please use `on_finish_action`",
-                    DeprecationWarning,
+                    AirflowProviderDeprecationWarning,
                     stacklevel=2,
                 )
                 parsed_on_finish_action = (
@@ -734,24 +733,12 @@
                         "Currently the default for this parameter is `keep_pod` but in a future release"
                         " the default will be changed to `delete_pod`. To ensure pods are not deleted in"
                         " the future you will need to set `on_finish_action=keep_pod` explicitly.",
-                        DeprecationWarning,
+                        AirflowProviderDeprecationWarning,
                         stacklevel=2,
                     )
                     parsed_on_finish_action = OnFinishAction.KEEP_POD
 
             kwargs["on_finish_action"] = parsed_on_finish_action
-=======
-        if is_delete_operator_pod is None:
-            warnings.warn(
-                f"You have not set parameter `is_delete_operator_pod` in class {self.__class__.__name__}. "
-                "Currently the default for this parameter is `False` but in a future release the default "
-                "will be changed to `True`. To ensure pods are not deleted in the future you will need to "
-                "set `is_delete_operator_pod=False` explicitly.",
-                AirflowProviderDeprecationWarning,
-                stacklevel=2,
-            )
-            is_delete_operator_pod = False
->>>>>>> 58aab111
 
         self.cluster_name = cluster_name
         self.in_cluster = in_cluster
