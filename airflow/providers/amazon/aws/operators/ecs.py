--- conflicted
+++ resolved
@@ -18,7 +18,7 @@
 import re
 import sys
 from datetime import datetime
-from typing import Optional
+from typing import Optional, Dict
 
 from botocore.waiter import Waiter
 
@@ -42,13 +42,12 @@
         - https://boto3.amazonaws.com/v1/documentation/api/latest/reference/services/ecs.html
     """
 
-<<<<<<< HEAD
     # pylint: disable=C0103, line-too-long
     def run_task(self, **kwargs) -> Dict:
         """https://boto3.amazonaws.com/v1/documentation/api/latest/reference/services/ecs.html#ECS.Client.run_task"""  # noqa: E501
         ...
 
-    def get_waiter(self, x: str):
+    def get_waiter(self, x: str) -> Waiter:
         """https://boto3.amazonaws.com/v1/documentation/api/latest/reference/services/ecs.html#ECS.Client.get_waiter"""  # noqa: E501
         ...
 
@@ -58,32 +57,16 @@
 
     def stop_task(self, cluster, task, reason: str) -> Dict:
         """https://boto3.amazonaws.com/v1/documentation/api/latest/reference/services/ecs.html#ECS.Client.stop_task"""  # noqa: E501
-=======
-    def run_task(self, **kwargs) -> dict:
-        """https://boto3.amazonaws.com/v1/documentation/api/latest/reference/services/ecs.html#ECS.Client.run_task"""  # noqa: E501  # pylint: disable=line-too-long
-        ...
-
-    def get_waiter(self, x: str) -> Waiter:
-        """https://boto3.amazonaws.com/v1/documentation/api/latest/reference/services/ecs.html#ECS.Client.get_waiter"""  # noqa: E501  # pylint: disable=line-too-long
-        ...
-
-    def describe_tasks(self, cluster: str, tasks) -> dict:
-        """https://boto3.amazonaws.com/v1/documentation/api/latest/reference/services/ecs.html#ECS.Client.describe_tasks"""  # noqa: E501  # pylint: disable=line-too-long
-        ...
-
-    def stop_task(self, cluster, task, reason: str) -> dict:
-        """https://boto3.amazonaws.com/v1/documentation/api/latest/reference/services/ecs.html#ECS.Client.stop_task"""  # noqa: E501  # pylint: disable=line-too-long
->>>>>>> e4c239fc
-        ...
-
-    def describe_task_definition(self, taskDefinition: str) -> Dict:  # pylint: disable=C0103, line-too-long
+        ...
+
+    def describe_task_definition(self, taskDefinition: str) -> Dict:
         """https://boto3.amazonaws.com/v1/documentation/api/latest/reference/services/ecs.html#ECS.Client.describe_task_definition"""  # noqa: E501
         ...
 
     def list_tasks(self, cluster: str, launchType: str, desiredStatus: str, family: str) -> Dict:
         """https://boto3.amazonaws.com/v1/documentation/api/latest/reference/services/ecs.html#ECS.Client.list_tasks"""  # noqa: E501
         ...
-        # pylint: enable=C0103, line-too-long
+    # pylint: enable=C0103, line-too-long
 
 
 class ECSOperator(BaseOperator):  # pylint: disable=too-many-instance-attributes
@@ -149,25 +132,6 @@
     def __init__(
         self,
         *,
-<<<<<<< HEAD
-        task_definition,
-        cluster,
-        overrides,  # pylint: disable=too-many-arguments
-        aws_conn_id=None,
-        region_name=None,
-        launch_type='EC2',
-        group=None,
-        placement_constraints=None,
-        placement_strategy=None,
-        platform_version='LATEST',
-        network_configuration=None,
-        tags=None,
-        awslogs_group=None,
-        awslogs_region=None,
-        awslogs_stream_prefix=None,
-        propagate_tags=None,
-        reattach: bool = False,
-=======
         task_definition: str,
         cluster: str,
         overrides: dict,  # pylint: disable=too-many-arguments
@@ -184,7 +148,7 @@
         awslogs_region: Optional[str] = None,
         awslogs_stream_prefix: Optional[str] = None,
         propagate_tags: Optional[str] = None,
->>>>>>> e4c239fc
+        reattach: bool = False,
         **kwargs,
     ):
         super().__init__(**kwargs)
