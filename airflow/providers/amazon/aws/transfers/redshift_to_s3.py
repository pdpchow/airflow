--- conflicted
+++ resolved
@@ -138,27 +138,8 @@
         credentials = s3_hook.get_credentials()
         credentials_block = build_credentials_block(credentials)
         unload_options = '\n\t\t\t'.join(self.unload_options)
-<<<<<<< HEAD
-        unload_query = """
-                    UNLOAD ('{select_query}')
-                    TO 's3://{s3_bucket}/{s3_key}'
-                    with credentials
-                    'aws_access_key_id={access_key};aws_secret_access_key={secret_key}'
-                    {unload_options};
-                    """.format(
-            select_query=self._select_query,
-            s3_bucket=self.s3_bucket,
-            s3_key=self.s3_key,
-            access_key=credentials.access_key,
-            secret_key=credentials.secret_key,
-            unload_options=unload_options,
-        )
-=======
-        s3_key = f"{self.s3_key}/{self.table}_" if self.table_as_file_name else self.s3_key
-        select_query = f"SELECT * FROM {self.schema}.{self.table}"
 
-        unload_query = self._build_unload_query(credentials_block, select_query, s3_key, unload_options)
->>>>>>> 8c5594b0
+        unload_query = self._build_unload_query(credentials_block, self._select_query, self.s3_key, unload_options)
 
         self.log.info('Executing UNLOAD command...')
         postgres_hook.run(unload_query, self.autocommit)
