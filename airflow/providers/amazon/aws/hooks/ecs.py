#
# Licensed to the Apache Software Foundation (ASF) under one
# or more contributor license agreements.  See the NOTICE file
# distributed with this work for additional information
# regarding copyright ownership.  The ASF licenses this file
# to you under the Apache License, Version 2.0 (the
# "License"); you may not use this file except in compliance
# with the License.  You may obtain a copy of the License at
#
#   http://www.apache.org/licenses/LICENSE-2.0
#
# Unless required by applicable law or agreed to in writing,
# software distributed under the License is distributed on an
# "AS IS" BASIS, WITHOUT WARRANTIES OR CONDITIONS OF ANY
# KIND, either express or implied.  See the License for the
# specific language governing permissions and limitations
# under the License.
from __future__ import annotations

import time
from datetime import datetime, timedelta
from logging import Logger
from threading import Event, Thread
from typing import Generator

from botocore.exceptions import ClientError, ConnectionClosedError
from botocore.waiter import Waiter

from airflow.providers.amazon.aws.exceptions import EcsOperatorError, EcsTaskFailToStart
from airflow.providers.amazon.aws.hooks.base_aws import AwsGenericHook
from airflow.providers.amazon.aws.hooks.logs import AwsLogsHook
from airflow.providers.amazon.aws.utils import _StringCompareEnum
from airflow.typing_compat import Protocol, runtime_checkable


def should_retry(exception: Exception):
    """Check if exception is related to ECS resource quota (CPU, MEM)."""
    if isinstance(exception, EcsOperatorError):
        return any(
            quota_reason in failure["reason"]
            for quota_reason in ["RESOURCE:MEMORY", "RESOURCE:CPU"]
            for failure in exception.failures
        )
    return False


def should_retry_eni(exception: Exception):
    """Check if exception is related to ENI (Elastic Network Interfaces)."""
    if isinstance(exception, EcsTaskFailToStart):
        return any(
            eni_reason in exception.message
            for eni_reason in ["network interface provisioning", "ResourceInitializationError"]
        )
    return False


class EcsClusterStates(_StringCompareEnum):
    """Contains the possible State values of an ECS Cluster."""

    ACTIVE = "ACTIVE"
    PROVISIONING = "PROVISIONING"
    DEPROVISIONING = "DEPROVISIONING"
    FAILED = "FAILED"
    INACTIVE = "INACTIVE"


class EcsTaskDefinitionStates(_StringCompareEnum):
    """Contains the possible State values of an ECS Task Definition."""

    ACTIVE = "ACTIVE"
    INACTIVE = "INACTIVE"
    DELETE_IN_PROGRESS = "DELETE_IN_PROGRESS"


class EcsTaskStates(_StringCompareEnum):
    """Contains the possible State values of an ECS Task."""

    PROVISIONING = "PROVISIONING"
    PENDING = "PENDING"
    ACTIVATING = "ACTIVATING"
    RUNNING = "RUNNING"
    DEACTIVATING = "DEACTIVATING"
    STOPPING = "STOPPING"
    DEPROVISIONING = "DEPROVISIONING"
    STOPPED = "STOPPED"
    NONE = "NONE"


class EcsHook(AwsGenericHook):
    """
    Interact with Amazon Elastic Container Service (ECS).
    Provide thin wrapper around :external+boto3:py:class:`boto3.client("ecs") <ECS.Client>`.

    Additional arguments (such as ``aws_conn_id``) may be specified and
    are passed down to the underlying AwsBaseHook.

    .. seealso::
        - :class:`airflow.providers.amazon.aws.hooks.base_aws.AwsBaseHook`
        - `Amazon Elastic Container Service \
        <https://docs.aws.amazon.com/AmazonECS/latest/APIReference/Welcome.html>`__
    """

    def __init__(self, *args, **kwargs) -> None:
        kwargs["client_type"] = "ecs"
        super().__init__(*args, **kwargs)

    def get_cluster_state(self, cluster_name: str) -> str:
        """
        Get ECS Cluster state.

        .. seealso::
            - :external+boto3:py:meth:`ECS.Client.describe_clusters`

        :param cluster_name: ECS Cluster name or full cluster Amazon Resource Name (ARN) entry.
        """
        return self.conn.describe_clusters(clusters=[cluster_name])["clusters"][0]["status"]

    def get_task_definition_state(self, task_definition: str) -> str:
        """
        Get ECS Task Definition state.

        .. seealso::
            - :external+boto3:py:meth:`ECS.Client.describe_task_definition`

        :param task_definition: The family for the latest ACTIVE revision,
            family and revision ( family:revision ) for a specific revision in the family,
            or full Amazon Resource Name (ARN) of the task definition to describe.
        """
        return self.conn.describe_task_definition(taskDefinition=task_definition)["taskDefinition"]["status"]

    def get_task_state(self, cluster, task) -> str:
        """
        Get ECS Task state.

        .. seealso::
            - :external+boto3:py:meth:`ECS.Client.describe_tasks`

        :param cluster: The short name or full Amazon Resource Name (ARN)
            of the cluster that hosts the task or tasks to describe.
        :param task: Task ID or full ARN entry.
        """
        return self.conn.describe_tasks(cluster=cluster, tasks=[task])["tasks"][0]["lastStatus"]


class EcsTaskLogFetcher(Thread):
    """
    Fetches Cloudwatch log events with specific interval as a thread
    and sends the log events to the info channel of the provided logger.
    """

    def __init__(
        self,
        *,
        log_group: str,
        log_stream_name: str,
        fetch_interval: timedelta,
        logger: Logger,
        aws_conn_id: str | None = "aws_default",
        region_name: str | None = None,
    ):
        super().__init__()
        self._event = Event()

        self.fetch_interval = fetch_interval

        self.logger = logger
        self.log_group = log_group
        self.log_stream_name = log_stream_name

        self.logs_hook = AwsLogsHook(aws_conn_id=aws_conn_id, region_name=region_name)

    def run(self) -> None:
        continuation_token = AwsLogsHook.ContinuationToken()
        while not self.is_stopped():
            time.sleep(self.fetch_interval.total_seconds())
            log_events = self._get_log_events(continuation_token)
            for log_event in log_events:
                self.logger.info(self._event_to_str(log_event))

    def _get_log_events(self, skip_token: AwsLogsHook.ContinuationToken | None = None) -> Generator:
        if skip_token is None:
            skip_token = AwsLogsHook.ContinuationToken()
        try:
<<<<<<< HEAD
            yield from self.logs_hook.get_log_events(self.log_group, self.log_stream_name, skip=skip)
=======
            yield from self.hook.get_log_events(
                self.log_group, self.log_stream_name, continuation_token=skip_token
            )
>>>>>>> 3689cee4
        except ClientError as error:
            if error.response["Error"]["Code"] != "ResourceNotFoundException":
                self.logger.warning("Error on retrieving Cloudwatch log events", error)
            yield from ()
        except ConnectionClosedError as error:
            self.logger.warning("ConnectionClosedError on retrieving Cloudwatch log events", error)
            yield from ()

    def _event_to_str(self, event: dict) -> str:
        event_dt = datetime.utcfromtimestamp(event["timestamp"] / 1000.0)
        formatted_event_dt = event_dt.strftime("%Y-%m-%d %H:%M:%S,%f")[:-3]
        message = event["message"]
        return f"[{formatted_event_dt}] {message}"

    def get_last_log_messages(self, number_messages) -> list:
        """
        Gets the last logs messages in one single request, so restrictions apply:
         - if logs are too old, the response will be empty
         - the max number of messages we can retrieve is constrained by cloudwatch limits (10,000).
        """
        response = self.logs_hook.conn.get_log_events(
            logGroupName=self.log_group,
            logStreamName=self.log_stream_name,
            startFromHead=False,
            limit=number_messages,
        )
        return [log["message"] for log in response["events"]]

    def get_last_log_message(self) -> str | None:
        try:
            return self.get_last_log_messages(1)[0]
        except IndexError:
            return None

    def is_stopped(self) -> bool:
        return self._event.is_set()

    def stop(self):
        self._event.set()


@runtime_checkable
class EcsProtocol(Protocol):
    """
    A structured Protocol for ``boto3.client('ecs')``. This is used for type hints on
    :py:meth:`.EcsOperator.client`.

    .. seealso::

        - https://mypy.readthedocs.io/en/latest/protocols.html
        - https://boto3.amazonaws.com/v1/documentation/api/latest/reference/services/ecs.html
    """

    def run_task(self, **kwargs) -> dict:
        """Run a task.

        https://boto3.amazonaws.com/v1/documentation/api/latest/reference/services/ecs.html#ECS.Client.run_task
        """
        ...

    def get_waiter(self, x: str) -> Waiter:
        """Get a waiter.

        https://boto3.amazonaws.com/v1/documentation/api/latest/reference/services/ecs.html#ECS.Client.get_waiter
        """
        ...

    def describe_tasks(self, cluster: str, tasks) -> dict:
        """Describe tasks.

        https://boto3.amazonaws.com/v1/documentation/api/latest/reference/services/ecs.html#ECS.Client.describe_tasks
        """
        ...

    def stop_task(self, cluster, task, reason: str) -> dict:
        """Stop a task.

        https://boto3.amazonaws.com/v1/documentation/api/latest/reference/services/ecs.html#ECS.Client.stop_task
        """
        ...

    def describe_task_definition(self, taskDefinition: str) -> dict:
        """Describe a task definition.

        https://boto3.amazonaws.com/v1/documentation/api/latest/reference/services/ecs.html#ECS.Client.describe_task_definition
        """
        ...

    def list_tasks(self, cluster: str, launchType: str, desiredStatus: str, family: str) -> dict:
        """List tasks.

        https://boto3.amazonaws.com/v1/documentation/api/latest/reference/services/ecs.html#ECS.Client.list_tasks
        """
        ...<|MERGE_RESOLUTION|>--- conflicted
+++ resolved
@@ -181,13 +181,9 @@
         if skip_token is None:
             skip_token = AwsLogsHook.ContinuationToken()
         try:
-<<<<<<< HEAD
-            yield from self.logs_hook.get_log_events(self.log_group, self.log_stream_name, skip=skip)
-=======
-            yield from self.hook.get_log_events(
+            yield from self.logs_hook.get_log_events(
                 self.log_group, self.log_stream_name, continuation_token=skip_token
             )
->>>>>>> 3689cee4
         except ClientError as error:
             if error.response["Error"]["Code"] != "ResourceNotFoundException":
                 self.logger.warning("Error on retrieving Cloudwatch log events", error)
