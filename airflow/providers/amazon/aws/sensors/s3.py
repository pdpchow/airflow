#
# Licensed to the Apache Software Foundation (ASF) under one
# or more contributor license agreements.  See the NOTICE file
# distributed with this work for additional information
# regarding copyright ownership.  The ASF licenses this file
# to you under the Apache License, Version 2.0 (the
# "License"); you may not use this file except in compliance
# with the License.  You may obtain a copy of the License at
#
#   http://www.apache.org/licenses/LICENSE-2.0
#
# Unless required by applicable law or agreed to in writing,
# software distributed under the License is distributed on an
# "AS IS" BASIS, WITHOUT WARRANTIES OR CONDITIONS OF ANY
# KIND, either express or implied.  See the License for the
# specific language governing permissions and limitations
# under the License.
from __future__ import annotations

import fnmatch
import os
import re
<<<<<<< HEAD
from datetime import datetime, timedelta
from typing import TYPE_CHECKING, Any, Callable, List, Sequence, cast
=======
from datetime import datetime
from functools import cached_property
from typing import TYPE_CHECKING, Callable, Sequence
>>>>>>> fc36d002

from deprecated import deprecated

if TYPE_CHECKING:
    from airflow.utils.context import Context

from airflow.exceptions import AirflowException
from airflow.providers.amazon.aws.hooks.s3 import S3Hook
from airflow.providers.amazon.aws.triggers.s3 import S3KeyTrigger
from airflow.sensors.base import BaseSensorOperator, poke_mode_only


class S3KeySensor(BaseSensorOperator):
    """
    Waits for one or multiple keys (a file-like instance on S3) to be present in a S3 bucket.
    The path is just a key/value pointer to a resource for the given S3 path.
    Note: S3 does not support folders directly, and only provides key/value pairs.

    .. seealso::
        For more information on how to use this sensor, take a look at the guide:
        :ref:`howto/sensor:S3KeySensor`

    :param bucket_key: The key(s) being waited on. Supports full s3:// style url
        or relative path from root level. When it's specified as a full s3://
        url, please leave bucket_name as `None`
    :param bucket_name: Name of the S3 bucket. Only needed when ``bucket_key``
        is not provided as a full ``s3://`` url. When specified, all the keys passed to ``bucket_key``
        refers to this bucket
    :param wildcard_match: whether the bucket_key should be interpreted as a
        Unix wildcard pattern
    :param check_fn: Function that receives the list of the S3 objects,
        and returns a boolean:
        - ``True``: the criteria is met
        - ``False``: the criteria isn't met
        **Example**: Wait for any S3 object size more than 1 megabyte  ::

            def check_fn(files: List) -> bool:
                return any(f.get('Size', 0) > 1048576 for f in files)
    :param aws_conn_id: a reference to the s3 connection
    :param deferrable: Run operator in the deferrable mode
    :param verify: Whether to verify SSL certificates for S3 connection.
        By default, SSL certificates are verified.
        You can provide the following values:

        - ``False``: do not validate SSL certificates. SSL will still be used
                 (unless use_ssl is False), but SSL certificates will not be
                 verified.
        - ``path/to/cert/bundle.pem``: A filename of the CA cert bundle to uses.
                 You can specify this argument if you want to use a different
                 CA cert bundle than the one used by botocore.
    """

    template_fields: Sequence[str] = ("bucket_key", "bucket_name")

    def __init__(
        self,
        *,
        bucket_key: str | list[str],
        bucket_name: str | None = None,
        wildcard_match: bool = False,
        check_fn: Callable[..., bool] | None = None,
        aws_conn_id: str = "aws_default",
        verify: str | bool | None = None,
        deferrable: bool = False,
        **kwargs,
    ):
        super().__init__(**kwargs)
        self.bucket_name = bucket_name
        self.bucket_key = bucket_key
        self.wildcard_match = wildcard_match
        self.check_fn = check_fn
        self.aws_conn_id = aws_conn_id
        self.verify = verify
        self.deferrable = deferrable

    def _check_key(self, key):
        bucket_name, key = S3Hook.get_s3_bucket_key(self.bucket_name, key, "bucket_name", "bucket_key")
        self.log.info("Poking for key : s3://%s/%s", bucket_name, key)

        """
        Set variable `files` which contains a list of dict which contains only the size
        If needed we might want to add other attributes later
        Format: [{
            'Size': int
        }]
        """
        if self.wildcard_match:
            prefix = re.split(r"[\[\*\?]", key, 1)[0]
            keys = self.hook.get_file_metadata(prefix, bucket_name)
            key_matches = [k for k in keys if fnmatch.fnmatch(k["Key"], key)]
            if len(key_matches) == 0:
                return False

            # Reduce the set of metadata to size only
            files = list(map(lambda f: {"Size": f["Size"]}, key_matches))
        else:
            obj = self.hook.head_object(key, bucket_name)
            if obj is None:
                return False
            files = [{"Size": obj["ContentLength"]}]

        if self.check_fn is not None:
            return self.check_fn(files)

        return True

    def poke(self, context: Context):
        if isinstance(self.bucket_key, str):
            return self._check_key(self.bucket_key)
        else:
            return all(self._check_key(key) for key in self.bucket_key)

    def execute(self, context: Context) -> None:
        """
        Defers to Trigger class to poll for state of the job run until
        it reaches a failure state or success state
        """
        if not self.deferrable:
            super().execute(context)
        else:
            if not self.poke(context=context):
                self.defer(
                    timeout=timedelta(seconds=self.timeout),
                    trigger=S3KeyTrigger(
                        bucket_name=cast(str, self.bucket_name),
                        bucket_key=self.bucket_key,
                        wildcard_match=self.wildcard_match,
                        check_fn=self.check_fn,
                        aws_conn_id=self.aws_conn_id,
                        verify=self.verify,
                        poke_interval=self.poke_interval,
                    ),
                    method_name="execute_complete",
                )

    def execute_complete(self, context: Context, event: dict[str, Any]) -> bool | None:
        """
        Callback for when the trigger fires - returns immediately.
        Relies on trigger to throw an exception, otherwise it assumes execution was
        successful.
        """
        if event["status"] == "error":
            raise AirflowException(event["message"])
        elif event["status"] == "success" and "s3_objects" in event:
            files = cast(List[str], event["s3_objects"])
            if self.check_fn:
                return self.check_fn(files)
        return None

    @deprecated(reason="use `hook` property instead.")
    def get_hook(self) -> S3Hook:
        """Create and return an S3Hook"""
        return self.hook

    @cached_property
    def hook(self) -> S3Hook:
        return S3Hook(aws_conn_id=self.aws_conn_id, verify=self.verify)


@poke_mode_only
class S3KeysUnchangedSensor(BaseSensorOperator):
    """
    Checks for changes in the number of objects at prefix in AWS S3
    bucket and returns True if the inactivity period has passed with no
    increase in the number of objects. Note, this sensor will not behave correctly
    in reschedule mode, as the state of the listed objects in the S3 bucket will
    be lost between rescheduled invocations.

    .. seealso::
        For more information on how to use this sensor, take a look at the guide:
        :ref:`howto/sensor:S3KeysUnchangedSensor`

    :param bucket_name: Name of the S3 bucket
    :param prefix: The prefix being waited on. Relative path from bucket root level.
    :param aws_conn_id: a reference to the s3 connection
    :param verify: Whether or not to verify SSL certificates for S3 connection.
        By default SSL certificates are verified.
        You can provide the following values:

        - ``False``: do not validate SSL certificates. SSL will still be used
                 (unless use_ssl is False), but SSL certificates will not be
                 verified.
        - ``path/to/cert/bundle.pem``: A filename of the CA cert bundle to uses.
                 You can specify this argument if you want to use a different
                 CA cert bundle than the one used by botocore.
    :param inactivity_period: The total seconds of inactivity to designate
        keys unchanged. Note, this mechanism is not real time and
        this operator may not return until a poke_interval after this period
        has passed with no additional objects sensed.
    :param min_objects: The minimum number of objects needed for keys unchanged
        sensor to be considered valid.
    :param previous_objects: The set of object ids found during the last poke.
    :param allow_delete: Should this sensor consider objects being deleted
        between pokes valid behavior. If true a warning message will be logged
        when this happens. If false an error will be raised.
    """

    template_fields: Sequence[str] = ("bucket_name", "prefix")

    def __init__(
        self,
        *,
        bucket_name: str,
        prefix: str,
        aws_conn_id: str = "aws_default",
        verify: bool | str | None = None,
        inactivity_period: float = 60 * 60,
        min_objects: int = 1,
        previous_objects: set[str] | None = None,
        allow_delete: bool = True,
        **kwargs,
    ) -> None:

        super().__init__(**kwargs)

        self.bucket_name = bucket_name
        self.prefix = prefix
        if inactivity_period < 0:
            raise ValueError("inactivity_period must be non-negative")
        self.inactivity_period = inactivity_period
        self.min_objects = min_objects
        self.previous_objects = previous_objects or set()
        self.inactivity_seconds = 0
        self.allow_delete = allow_delete
        self.aws_conn_id = aws_conn_id
        self.verify = verify
        self.last_activity_time: datetime | None = None

    @cached_property
    def hook(self):
        """Returns S3Hook."""
        return S3Hook(aws_conn_id=self.aws_conn_id, verify=self.verify)

    def is_keys_unchanged(self, current_objects: set[str]) -> bool:
        """
        Checks whether new objects have been uploaded and the inactivity_period
        has passed and updates the state of the sensor accordingly.

        :param current_objects: set of object ids in bucket during last poke.
        """
        current_num_objects = len(current_objects)
        if current_objects > self.previous_objects:
            # When new objects arrived, reset the inactivity_seconds
            # and update previous_objects for the next poke.
            self.log.info(
                "New objects found at %s, resetting last_activity_time.",
                os.path.join(self.bucket_name, self.prefix),
            )
            self.log.debug("New objects: %s", current_objects - self.previous_objects)
            self.last_activity_time = datetime.now()
            self.inactivity_seconds = 0
            self.previous_objects = current_objects
            return False

        if self.previous_objects - current_objects:
            # During the last poke interval objects were deleted.
            if self.allow_delete:
                deleted_objects = self.previous_objects - current_objects
                self.previous_objects = current_objects
                self.last_activity_time = datetime.now()
                self.log.info(
                    "Objects were deleted during the last poke interval. Updating the "
                    "file counter and resetting last_activity_time:\n%s",
                    deleted_objects,
                )
                return False

            raise AirflowException(
                f"Illegal behavior: objects were deleted in"
                f" {os.path.join(self.bucket_name, self.prefix)} between pokes."
            )

        if self.last_activity_time:
            self.inactivity_seconds = int((datetime.now() - self.last_activity_time).total_seconds())
        else:
            # Handles the first poke where last inactivity time is None.
            self.last_activity_time = datetime.now()
            self.inactivity_seconds = 0

        if self.inactivity_seconds >= self.inactivity_period:
            path = os.path.join(self.bucket_name, self.prefix)

            if current_num_objects >= self.min_objects:
                self.log.info(
                    "SUCCESS: \nSensor found %s objects at %s.\n"
                    "Waited at least %s seconds, with no new objects uploaded.",
                    current_num_objects,
                    path,
                    self.inactivity_period,
                )
                return True

            self.log.error("FAILURE: Inactivity Period passed, not enough objects found in %s", path)

            return False
        return False

    def poke(self, context: Context):
        return self.is_keys_unchanged(set(self.hook.list_keys(self.bucket_name, prefix=self.prefix)))<|MERGE_RESOLUTION|>--- conflicted
+++ resolved
@@ -20,14 +20,10 @@
 import fnmatch
 import os
 import re
-<<<<<<< HEAD
-from datetime import datetime, timedelta
+
+from datetime import datetime
+from functools import cached_property, timedelta
 from typing import TYPE_CHECKING, Any, Callable, List, Sequence, cast
-=======
-from datetime import datetime
-from functools import cached_property
-from typing import TYPE_CHECKING, Callable, Sequence
->>>>>>> fc36d002
 
 from deprecated import deprecated
 
