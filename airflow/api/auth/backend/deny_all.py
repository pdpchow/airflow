--- conflicted
+++ resolved
@@ -27,22 +27,14 @@
 
 
 def init_app(_):
-<<<<<<< HEAD
-    """Initializes authentication."""
-=======
     """Initialize authentication."""
->>>>>>> 5ce9c827
 
 
 T = TypeVar("T", bound=Callable)
 
 
 def requires_authentication(function: T):
-<<<<<<< HEAD
-    """Decorator for functions that require authentication."""
-=======
     """Decorate functions that require authentication."""
->>>>>>> 5ce9c827
 
     @wraps(function)
     def decorated(*args, **kwargs):
