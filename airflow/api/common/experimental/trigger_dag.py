# -*- coding: utf-8 -*-
#
# Licensed to the Apache Software Foundation (ASF) under one
# or more contributor license agreements.  See the NOTICE file
# distributed with this work for additional information
# regarding copyright ownership.  The ASF licenses this file
# to you under the Apache License, Version 2.0 (the
# "License"); you may not use this file except in compliance
# with the License.  You may obtain a copy of the License at
#
#   http://www.apache.org/licenses/LICENSE-2.0
#
# Unless required by applicable law or agreed to in writing,
# software distributed under the License is distributed on an
# "AS IS" BASIS, WITHOUT WARRANTIES OR CONDITIONS OF ANY
# KIND, either express or implied.  See the License for the
# specific language governing permissions and limitations
# under the License.
"""Triggering DAG runs APIs."""
import json
from datetime import datetime
from typing import List, Optional, Union

from airflow.exceptions import DagNotFound, DagRunAlreadyExists
from airflow.models import DagBag, DagModel, DagRun
from airflow.utils import timezone
from airflow.utils.state import State


def _trigger_dag(
        dag_id: str,
        dag_bag: DagBag,
        dag_run: DagModel,
        run_id: Optional[str],
        conf: Optional[Union[dict, str]],
        execution_date: Optional[datetime],
        replace_microseconds: bool,
) -> List[DagRun]:  # pylint: disable=too-many-arguments
    """Triggers DAG run.

    :param dag_id: DAG ID
    :param dag_bag: DAG Bag model
    :param dag_run: DAG Run model
    :param run_id: ID of the dag_run
    :param conf: configuration
    :param execution_date: date of execution
    :param replace_microseconds: whether microseconds should be zeroed
    :return: list of triggered dags
    """
    if dag_id not in dag_bag.dags:
        raise DagNotFound("Dag id {} not found".format(dag_id))

    dag = dag_bag.get_dag(dag_id)

    execution_date = execution_date if execution_date else timezone.utcnow()

    assert timezone.is_localized(execution_date)

    if replace_microseconds:
        execution_date = execution_date.replace(microsecond=0)

    if not run_id:
        run_id = "manual__{0}".format(execution_date.isoformat())

    dag_run_id = dag_run.find(dag_id=dag_id, run_id=run_id)
    if dag_run_id:
        raise DagRunAlreadyExists("Run id {} already exists for dag id {}".format(
            run_id,
            dag_id
        ))

    run_conf = None
    if conf:
<<<<<<< HEAD
        if type(conf) is dict:
=======
        if isinstance(conf, dict):
>>>>>>> 4311c1f0
            run_conf = conf
        else:
            run_conf = json.loads(conf)

    triggers = list()
    dags_to_trigger = list()
    dags_to_trigger.append(dag)
    while dags_to_trigger:
        dag = dags_to_trigger.pop()
        trigger = dag.create_dagrun(
            run_id=run_id,
            execution_date=execution_date,
            state=State.RUNNING,
            conf=run_conf,
            external_trigger=True,
        )
        triggers.append(trigger)
        if dag.subdags:
            dags_to_trigger.extend(dag.subdags)
    return triggers


def trigger_dag(
        dag_id: str,
        run_id: Optional[str] = None,
        conf: Optional[Union[dict, str]] = None,
        execution_date: Optional[datetime] = None,
        replace_microseconds: bool = True,
) -> Optional[DagRun]:
    """Triggers execution of DAG specified by dag_id

    :param dag_id: DAG ID
    :param run_id: ID of the dag_run
    :param conf: configuration
    :param execution_date: date of execution
    :param replace_microseconds: whether microseconds should be zeroed
    :return: first dag run triggered - even if more than one Dag Runs were triggered or None
    """
    dag_model = DagModel.get_current(dag_id)
    if dag_model is None:
        raise DagNotFound("Dag id {} not found in DagModel".format(dag_id))
    dagbag = DagBag(dag_folder=dag_model.fileloc)
    dag_run = DagRun()
    triggers = _trigger_dag(
        dag_id=dag_id,
        dag_run=dag_run,
        dag_bag=dagbag,
        run_id=run_id,
        conf=conf,
        execution_date=execution_date,
        replace_microseconds=replace_microseconds,
    )

    return triggers[0] if triggers else None<|MERGE_RESOLUTION|>--- conflicted
+++ resolved
@@ -71,11 +71,7 @@
 
     run_conf = None
     if conf:
-<<<<<<< HEAD
-        if type(conf) is dict:
-=======
         if isinstance(conf, dict):
->>>>>>> 4311c1f0
             run_conf = conf
         else:
             run_conf = json.loads(conf)
