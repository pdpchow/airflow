#
# Licensed to the Apache Software Foundation (ASF) under one
# or more contributor license agreements.  See the NOTICE file
# distributed with this work for additional information
# regarding copyright ownership.  The ASF licenses this file
# to you under the Apache License, Version 2.0 (the
# "License"); you may not use this file except in compliance
# with the License.  You may obtain a copy of the License at
#
#   http://www.apache.org/licenses/LICENSE-2.0
#
# Unless required by applicable law or agreed to in writing,
# software distributed under the License is distributed on an
# "AS IS" BASIS, WITHOUT WARRANTIES OR CONDITIONS OF ANY
# KIND, either express or implied.  See the License for the
# specific language governing permissions and limitations
# under the License.
"""Marks tasks APIs."""
<<<<<<< HEAD

import datetime
from typing import Iterable

from sqlalchemy import or_

from airflow.jobs import BackfillJob
from airflow.models import BaseOperator, DagRun, TaskInstance
from airflow.operators.subdag_operator import SubDagOperator
from airflow.utils import timezone
from airflow.utils.db import provide_session
from airflow.utils.state import State

=======

import datetime
from typing import Iterable

from sqlalchemy import or_

from airflow.models.baseoperator import BaseOperator
from airflow.models.dagrun import DagRun
from airflow.models.taskinstance import TaskInstance
from airflow.operators.subdag import SubDagOperator
from airflow.utils import timezone
from airflow.utils.session import provide_session
from airflow.utils.state import State
from airflow.utils.types import DagRunType

>>>>>>> d25854dd

def _create_dagruns(dag, execution_dates, state, run_type):
    """
    Infers from the dates which dag runs need to be created and does so.

    :param dag: the dag to create dag runs for
    :param execution_dates: list of execution dates to evaluate
    :param state: the state to set the dag run to
    :param run_type: The prefix will be used to construct dag run id: {run_id_prefix}__{execution_date}
    :return: newly created and existing dag runs for the execution dates supplied
    """
    # find out if we need to create any dag runs
    dag_runs = DagRun.find(dag_id=dag.dag_id, execution_date=execution_dates)
    dates_to_create = list(set(execution_dates) - {dag_run.execution_date for dag_run in dag_runs})

    for date in dates_to_create:
        dag_run = dag.create_dagrun(
<<<<<<< HEAD
            run_id=run_id_template.format(date.isoformat()),
=======
>>>>>>> d25854dd
            execution_date=date,
            start_date=timezone.utcnow(),
            external_trigger=False,
            state=state,
            run_type=run_type,
        )
        dag_runs.append(dag_run)

    return dag_runs


@provide_session
def set_state(
<<<<<<< HEAD
        tasks,  # type: Iterable[BaseOperator]
        execution_date,  # type: datetime.datetime
        upstream=False,
        downstream=False,
        future=False,
        past=False,
        state=State.SUCCESS,
        commit=False,
        session=None):  # pylint: disable=too-many-arguments,too-many-locals

=======
    tasks: Iterable[BaseOperator],
    execution_date: datetime.datetime,
    upstream: bool = False,
    downstream: bool = False,
    future: bool = False,
    past: bool = False,
    state: str = State.SUCCESS,
    commit: bool = False,
    session=None,
):
>>>>>>> d25854dd
    """
    Set the state of a task instance and if needed its relatives. Can set state
    for future tasks (calculated from execution_date) and retroactively
    for past tasks. Will verify integrity of past dag runs in order to create
    tasks that did not exist. It will not create dag runs that are missing
    on the schedule (but it will as for subdag dag runs if needed).

    :param tasks: the iterable of tasks from which to work. task.task.dag needs to be set
    :param execution_date: the execution date from which to start looking
    :param upstream: Mark all parents (upstream tasks)
    :param downstream: Mark all siblings (downstream tasks) of task_id, including SubDags
    :param future: Mark all future tasks on the interval of the dag up until
        last execution date.
    :param past: Retroactively mark all tasks starting from start_date of the DAG
    :param state: State to which the tasks need to be set
    :param commit: Commit tasks to be altered to the database
    :param session: database session
    :return: list of tasks that have been created and updated
    """
    if not tasks:
        return []

    if not timezone.is_localized(execution_date):
<<<<<<< HEAD
        raise ValueError("Received non-localized date {}".format(execution_date))

    task_dags = {task.dag for task in tasks}
    if len(task_dags) > 1:
        raise ValueError("Received tasks from multiple DAGs: {}".format(task_dags))
=======
        raise ValueError(f"Received non-localized date {execution_date}")

    task_dags = {task.dag for task in tasks}
    if len(task_dags) > 1:
        raise ValueError(f"Received tasks from multiple DAGs: {task_dags}")
>>>>>>> d25854dd
    dag = next(iter(task_dags))
    if dag is None:
        raise ValueError("Received tasks with no DAG")

    dates = get_execution_dates(dag, execution_date, future, past)

    task_ids = list(find_task_relatives(tasks, downstream, upstream))

    confirmed_dates = verify_dag_run_integrity(dag, dates)

    sub_dag_run_ids = get_subdag_runs(dag, session, state, task_ids, commit, confirmed_dates)

    # now look for the task instances that are affected

    qry_dag = get_all_dag_task_query(dag, session, state, task_ids, confirmed_dates)

    if commit:
        tis_altered = qry_dag.with_for_update().all()
        if sub_dag_run_ids:
            qry_sub_dag = all_subdag_tasks_query(sub_dag_run_ids, session, state, confirmed_dates)
            tis_altered += qry_sub_dag.with_for_update().all()
        for task_instance in tis_altered:
            task_instance.state = state
<<<<<<< HEAD
=======
            if state in State.finished:
                task_instance.end_date = timezone.utcnow()
                task_instance.set_duration()
>>>>>>> d25854dd
    else:
        tis_altered = qry_dag.all()
        if sub_dag_run_ids:
            qry_sub_dag = all_subdag_tasks_query(sub_dag_run_ids, session, state, confirmed_dates)
            tis_altered += qry_sub_dag.all()

    return tis_altered


<<<<<<< HEAD
# Flake and pylint disagree about correct indents here
def all_subdag_tasks_query(sub_dag_run_ids, session, state, confirmed_dates):  # noqa: E123
    """Get *all* tasks of the sub dags"""
    qry_sub_dag = session.query(TaskInstance).\
        filter(
            TaskInstance.dag_id.in_(sub_dag_run_ids),
            TaskInstance.execution_date.in_(confirmed_dates)  # noqa: E123
        ).filter(  # noqa: E123
            or_(
                TaskInstance.state.is_(None),
                TaskInstance.state != state
            )
        )  # noqa: E123
    return qry_sub_dag


def get_all_dag_task_query(dag, session, state, task_ids, confirmed_dates):  # noqa: E123
    """Get all tasks of the main dag that will be affected by a state change"""
    qry_dag = session.query(TaskInstance).\
        filter(
            TaskInstance.dag_id == dag.dag_id,
            TaskInstance.execution_date.in_(confirmed_dates),
            TaskInstance.task_id.in_(task_ids)  # noqa: E123
        ).filter(  # noqa: E123
            or_(
                TaskInstance.state.is_(None),
                TaskInstance.state != state
            )
        )  # noqa: E123
=======
def all_subdag_tasks_query(sub_dag_run_ids, session, state, confirmed_dates):
    """Get *all* tasks of the sub dags"""
    qry_sub_dag = (
        session.query(TaskInstance)
        .filter(TaskInstance.dag_id.in_(sub_dag_run_ids), TaskInstance.execution_date.in_(confirmed_dates))
        .filter(or_(TaskInstance.state.is_(None), TaskInstance.state != state))
    )
    return qry_sub_dag


def get_all_dag_task_query(dag, session, state, task_ids, confirmed_dates):
    """Get all tasks of the main dag that will be affected by a state change"""
    qry_dag = (
        session.query(TaskInstance)
        .filter(
            TaskInstance.dag_id == dag.dag_id,
            TaskInstance.execution_date.in_(confirmed_dates),
            TaskInstance.task_id.in_(task_ids),
        )
        .filter(or_(TaskInstance.state.is_(None), TaskInstance.state != state))
    )
>>>>>>> d25854dd
    return qry_dag


def get_subdag_runs(dag, session, state, task_ids, commit, confirmed_dates):
    """Go through subdag operators and create dag runs. We will only work
<<<<<<< HEAD
       within the scope of the subdag. We wont propagate to the parent dag,
      but we will propagate from parent to subdag.
=======
    within the scope of the subdag. We won't propagate to the parent dag,
    but we will propagate from parent to subdag.
>>>>>>> d25854dd
    """
    dags = [dag]
    sub_dag_ids = []
    while dags:
        current_dag = dags.pop()
        for task_id in task_ids:
            if not current_dag.has_task(task_id):
                continue

            current_task = current_dag.get_task(task_id)
            if isinstance(current_task, SubDagOperator) or current_task.task_type == "SubDagOperator":
                # this works as a kind of integrity check
                # it creates missing dag runs for subdag operators,
                # maybe this should be moved to dagrun.verify_integrity
<<<<<<< HEAD
                dag_runs = _create_dagruns(current_task.subdag,
                                           execution_dates=confirmed_dates,
                                           state=State.RUNNING,
                                           run_id_template=BackfillJob.ID_FORMAT_PREFIX)
=======
                dag_runs = _create_dagruns(
                    current_task.subdag,
                    execution_dates=confirmed_dates,
                    state=State.RUNNING,
                    run_type=DagRunType.BACKFILL_JOB,
                )
>>>>>>> d25854dd

                verify_dagruns(dag_runs, commit, state, session, current_task)

                dags.append(current_task.subdag)
                sub_dag_ids.append(current_task.subdag.dag_id)
    return sub_dag_ids

<<<<<<< HEAD

def verify_dagruns(dag_runs, commit, state, session, current_task):
    """Verifies integrity of dag_runs.

=======

def verify_dagruns(dag_runs, commit, state, session, current_task):
    """Verifies integrity of dag_runs.

>>>>>>> d25854dd
    :param dag_runs: dag runs to verify
    :param commit: whether dag runs state should be updated
    :param state: state of the dag_run to set if commit is True
    :param session: session to use
    :param current_task: current task
    :return:
    """
    for dag_run in dag_runs:
        dag_run.dag = current_task.subdag
        dag_run.verify_integrity()
        if commit:
            dag_run.state = state
            session.merge(dag_run)


def verify_dag_run_integrity(dag, dates):
    """
    Verify the integrity of the dag runs in case a task was added or removed
    set the confirmed execution dates as they might be different
    from what was provided
    """
    confirmed_dates = []
    dag_runs = DagRun.find(dag_id=dag.dag_id, execution_date=dates)
    for dag_run in dag_runs:
        dag_run.dag = dag
        dag_run.verify_integrity()
        confirmed_dates.append(dag_run.execution_date)
    return confirmed_dates


def find_task_relatives(tasks, downstream, upstream):
    """Yield task ids and optionally ancestor and descendant ids."""
    for task in tasks:
        yield task.task_id
        if downstream:
            for relative in task.get_flat_relatives(upstream=False):
                yield relative.task_id
        if upstream:
            for relative in task.get_flat_relatives(upstream=True):
                yield relative.task_id


def get_execution_dates(dag, execution_date, future, past):
    """Returns dates of DAG execution"""
<<<<<<< HEAD
    latest_execution_date = dag.latest_execution_date
    if latest_execution_date is None:
        raise ValueError("Received non-localized date {}".format(execution_date))
=======
    latest_execution_date = dag.get_latest_execution_date()
    if latest_execution_date is None:
        raise ValueError(f"Received non-localized date {execution_date}")
>>>>>>> d25854dd
    # determine date range of dag runs and tasks to consider
    end_date = latest_execution_date if future else execution_date
    if 'start_date' in dag.default_args:
        start_date = dag.default_args['start_date']
    elif dag.start_date:
        start_date = dag.start_date
    else:
        start_date = execution_date
    start_date = execution_date if not past else start_date
    if dag.schedule_interval == '@once':
        dates = [start_date]
    elif not dag.schedule_interval:
        # If schedule_interval is None, need to look at existing DagRun if the user wants future or
        # past runs.
        dag_runs = dag.get_dagruns_between(start_date=start_date, end_date=end_date)
        dates = sorted({d.execution_date for d in dag_runs})
    else:
        dates = dag.date_range(start_date=start_date, end_date=end_date)
    return dates


@provide_session
def _set_dag_run_state(dag_id, execution_date, state, session=None):
    """
    Helper method that set dag run state in the DB.
<<<<<<< HEAD

    :param dag_id: dag_id of target dag run
    :param execution_date: the execution date from which to start looking
    :param state: target state
    :param session: database session
    """
    dag_run = session.query(DagRun).filter(
        DagRun.dag_id == dag_id,
        DagRun.execution_date == execution_date
    ).one()
    dag_run.state = state
    if state == State.RUNNING:
        dag_run.start_date = timezone.utcnow()
        dag_run.end_date = None
    else:
        dag_run.end_date = timezone.utcnow()
    session.merge(dag_run)
=======
>>>>>>> d25854dd

    :param dag_id: dag_id of target dag run
    :param execution_date: the execution date from which to start looking
    :param state: target state
    :param session: database session
    """
    dag_run = (
        session.query(DagRun).filter(DagRun.dag_id == dag_id, DagRun.execution_date == execution_date).one()
    )
    dag_run.state = state
    if state == State.RUNNING:
        dag_run.start_date = timezone.utcnow()
        dag_run.end_date = None
    else:
        dag_run.end_date = timezone.utcnow()
    session.merge(dag_run)

<<<<<<< HEAD
=======

>>>>>>> d25854dd
@provide_session
def set_dag_run_state_to_success(dag, execution_date, commit=False, session=None):
    """
    Set the dag run for a specific execution date and its task instances
    to success.

    :param dag: the DAG of which to alter state
    :param execution_date: the execution date from which to start looking
    :param commit: commit DAG and tasks to be altered to the database
    :param session: database session
    :return: If commit is true, list of tasks that have been updated,
             otherwise list of tasks that will be updated
    :raises: ValueError if dag or execution_date is invalid
    """
    if not dag or not execution_date:
        return []

    # Mark the dag run to success.
    if commit:
        _set_dag_run_state(dag.dag_id, execution_date, State.SUCCESS, session)
<<<<<<< HEAD

    # Mark all task instances of the dag run to success.
    for task in dag.tasks:
        task.dag = dag
    return set_state(tasks=dag.tasks, execution_date=execution_date,
                     state=State.SUCCESS, commit=commit, session=session)

=======

    # Mark all task instances of the dag run to success.
    for task in dag.tasks:
        task.dag = dag
    return set_state(
        tasks=dag.tasks, execution_date=execution_date, state=State.SUCCESS, commit=commit, session=session
    )

>>>>>>> d25854dd

@provide_session
def set_dag_run_state_to_failed(dag, execution_date, commit=False, session=None):
    """
    Set the dag run for a specific execution date and its running task instances
    to failed.

    :param dag: the DAG of which to alter state
    :param execution_date: the execution date from which to start looking
    :param commit: commit DAG and tasks to be altered to the database
    :param session: database session
    :return: If commit is true, list of tasks that have been updated,
             otherwise list of tasks that will be updated
    :raises: AssertionError if dag or execution_date is invalid
    """
    if not dag or not execution_date:
        return []

    # Mark the dag run to failed.
    if commit:
        _set_dag_run_state(dag.dag_id, execution_date, State.FAILED, session)

    # Mark only RUNNING task instances.
    task_ids = [task.task_id for task in dag.tasks]
<<<<<<< HEAD
    tis = session.query(TaskInstance).filter(
        TaskInstance.dag_id == dag.dag_id,
        TaskInstance.execution_date == execution_date,
        TaskInstance.task_id.in_(task_ids)).filter(TaskInstance.state == State.RUNNING)
=======
    tis = (
        session.query(TaskInstance)
        .filter(
            TaskInstance.dag_id == dag.dag_id,
            TaskInstance.execution_date == execution_date,
            TaskInstance.task_id.in_(task_ids),
        )
        .filter(TaskInstance.state == State.RUNNING)
    )
>>>>>>> d25854dd
    task_ids_of_running_tis = [task_instance.task_id for task_instance in tis]

    tasks = []
    for task in dag.tasks:
        if task.task_id not in task_ids_of_running_tis:
            continue
        task.dag = dag
        tasks.append(task)

<<<<<<< HEAD
    return set_state(tasks=tasks, execution_date=execution_date,
                     state=State.FAILED, commit=commit, session=session)
=======
    return set_state(
        tasks=tasks, execution_date=execution_date, state=State.FAILED, commit=commit, session=session
    )
>>>>>>> d25854dd


@provide_session
def set_dag_run_state_to_running(dag, execution_date, commit=False, session=None):
    """
    Set the dag run for a specific execution date to running.

    :param dag: the DAG of which to alter state
    :param execution_date: the execution date from which to start looking
    :param commit: commit DAG and tasks to be altered to the database
    :param session: database session
    :return: If commit is true, list of tasks that have been updated,
             otherwise list of tasks that will be updated
    """
    res = []
    if not dag or not execution_date:
        return res

    # Mark the dag run to running.
    if commit:
        _set_dag_run_state(dag.dag_id, execution_date, State.RUNNING, session)

    # To keep the return type consistent with the other similar functions.
    return res<|MERGE_RESOLUTION|>--- conflicted
+++ resolved
@@ -16,21 +16,6 @@
 # specific language governing permissions and limitations
 # under the License.
 """Marks tasks APIs."""
-<<<<<<< HEAD
-
-import datetime
-from typing import Iterable
-
-from sqlalchemy import or_
-
-from airflow.jobs import BackfillJob
-from airflow.models import BaseOperator, DagRun, TaskInstance
-from airflow.operators.subdag_operator import SubDagOperator
-from airflow.utils import timezone
-from airflow.utils.db import provide_session
-from airflow.utils.state import State
-
-=======
 
 import datetime
 from typing import Iterable
@@ -46,7 +31,6 @@
 from airflow.utils.state import State
 from airflow.utils.types import DagRunType
 
->>>>>>> d25854dd
 
 def _create_dagruns(dag, execution_dates, state, run_type):
     """
@@ -64,10 +48,6 @@
 
     for date in dates_to_create:
         dag_run = dag.create_dagrun(
-<<<<<<< HEAD
-            run_id=run_id_template.format(date.isoformat()),
-=======
->>>>>>> d25854dd
             execution_date=date,
             start_date=timezone.utcnow(),
             external_trigger=False,
@@ -81,18 +61,6 @@
 
 @provide_session
 def set_state(
-<<<<<<< HEAD
-        tasks,  # type: Iterable[BaseOperator]
-        execution_date,  # type: datetime.datetime
-        upstream=False,
-        downstream=False,
-        future=False,
-        past=False,
-        state=State.SUCCESS,
-        commit=False,
-        session=None):  # pylint: disable=too-many-arguments,too-many-locals
-
-=======
     tasks: Iterable[BaseOperator],
     execution_date: datetime.datetime,
     upstream: bool = False,
@@ -103,7 +71,6 @@
     commit: bool = False,
     session=None,
 ):
->>>>>>> d25854dd
     """
     Set the state of a task instance and if needed its relatives. Can set state
     for future tasks (calculated from execution_date) and retroactively
@@ -127,19 +94,11 @@
         return []
 
     if not timezone.is_localized(execution_date):
-<<<<<<< HEAD
-        raise ValueError("Received non-localized date {}".format(execution_date))
-
-    task_dags = {task.dag for task in tasks}
-    if len(task_dags) > 1:
-        raise ValueError("Received tasks from multiple DAGs: {}".format(task_dags))
-=======
         raise ValueError(f"Received non-localized date {execution_date}")
 
     task_dags = {task.dag for task in tasks}
     if len(task_dags) > 1:
         raise ValueError(f"Received tasks from multiple DAGs: {task_dags}")
->>>>>>> d25854dd
     dag = next(iter(task_dags))
     if dag is None:
         raise ValueError("Received tasks with no DAG")
@@ -163,12 +122,9 @@
             tis_altered += qry_sub_dag.with_for_update().all()
         for task_instance in tis_altered:
             task_instance.state = state
-<<<<<<< HEAD
-=======
             if state in State.finished:
                 task_instance.end_date = timezone.utcnow()
                 task_instance.set_duration()
->>>>>>> d25854dd
     else:
         tis_altered = qry_dag.all()
         if sub_dag_run_ids:
@@ -178,37 +134,6 @@
     return tis_altered
 
 
-<<<<<<< HEAD
-# Flake and pylint disagree about correct indents here
-def all_subdag_tasks_query(sub_dag_run_ids, session, state, confirmed_dates):  # noqa: E123
-    """Get *all* tasks of the sub dags"""
-    qry_sub_dag = session.query(TaskInstance).\
-        filter(
-            TaskInstance.dag_id.in_(sub_dag_run_ids),
-            TaskInstance.execution_date.in_(confirmed_dates)  # noqa: E123
-        ).filter(  # noqa: E123
-            or_(
-                TaskInstance.state.is_(None),
-                TaskInstance.state != state
-            )
-        )  # noqa: E123
-    return qry_sub_dag
-
-
-def get_all_dag_task_query(dag, session, state, task_ids, confirmed_dates):  # noqa: E123
-    """Get all tasks of the main dag that will be affected by a state change"""
-    qry_dag = session.query(TaskInstance).\
-        filter(
-            TaskInstance.dag_id == dag.dag_id,
-            TaskInstance.execution_date.in_(confirmed_dates),
-            TaskInstance.task_id.in_(task_ids)  # noqa: E123
-        ).filter(  # noqa: E123
-            or_(
-                TaskInstance.state.is_(None),
-                TaskInstance.state != state
-            )
-        )  # noqa: E123
-=======
 def all_subdag_tasks_query(sub_dag_run_ids, session, state, confirmed_dates):
     """Get *all* tasks of the sub dags"""
     qry_sub_dag = (
@@ -230,19 +155,13 @@
         )
         .filter(or_(TaskInstance.state.is_(None), TaskInstance.state != state))
     )
->>>>>>> d25854dd
     return qry_dag
 
 
 def get_subdag_runs(dag, session, state, task_ids, commit, confirmed_dates):
     """Go through subdag operators and create dag runs. We will only work
-<<<<<<< HEAD
-       within the scope of the subdag. We wont propagate to the parent dag,
-      but we will propagate from parent to subdag.
-=======
     within the scope of the subdag. We won't propagate to the parent dag,
     but we will propagate from parent to subdag.
->>>>>>> d25854dd
     """
     dags = [dag]
     sub_dag_ids = []
@@ -257,19 +176,12 @@
                 # this works as a kind of integrity check
                 # it creates missing dag runs for subdag operators,
                 # maybe this should be moved to dagrun.verify_integrity
-<<<<<<< HEAD
-                dag_runs = _create_dagruns(current_task.subdag,
-                                           execution_dates=confirmed_dates,
-                                           state=State.RUNNING,
-                                           run_id_template=BackfillJob.ID_FORMAT_PREFIX)
-=======
                 dag_runs = _create_dagruns(
                     current_task.subdag,
                     execution_dates=confirmed_dates,
                     state=State.RUNNING,
                     run_type=DagRunType.BACKFILL_JOB,
                 )
->>>>>>> d25854dd
 
                 verify_dagruns(dag_runs, commit, state, session, current_task)
 
@@ -277,17 +189,10 @@
                 sub_dag_ids.append(current_task.subdag.dag_id)
     return sub_dag_ids
 
-<<<<<<< HEAD
 
 def verify_dagruns(dag_runs, commit, state, session, current_task):
     """Verifies integrity of dag_runs.
 
-=======
-
-def verify_dagruns(dag_runs, commit, state, session, current_task):
-    """Verifies integrity of dag_runs.
-
->>>>>>> d25854dd
     :param dag_runs: dag runs to verify
     :param commit: whether dag runs state should be updated
     :param state: state of the dag_run to set if commit is True
@@ -332,15 +237,9 @@
 
 def get_execution_dates(dag, execution_date, future, past):
     """Returns dates of DAG execution"""
-<<<<<<< HEAD
-    latest_execution_date = dag.latest_execution_date
-    if latest_execution_date is None:
-        raise ValueError("Received non-localized date {}".format(execution_date))
-=======
     latest_execution_date = dag.get_latest_execution_date()
     if latest_execution_date is None:
         raise ValueError(f"Received non-localized date {execution_date}")
->>>>>>> d25854dd
     # determine date range of dag runs and tasks to consider
     end_date = latest_execution_date if future else execution_date
     if 'start_date' in dag.default_args:
@@ -366,17 +265,15 @@
 def _set_dag_run_state(dag_id, execution_date, state, session=None):
     """
     Helper method that set dag run state in the DB.
-<<<<<<< HEAD
 
     :param dag_id: dag_id of target dag run
     :param execution_date: the execution date from which to start looking
     :param state: target state
     :param session: database session
     """
-    dag_run = session.query(DagRun).filter(
-        DagRun.dag_id == dag_id,
-        DagRun.execution_date == execution_date
-    ).one()
+    dag_run = (
+        session.query(DagRun).filter(DagRun.dag_id == dag_id, DagRun.execution_date == execution_date).one()
+    )
     dag_run.state = state
     if state == State.RUNNING:
         dag_run.start_date = timezone.utcnow()
@@ -384,29 +281,7 @@
     else:
         dag_run.end_date = timezone.utcnow()
     session.merge(dag_run)
-=======
->>>>>>> d25854dd
-
-    :param dag_id: dag_id of target dag run
-    :param execution_date: the execution date from which to start looking
-    :param state: target state
-    :param session: database session
-    """
-    dag_run = (
-        session.query(DagRun).filter(DagRun.dag_id == dag_id, DagRun.execution_date == execution_date).one()
-    )
-    dag_run.state = state
-    if state == State.RUNNING:
-        dag_run.start_date = timezone.utcnow()
-        dag_run.end_date = None
-    else:
-        dag_run.end_date = timezone.utcnow()
-    session.merge(dag_run)
-
-<<<<<<< HEAD
-=======
-
->>>>>>> d25854dd
+
 @provide_session
 def set_dag_run_state_to_success(dag, execution_date, commit=False, session=None):
     """
@@ -427,15 +302,6 @@
     # Mark the dag run to success.
     if commit:
         _set_dag_run_state(dag.dag_id, execution_date, State.SUCCESS, session)
-<<<<<<< HEAD
-
-    # Mark all task instances of the dag run to success.
-    for task in dag.tasks:
-        task.dag = dag
-    return set_state(tasks=dag.tasks, execution_date=execution_date,
-                     state=State.SUCCESS, commit=commit, session=session)
-
-=======
 
     # Mark all task instances of the dag run to success.
     for task in dag.tasks:
@@ -444,7 +310,6 @@
         tasks=dag.tasks, execution_date=execution_date, state=State.SUCCESS, commit=commit, session=session
     )
 
->>>>>>> d25854dd
 
 @provide_session
 def set_dag_run_state_to_failed(dag, execution_date, commit=False, session=None):
@@ -469,12 +334,6 @@
 
     # Mark only RUNNING task instances.
     task_ids = [task.task_id for task in dag.tasks]
-<<<<<<< HEAD
-    tis = session.query(TaskInstance).filter(
-        TaskInstance.dag_id == dag.dag_id,
-        TaskInstance.execution_date == execution_date,
-        TaskInstance.task_id.in_(task_ids)).filter(TaskInstance.state == State.RUNNING)
-=======
     tis = (
         session.query(TaskInstance)
         .filter(
@@ -484,7 +343,6 @@
         )
         .filter(TaskInstance.state == State.RUNNING)
     )
->>>>>>> d25854dd
     task_ids_of_running_tis = [task_instance.task_id for task_instance in tis]
 
     tasks = []
@@ -494,14 +352,9 @@
         task.dag = dag
         tasks.append(task)
 
-<<<<<<< HEAD
-    return set_state(tasks=tasks, execution_date=execution_date,
-                     state=State.FAILED, commit=commit, session=session)
-=======
     return set_state(
         tasks=tasks, execution_date=execution_date, state=State.FAILED, commit=commit, session=session
     )
->>>>>>> d25854dd
 
 
 @provide_session
