--- conflicted
+++ resolved
@@ -26,18 +26,10 @@
     """Local API client implementation."""
 
     def trigger_dag(self, dag_id, run_id=None, conf=None, execution_date=None):
-<<<<<<< HEAD
-        dag_run = trigger_dag.trigger_dag(dag_id=dag_id,
-                                          run_id=run_id,
-                                          conf=conf,
-                                          execution_date=execution_date)
-        return "Created {}".format(dag_run)
-=======
         dag_run = trigger_dag.trigger_dag(
             dag_id=dag_id, run_id=run_id, conf=conf, execution_date=execution_date
         )
         return f"Created {dag_run}"
->>>>>>> d25854dd
 
     def delete_dag(self, dag_id):
         count = delete_dag.delete_dag(dag_id)
@@ -56,12 +48,8 @@
 
     def delete_pool(self, name):
         the_pool = pool.delete_pool(name=name)
-<<<<<<< HEAD
-        return the_pool.pool, the_pool.slots, the_pool.description
-=======
         return the_pool.pool, the_pool.slots, the_pool.description
 
     def get_lineage(self, dag_id, execution_date):
         lineage = get_lineage_api(dag_id=dag_id, execution_date=execution_date)
-        return lineage
->>>>>>> d25854dd
+        return lineage