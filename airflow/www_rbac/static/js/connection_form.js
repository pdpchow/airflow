/**
 * Licensed to the Apache Software Foundation (ASF) under one
 * or more contributor license agreements.  See the NOTICE file
 * distributed with this work for additional information
 * regarding copyright ownership.  The ASF licenses this file
 * to you under the Apache License, Version 2.0 (the
 * "License"); you may not use this file except in compliance
 * with the License.  You may obtain a copy of the License at
 *
 *   http://www.apache.org/licenses/LICENSE-2.0
 *
 * Unless required by applicable law or agreed to in writing,
 * software distributed under the License is distributed on an
 * "AS IS" BASIS, WITHOUT WARRANTIES OR CONDITIONS OF ANY
 * KIND, either express or implied.  See the License for the
 * specific language governing permissions and limitations
 * under the License.
 */
/**
 * Created by janomar on 23/07/15.
 */

$(document).ready(function () {
  var config = {
    jdbc: {
      hidden_fields: ['port', 'schema', 'extra'],
      relabeling: {'host': 'Connection URL'},
    },
    google_cloud_platform: {
      hidden_fields: ['host', 'schema', 'login', 'password', 'port', 'extra'],
      relabeling: {},
    },
    cloudant: {
      hidden_fields: ['port', 'extra'],
      relabeling: {
        'host': 'Account',
        'login': 'Username (or API Key)',
        'schema': 'Database'
      }
    },
    docker: {
      hidden_fields: ['port', 'schema'],
      relabeling: {
        'host': 'Registry URL',
        'login': 'Username',
      },
    },
    qubole: {
      hidden_fields: ['login', 'schema', 'port', 'extra'],
      relabeling: {
        'host': 'API Endpoint',
        'password': 'Auth Token',
      },
      placeholders: {
        'host': 'https://<env>.qubole.com/api'
      }
    },
    ssh: {
      hidden_fields: ['schema'],
      relabeling: {
        'login': 'Username',
      }
    },
<<<<<<< HEAD
    kafka: {
      hidden_fields: ['port'],
      relabeling: {
        'host': 'bootstrap servers',
        'login': 'user',
        'schema': 'topic',
      },
=======
    spark: {
      hidden_fields: ['schema', 'login', 'password'],
      relabeling: {},
>>>>>>> 5786dcdc
    },
  };

  function connTypeChange(connectionType) {
    $(".hide").removeClass("hide");
    $.each($("[id^='extra__']"), function () {
      $(this).parent().parent().addClass('hide')
    });
    $.each($("[id^='extra__" + connectionType + "']"), function () {
      $(this).parent().parent().removeClass('hide')
    });
    $("label[orig_text]").each(function () {
      $(this).text($(this).attr("orig_text"));
    });
    $(".form-control").each(function(){$(this).attr('placeholder', '')});

    if (config[connectionType] != undefined) {
      $.each(config[connectionType].hidden_fields, function (i, field) {
        $("#" + field).parent().parent().addClass('hide')
      });
      $.each(config[connectionType].relabeling, function (k, v) {
        lbl = $("label[for='" + k + "']");
        lbl.attr("orig_text", lbl.text());
        $("label[for='" + k + "']").text(v);
      });
      $.each(config[connectionType].placeholders, function(k, v){
        $("#" + k).attr('placeholder', v);
      });
    }
  }

  var connectionType = $("#conn_type").val();
  $("#conn_type").on('change', function (e) {
    connectionType = $("#conn_type").val();
    connTypeChange(connectionType);
  });
  connTypeChange(connectionType);
});<|MERGE_RESOLUTION|>--- conflicted
+++ resolved
@@ -61,7 +61,6 @@
         'login': 'Username',
       }
     },
-<<<<<<< HEAD
     kafka: {
       hidden_fields: ['port'],
       relabeling: {
@@ -69,11 +68,9 @@
         'login': 'user',
         'schema': 'topic',
       },
-=======
     spark: {
       hidden_fields: ['schema', 'login', 'password'],
       relabeling: {},
->>>>>>> 5786dcdc
     },
   };
 
