--- conflicted
+++ resolved
@@ -397,12 +397,8 @@
         from airflow.jobs.dag_processor_job_runner import DagProcessorJobRunner
 
         super().__init__()
-<<<<<<< HEAD
+        # known files; this will be updated every `dag_dir_list_interval` and stuff added/removed accordingly
         self._file_paths: set[str] = set()
-=======
-        # known files; this will be updated every `dag_dir_list_interval` and stuff added/removed accordingly
-        self._file_paths: list[str] = []
->>>>>>> 4e4e563d
         self._file_path_queue: collections.deque[str] = collections.deque()
         self._max_runs = max_runs
         # signal_conn is None for dag_processor_standalone mode.
@@ -479,17 +475,15 @@
             else {}
         )
 
-<<<<<<< HEAD
         dags_directory_event_handler = AirflowFileSystemEventHandler(dag_file_processor_manager=self)
         self.observer = Observer()  # Class watching for file system changes
         self.observer.schedule(
             event_handler=dags_directory_event_handler, path=str(self._dag_directory), recursive=True
         )
-=======
+
     @property
     def job_runner(self) -> DagProcessorJobRunner:
         return self._job_runner
->>>>>>> 4e4e563d
 
     def register_exit_signals(self):
         """Register signals that stop child processes."""
