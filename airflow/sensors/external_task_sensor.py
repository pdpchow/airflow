--- conflicted
+++ resolved
@@ -17,22 +17,7 @@
 # under the License.
 """This module is deprecated. Please use :mod:`airflow.sensors.external_task`."""
 
-<<<<<<< HEAD
-import datetime
-import os
-
-from sqlalchemy import func
-
-from airflow.exceptions import AirflowException
-from airflow.models import DagBag, DagModel, DagRun, TaskInstance
-from airflow.operators.dummy_operator import DummyOperator
-from airflow.sensors.base_sensor_operator import BaseSensorOperator
-from airflow.utils.db import provide_session
-from airflow.utils.decorators import apply_defaults
-from airflow.utils.state import State
-=======
 import warnings
->>>>>>> d25854dd
 
 from airflow.sensors.external_task import (  # noqa
     ExternalTaskMarker,
@@ -40,214 +25,6 @@
     ExternalTaskSensorLink,
 )
 
-<<<<<<< HEAD
-class ExternalTaskSensor(BaseSensorOperator):
-    """
-    Waits for a different DAG or a task in a different DAG to complete for a
-    specific execution_date
-
-    :param external_dag_id: The dag_id that contains the task you want to
-        wait for
-    :type external_dag_id: str
-    :param external_task_id: The task_id that contains the task you want to
-        wait for. If ``None`` (default value) the sensor waits for the DAG
-    :type external_task_id: str or None
-    :param allowed_states: list of allowed states, default is ``['success']``
-    :type allowed_states: list
-    :param execution_delta: time difference with the previous execution to
-        look at, the default is the same execution_date as the current task or DAG.
-        For yesterday, use [positive!] datetime.timedelta(days=1). Either
-        execution_delta or execution_date_fn can be passed to
-        ExternalTaskSensor, but not both.
-    :type execution_delta: datetime.timedelta
-    :param execution_date_fn: function that receives the current execution date
-        and returns the desired execution dates to query. Either execution_delta
-        or execution_date_fn can be passed to ExternalTaskSensor, but not both.
-    :type execution_date_fn: callable
-    :param check_existence: Set to `True` to check if the external task exists (when
-        external_task_id is not None) or check if the DAG to wait for exists (when
-        external_task_id is None), and immediately cease waiting if the external task
-        or DAG does not exist (default value: False).
-    :type check_existence: bool
-    """
-    template_fields = ['external_dag_id', 'external_task_id']
-    ui_color = '#19647e'
-
-    @apply_defaults
-    def __init__(self,
-                 external_dag_id,
-                 external_task_id=None,
-                 allowed_states=None,
-                 execution_delta=None,
-                 execution_date_fn=None,
-                 check_existence=False,
-                 *args,
-                 **kwargs):
-        super(ExternalTaskSensor, self).__init__(*args, **kwargs)
-        self.allowed_states = allowed_states or [State.SUCCESS]
-        if external_task_id:
-            if not set(self.allowed_states) <= set(State.task_states):
-                raise ValueError(
-                    'Valid values for `allowed_states` '
-                    'when `external_task_id` is not `None`: {}'.format(State.task_states)
-                )
-        else:
-            if not set(self.allowed_states) <= set(State.dag_states):
-                raise ValueError(
-                    'Valid values for `allowed_states` '
-                    'when `external_task_id` is `None`: {}'.format(State.dag_states)
-                )
-
-        if execution_delta is not None and execution_date_fn is not None:
-            raise ValueError(
-                'Only one of `execution_delta` or `execution_date_fn` may '
-                'be provided to ExternalTaskSensor; not both.')
-
-        self.execution_delta = execution_delta
-        self.execution_date_fn = execution_date_fn
-        self.external_dag_id = external_dag_id
-        self.external_task_id = external_task_id
-        self.check_existence = check_existence
-
-    @provide_session
-    def poke(self, context, session=None):
-        if self.execution_delta:
-            dttm = context['execution_date'] - self.execution_delta
-        elif self.execution_date_fn:
-            dttm = self._handle_execution_date_fn(context=context)
-        else:
-            dttm = context['execution_date']
-
-        dttm_filter = dttm if isinstance(dttm, list) else [dttm]
-        serialized_dttm_filter = ','.join(
-            [datetime.isoformat() for datetime in dttm_filter])
-
-        self.log.info(
-            'Poking for %s.%s on %s ... ',
-            self.external_dag_id, self.external_task_id, serialized_dttm_filter
-        )
-
-        DM = DagModel
-        TI = TaskInstance
-        DR = DagRun
-        if self.check_existence:
-            dag_to_wait = session.query(DM).filter(
-                DM.dag_id == self.external_dag_id
-            ).first()
-
-            if not dag_to_wait:
-                raise AirflowException('The external DAG '
-                                       '{} does not exist.'.format(self.external_dag_id))
-            else:
-                if not os.path.exists(dag_to_wait.fileloc):
-                    raise AirflowException('The external DAG '
-                                           '{} was deleted.'.format(self.external_dag_id))
-
-            if self.external_task_id:
-                refreshed_dag_info = DagBag(dag_to_wait.fileloc).get_dag(self.external_dag_id)
-                if not refreshed_dag_info.has_task(self.external_task_id):
-                    raise AirflowException('The external task'
-                                           '{} in DAG {} does not exist.'.format(self.external_task_id,
-                                                                                 self.external_dag_id))
-
-        if self.external_task_id:
-            # .count() is inefficient
-            count = session.query(func.count()).filter(
-                TI.dag_id == self.external_dag_id,
-                TI.task_id == self.external_task_id,
-                TI.state.in_(self.allowed_states),
-                TI.execution_date.in_(dttm_filter),
-            ).scalar()
-        else:
-            # .count() is inefficient
-            count = session.query(func.count()).filter(
-                DR.dag_id == self.external_dag_id,
-                DR.state.in_(self.allowed_states),
-                DR.execution_date.in_(dttm_filter),
-            ).scalar()
-
-        session.commit()
-        return count == len(dttm_filter)
-
-    def _handle_execution_date_fn(self, context):
-        """
-        This function is to handle backwards compatibility with how this operator was
-        previously where it only passes the execution date, but also allow for the newer
-        implementation to pass all context through as well, to allow for more sophisticated
-        returns of dates to return.
-        Namely, this function check the number of arguments in the execution_date_fn
-        signature and if its 1, treat the legacy way, if it's 2, pass the context as
-        the 2nd argument, and if its more, throw an exception.
-        """
-        num_fxn_params = self.execution_date_fn.__code__.co_argcount
-        if num_fxn_params == 1:
-            return self.execution_date_fn(context['execution_date'])
-        elif num_fxn_params == 2:
-            return self.execution_date_fn(context['execution_date'], context)
-        else:
-            raise AirflowException(
-                'execution_date_fn passed {} args but only allowed up to 2'.format(num_fxn_params)
-            )
-
-
-class ExternalTaskMarker(DummyOperator):
-    """
-    Use this operator to indicate that a task on a different DAG depends on this task.
-    When this task is cleared with "Recursive" selected, Airflow will clear the task on
-    the other DAG and its downstream tasks recursively. Transitive dependencies are followed
-    until the recursion_depth is reached.
-
-    :param external_dag_id: The dag_id that contains the dependent task that needs to be cleared.
-    :type external_dag_id: str
-    :param external_task_id: The task_id of the dependent task that needs to be cleared.
-    :type external_task_id: str
-    :param execution_date: The execution_date of the dependent task that needs to be cleared.
-    :type execution_date: str or datetime.datetime
-    :param recursion_depth: The maximum level of transitive dependencies allowed. Default is 10.
-        This is mostly used for preventing cyclic dependencies. It is fine to increase
-        this number if necessary. However, too many levels of transitive dependencies will make
-        it slower to clear tasks in the web UI.
-    """
-    template_fields = ['external_dag_id', 'external_task_id', 'execution_date']
-    ui_color = '#19647e'
-
-    # The _serialized_fields are lazily loaded when get_serialized_fields() method is called
-    __serialized_fields = None
-
-    @apply_defaults
-    def __init__(self,
-                 external_dag_id,
-                 external_task_id,
-                 execution_date="{{ execution_date.isoformat() }}",
-                 recursion_depth=10,
-                 *args,
-                 **kwargs):
-        super(ExternalTaskMarker, self).__init__(*args, **kwargs)
-        self.external_dag_id = external_dag_id
-        self.external_task_id = external_task_id
-        if isinstance(execution_date, datetime.datetime):
-            self.execution_date = execution_date.isoformat()
-        elif isinstance(execution_date, str):
-            self.execution_date = execution_date
-        else:
-            raise TypeError('Expected str or datetime.datetime type for execution_date. Got {}'
-                            .format(type(execution_date)))
-        if recursion_depth <= 0:
-            raise ValueError("recursion_depth should be a positive integer")
-        self.recursion_depth = recursion_depth
-
-    @classmethod
-    def get_serialized_fields(cls):
-        """Serialized ExternalTaskMarker contain exactly these fields + templated_fields ."""
-        if not cls.__serialized_fields:
-            cls.__serialized_fields = frozenset(
-                super(ExternalTaskMarker, cls).get_serialized_fields() | {
-                    "recursion_depth"
-                }
-            )
-        return cls.__serialized_fields
-=======
 warnings.warn(
     "This module is deprecated. Please use `airflow.sensors.external_task`.", DeprecationWarning, stacklevel=2
-)
->>>>>>> d25854dd
+)