#
# Licensed to the Apache Software Foundation (ASF) under one
# or more contributor license agreements.  See the NOTICE file
# distributed with this work for additional information
# regarding copyright ownership.  The ASF licenses this file
# to you under the Apache License, Version 2.0 (the
# "License"); you may not use this file except in compliance
# with the License.  You may obtain a copy of the License at
#
#   http://www.apache.org/licenses/LICENSE-2.0
#
# Unless required by applicable law or agreed to in writing,
# software distributed under the License is distributed on an
# "AS IS" BASIS, WITHOUT WARRANTIES OR CONDITIONS OF ANY
# KIND, either express or implied.  See the License for the
# specific language governing permissions and limitations
# under the License.
from __future__ import annotations

import collections
import collections.abc
import copy
import functools
import itertools
import logging
import os
import pathlib
import pickle
import sys
import traceback
import warnings
import weakref
from collections import deque
from datetime import datetime, timedelta
from inspect import signature
from typing import (
    TYPE_CHECKING,
    Any,
    Callable,
    Collection,
    Container,
    Iterable,
    Iterator,
    List,
    Pattern,
    Sequence,
    Union,
    cast,
    overload,
)
from urllib.parse import urlsplit

import jinja2
import pendulum
import re2 as re
from dateutil.relativedelta import relativedelta
from pendulum.tz.timezone import Timezone
from sqlalchemy import (
    Boolean,
    Column,
    ForeignKey,
    Index,
    Integer,
    String,
    Text,
    and_,
    case,
    func,
    not_,
    or_,
    select,
    update,
)
from sqlalchemy.ext.associationproxy import association_proxy
from sqlalchemy.orm import backref, joinedload, relationship
from sqlalchemy.orm.query import Query
from sqlalchemy.orm.session import Session
from sqlalchemy.sql import Select, expression

import airflow.templates
from airflow import settings, utils
from airflow.api_internal.internal_api_call import internal_api_call
from airflow.configuration import conf, secrets_backend_list
from airflow.exceptions import (
    AirflowDagInconsistent,
    AirflowException,
    AirflowSkipException,
    DagInvalidTriggerRule,
    DuplicateTaskIdFound,
    RemovedInAirflow3Warning,
    TaskNotFound,
)
from airflow.jobs.job import run_job
from airflow.models.abstractoperator import AbstractOperator
from airflow.models.base import Base, StringID
from airflow.models.baseoperator import BaseOperator
from airflow.models.dagcode import DagCode
from airflow.models.dagpickle import DagPickle
from airflow.models.dagrun import DagRun
from airflow.models.operator import Operator
from airflow.models.param import DagParam, ParamsDict
from airflow.models.taskinstance import Context, TaskInstance, TaskInstanceKey, clear_task_instances
from airflow.secrets.local_filesystem import LocalFilesystemBackend
from airflow.security import permissions
from airflow.stats import Stats
from airflow.timetables.base import DagRunInfo, DataInterval, TimeRestriction, Timetable
from airflow.timetables.interval import CronDataIntervalTimetable, DeltaDataIntervalTimetable
from airflow.timetables.simple import (
    ContinuousTimetable,
    DatasetTriggeredTimetable,
    NullTimetable,
    OnceTimetable,
)
from airflow.typing_compat import Literal
from airflow.utils import timezone
from airflow.utils.dag_cycle_tester import check_cycle
from airflow.utils.dates import cron_presets, date_range as utils_date_range
from airflow.utils.decorators import fixup_decorator_warning_stack
from airflow.utils.helpers import at_most_one, exactly_one, validate_key
from airflow.utils.log.logging_mixin import LoggingMixin
from airflow.utils.session import NEW_SESSION, provide_session
from airflow.utils.sqlalchemy import (
    Interval,
    UtcDateTime,
    lock_rows,
    skip_locked,
    tuple_in_condition,
    with_row_locks,
)
from airflow.utils.state import DagRunState, State, TaskInstanceState
from airflow.utils.types import NOTSET, ArgNotSet, DagRunType, EdgeInfoType

if TYPE_CHECKING:
    from types import ModuleType

    from airflow.datasets import Dataset
    from airflow.decorators import TaskDecoratorCollection
    from airflow.models.dagbag import DagBag
    from airflow.models.slamiss import SlaMiss
    from airflow.utils.task_group import TaskGroup

log = logging.getLogger(__name__)

DEFAULT_VIEW_PRESETS = ["grid", "graph", "duration", "gantt", "landing_times"]
ORIENTATION_PRESETS = ["LR", "TB", "RL", "BT"]

TAG_MAX_LEN = 100

DagStateChangeCallback = Callable[[Context], None]
ScheduleInterval = Union[None, str, timedelta, relativedelta]

# FIXME: Ideally this should be Union[Literal[NOTSET], ScheduleInterval],
# but Mypy cannot handle that right now. Track progress of PEP 661 for progress.
# See also: https://discuss.python.org/t/9126/7
ScheduleIntervalArg = Union[ArgNotSet, ScheduleInterval]
ScheduleArg = Union[ArgNotSet, ScheduleInterval, Timetable, Collection["Dataset"]]

SLAMissCallback = Callable[["DAG", str, str, List["SlaMiss"], List[TaskInstance]], None]

# Backward compatibility: If neither schedule_interval nor timetable is
# *provided by the user*, default to a one-day interval.
DEFAULT_SCHEDULE_INTERVAL = timedelta(days=1)


class InconsistentDataInterval(AirflowException):
    """Exception raised when a model populates data interval fields incorrectly.

    The data interval fields should either both be None (for runs scheduled
    prior to AIP-39), or both be datetime (for runs scheduled after AIP-39 is
    implemented). This is raised if exactly one of the fields is None.
    """

    _template = (
        "Inconsistent {cls}: {start[0]}={start[1]!r}, {end[0]}={end[1]!r}, "
        "they must be either both None or both datetime"
    )

    def __init__(self, instance: Any, start_field_name: str, end_field_name: str) -> None:
        self._class_name = type(instance).__name__
        self._start_field = (start_field_name, getattr(instance, start_field_name))
        self._end_field = (end_field_name, getattr(instance, end_field_name))

    def __str__(self) -> str:
        return self._template.format(cls=self._class_name, start=self._start_field, end=self._end_field)


def _get_model_data_interval(
    instance: Any,
    start_field_name: str,
    end_field_name: str,
) -> DataInterval | None:
    start = timezone.coerce_datetime(getattr(instance, start_field_name))
    end = timezone.coerce_datetime(getattr(instance, end_field_name))
    if start is None:
        if end is not None:
            raise InconsistentDataInterval(instance, start_field_name, end_field_name)
        return None
    elif end is None:
        raise InconsistentDataInterval(instance, start_field_name, end_field_name)
    return DataInterval(start, end)


def create_timetable(interval: ScheduleIntervalArg, timezone: Timezone) -> Timetable:
    """Create a Timetable instance from a ``schedule_interval`` argument."""
    if interval is NOTSET:
        return DeltaDataIntervalTimetable(DEFAULT_SCHEDULE_INTERVAL)
    if interval is None:
        return NullTimetable()
    if interval == "@once":
        return OnceTimetable()
    if interval == "@continuous":
        return ContinuousTimetable()
    if isinstance(interval, (timedelta, relativedelta)):
        return DeltaDataIntervalTimetable(interval)
    if isinstance(interval, str):
        return CronDataIntervalTimetable(interval, timezone)
    raise ValueError(f"{interval!r} is not a valid schedule_interval.")


def get_last_dagrun(dag_id, session, include_externally_triggered=False):
    """
    Returns the last dag run for a dag, None if there was none.
    Last dag run can be any type of run e.g. scheduled or backfilled.
    Overridden DagRuns are ignored.
    """
    DR = DagRun
    query = select(DR).where(DR.dag_id == dag_id)
    if not include_externally_triggered:
        query = query.where(DR.external_trigger == expression.false())
    query = query.order_by(DR.execution_date.desc())
    return session.scalar(query.limit(1))


def get_dataset_triggered_next_run_info(
    dag_ids: list[str], *, session: Session
) -> dict[str, dict[str, int | str]]:
    """
    Given a list of dag_ids, get string representing how close any that are dataset triggered are
    their next run, e.g. "1 of 2 datasets updated".
    """
    from airflow.models.dataset import DagScheduleDatasetReference, DatasetDagRunQueue as DDRQ, DatasetModel

    return {
        x.dag_id: {
            "uri": x.uri,
            "ready": x.ready,
            "total": x.total,
        }
        for x in session.execute(
            select(
                DagScheduleDatasetReference.dag_id,
                # This is a dirty hack to workaround group by requiring an aggregate,
                # since grouping by dataset is not what we want to do here...but it works
                case((func.count() == 1, func.max(DatasetModel.uri)), else_="").label("uri"),
                func.count().label("total"),
                func.sum(case((DDRQ.target_dag_id.is_not(None), 1), else_=0)).label("ready"),
            )
            .join(
                DDRQ,
                and_(
                    DDRQ.dataset_id == DagScheduleDatasetReference.dataset_id,
                    DDRQ.target_dag_id == DagScheduleDatasetReference.dag_id,
                ),
                isouter=True,
            )
            .join(DatasetModel, DatasetModel.id == DagScheduleDatasetReference.dataset_id)
            .group_by(DagScheduleDatasetReference.dag_id)
            .where(DagScheduleDatasetReference.dag_id.in_(dag_ids))
        ).all()
    }


@functools.total_ordering
class DAG(LoggingMixin):
    """
    A dag (directed acyclic graph) is a collection of tasks with directional
    dependencies. A dag also has a schedule, a start date and an end date
    (optional). For each schedule, (say daily or hourly), the DAG needs to run
    each individual tasks as their dependencies are met. Certain tasks have
    the property of depending on their own past, meaning that they can't run
    until their previous schedule (and upstream tasks) are completed.

    DAGs essentially act as namespaces for tasks. A task_id can only be
    added once to a DAG.

    Note that if you plan to use time zones all the dates provided should be pendulum
    dates. See :ref:`timezone_aware_dags`.

    .. versionadded:: 2.4
        The *schedule* argument to specify either time-based scheduling logic
        (timetable), or dataset-driven triggers.

    .. deprecated:: 2.4
        The arguments *schedule_interval* and *timetable*. Their functionalities
        are merged into the new *schedule* argument.

    :param dag_id: The id of the DAG; must consist exclusively of alphanumeric
        characters, dashes, dots and underscores (all ASCII)
    :param description: The description for the DAG to e.g. be shown on the webserver
    :param schedule: Defines the rules according to which DAG runs are scheduled. Can
        accept cron string, timedelta object, Timetable, or list of Dataset objects.
        See also :doc:`/howto/timetable`.
    :param start_date: The timestamp from which the scheduler will
        attempt to backfill
    :param end_date: A date beyond which your DAG won't run, leave to None
        for open-ended scheduling
    :param template_searchpath: This list of folders (non-relative)
        defines where jinja will look for your templates. Order matters.
        Note that jinja/airflow includes the path of your DAG file by
        default
    :param template_undefined: Template undefined type.
    :param user_defined_macros: a dictionary of macros that will be exposed
        in your jinja templates. For example, passing ``dict(foo='bar')``
        to this argument allows you to ``{{ foo }}`` in all jinja
        templates related to this DAG. Note that you can pass any
        type of object here.
    :param user_defined_filters: a dictionary of filters that will be exposed
        in your jinja templates. For example, passing
        ``dict(hello=lambda name: 'Hello %s' % name)`` to this argument allows
        you to ``{{ 'world' | hello }}`` in all jinja templates related to
        this DAG.
    :param default_args: A dictionary of default parameters to be used
        as constructor keyword parameters when initialising operators.
        Note that operators have the same hook, and precede those defined
        here, meaning that if your dict contains `'depends_on_past': True`
        here and `'depends_on_past': False` in the operator's call
        `default_args`, the actual value will be `False`.
    :param params: a dictionary of DAG level parameters that are made
        accessible in templates, namespaced under `params`. These
        params can be overridden at the task level.
    :param max_active_tasks: the number of task instances allowed to run
        concurrently
    :param max_active_runs: maximum number of active DAG runs, beyond this
        number of DAG runs in a running state, the scheduler won't create
        new active DAG runs
    :param dagrun_timeout: specify how long a DagRun should be up before
        timing out / failing, so that new DagRuns can be created.
    :param sla_miss_callback: specify a function or list of functions to call when reporting SLA
        timeouts. See :ref:`sla_miss_callback<concepts:sla_miss_callback>` for
        more information about the function signature and parameters that are
        passed to the callback.
    :param default_view: Specify DAG default view (grid, graph, duration,
                                                   gantt, landing_times), default grid
    :param orientation: Specify DAG orientation in graph view (LR, TB, RL, BT), default LR
    :param catchup: Perform scheduler catchup (or only run latest)? Defaults to True
    :param on_failure_callback: A function or list of functions to be called when a DagRun of this dag fails.
        A context dictionary is passed as a single parameter to this function.
    :param on_success_callback: Much like the ``on_failure_callback`` except
        that it is executed when the dag succeeds.
    :param access_control: Specify optional DAG-level actions, e.g.,
        "{'role1': {'can_read'}, 'role2': {'can_read', 'can_edit', 'can_delete'}}"
    :param is_paused_upon_creation: Specifies if the dag is paused when created for the first time.
        If the dag exists already, this flag will be ignored. If this optional parameter
        is not specified, the global config setting will be used.
    :param jinja_environment_kwargs: additional configuration options to be passed to Jinja
        ``Environment`` for template rendering

        **Example**: to avoid Jinja from removing a trailing newline from template strings ::

            DAG(dag_id='my-dag',
                jinja_environment_kwargs={
                    'keep_trailing_newline': True,
                    # some other jinja2 Environment options here
                }
            )

        **See**: `Jinja Environment documentation
        <https://jinja.palletsprojects.com/en/2.11.x/api/#jinja2.Environment>`_

    :param render_template_as_native_obj: If True, uses a Jinja ``NativeEnvironment``
        to render templates as native Python types. If False, a Jinja
        ``Environment`` is used to render templates as string values.
    :param tags: List of tags to help filtering DAGs in the UI.
    :param owner_links: Dict of owners and their links, that will be clickable on the DAGs view UI.
        Can be used as an HTTP link (for example the link to your Slack channel), or a mailto link.
        e.g: {"dag_owner": "https://airflow.apache.org/"}
    :param auto_register: Automatically register this DAG when it is used in a ``with`` block
    :param fail_stop: Fails currently running tasks when task in DAG fails.
        **Warning**: A fail stop dag can only have tasks with the default trigger rule ("all_success").
        An exception will be thrown if any task in a fail stop dag has a non default trigger rule.
    """

    _comps = {
        "dag_id",
        "task_ids",
        "parent_dag",
        "start_date",
        "end_date",
        "schedule_interval",
        "fileloc",
        "template_searchpath",
        "last_loaded",
    }

    __serialized_fields: frozenset[str] | None = None

    fileloc: str
    """
    File path that needs to be imported to load this DAG or subdag.

    This may not be an actual file on disk in the case when this DAG is loaded
    from a ZIP file or other DAG distribution format.
    """

    parent_dag: DAG | None = None  # Gets set when DAGs are loaded

    # NOTE: When updating arguments here, please also keep arguments in @dag()
    # below in sync. (Search for 'def dag(' in this file.)
    def __init__(
        self,
        dag_id: str,
        description: str | None = None,
        schedule: ScheduleArg = NOTSET,
        schedule_interval: ScheduleIntervalArg = NOTSET,
        timetable: Timetable | None = None,
        start_date: datetime | None = None,
        end_date: datetime | None = None,
        full_filepath: str | None = None,
        template_searchpath: str | Iterable[str] | None = None,
        template_undefined: type[jinja2.StrictUndefined] = jinja2.StrictUndefined,
        user_defined_macros: dict | None = None,
        user_defined_filters: dict | None = None,
        default_args: dict | None = None,
        concurrency: int | None = None,
        max_active_tasks: int = conf.getint("core", "max_active_tasks_per_dag"),
        max_active_runs: int = conf.getint("core", "max_active_runs_per_dag"),
        dagrun_timeout: timedelta | None = None,
        sla_miss_callback: None | SLAMissCallback | list[SLAMissCallback] = None,
        default_view: str = conf.get_mandatory_value("webserver", "dag_default_view").lower(),
        orientation: str = conf.get_mandatory_value("webserver", "dag_orientation"),
        catchup: bool = conf.getboolean("scheduler", "catchup_by_default"),
        on_success_callback: None | DagStateChangeCallback | list[DagStateChangeCallback] = None,
        on_failure_callback: None | DagStateChangeCallback | list[DagStateChangeCallback] = None,
        doc_md: str | None = None,
        params: collections.abc.MutableMapping | None = None,
        access_control: dict | None = None,
        is_paused_upon_creation: bool | None = None,
        jinja_environment_kwargs: dict | None = None,
        render_template_as_native_obj: bool = False,
        tags: list[str] | None = None,
        owner_links: dict[str, str] | None = None,
        auto_register: bool = True,
        fail_stop: bool = False,
    ):
        from airflow.utils.task_group import TaskGroup

        if tags and any(len(tag) > TAG_MAX_LEN for tag in tags):
            raise AirflowException(f"tag cannot be longer than {TAG_MAX_LEN} characters")

        self.owner_links = owner_links if owner_links else {}
        self.user_defined_macros = user_defined_macros
        self.user_defined_filters = user_defined_filters
        if default_args and not isinstance(default_args, dict):
            raise TypeError("default_args must be a dict")
        self.default_args = copy.deepcopy(default_args or {})
        params = params or {}

        # merging potentially conflicting default_args['params'] into params
        if "params" in self.default_args:
            params.update(self.default_args["params"])
            del self.default_args["params"]

        # check self.params and convert them into ParamsDict
        self.params = ParamsDict(params)

        if full_filepath:
            warnings.warn(
                "Passing full_filepath to DAG() is deprecated and has no effect",
                RemovedInAirflow3Warning,
                stacklevel=2,
            )

        validate_key(dag_id)

        self._dag_id = dag_id
        if concurrency:
            # TODO: Remove in Airflow 3.0
            warnings.warn(
                "The 'concurrency' parameter is deprecated. Please use 'max_active_tasks'.",
                RemovedInAirflow3Warning,
                stacklevel=2,
            )
            max_active_tasks = concurrency
        self._max_active_tasks = max_active_tasks
        self._pickle_id: int | None = None

        self._description = description
        # set file location to caller source path
        back = sys._getframe().f_back
        self.fileloc = back.f_code.co_filename if back else ""
        self.task_dict: dict[str, Operator] = {}

        # set timezone from start_date
        tz = None
        if start_date and start_date.tzinfo:
            tzinfo = None if start_date.tzinfo else settings.TIMEZONE
            tz = pendulum.instance(start_date, tz=tzinfo).timezone
        elif "start_date" in self.default_args and self.default_args["start_date"]:
            date = self.default_args["start_date"]
            if not isinstance(date, datetime):
                date = timezone.parse(date)
                self.default_args["start_date"] = date
                start_date = date

            tzinfo = None if date.tzinfo else settings.TIMEZONE
            tz = pendulum.instance(date, tz=tzinfo).timezone
        self.timezone = tz or settings.TIMEZONE

        # Apply the timezone we settled on to end_date if it wasn't supplied
        if "end_date" in self.default_args and self.default_args["end_date"]:
            if isinstance(self.default_args["end_date"], str):
                self.default_args["end_date"] = timezone.parse(
                    self.default_args["end_date"], timezone=self.timezone
                )

        self.start_date = timezone.convert_to_utc(start_date)
        self.end_date = timezone.convert_to_utc(end_date)

        # also convert tasks
        if "start_date" in self.default_args:
            self.default_args["start_date"] = timezone.convert_to_utc(self.default_args["start_date"])
        if "end_date" in self.default_args:
            self.default_args["end_date"] = timezone.convert_to_utc(self.default_args["end_date"])

        # sort out DAG's scheduling behavior
        scheduling_args = [schedule_interval, timetable, schedule]
        if not at_most_one(*scheduling_args):
            raise ValueError("At most one allowed for args 'schedule_interval', 'timetable', and 'schedule'.")
        if schedule_interval is not NOTSET:
            warnings.warn(
                "Param `schedule_interval` is deprecated and will be removed in a future release. "
                "Please use `schedule` instead. ",
                RemovedInAirflow3Warning,
                stacklevel=2,
            )
        if timetable is not None:
            warnings.warn(
                "Param `timetable` is deprecated and will be removed in a future release. "
                "Please use `schedule` instead. ",
                RemovedInAirflow3Warning,
                stacklevel=2,
            )

        self.timetable: Timetable
        self.schedule_interval: ScheduleInterval
        self.dataset_triggers: Collection[Dataset] = []

        if isinstance(schedule, Collection) and not isinstance(schedule, str):
            from airflow.datasets import Dataset

            if not all(isinstance(x, Dataset) for x in schedule):
                raise ValueError("All elements in 'schedule' should be datasets")
            self.dataset_triggers = list(schedule)
        elif isinstance(schedule, Timetable):
            timetable = schedule
        elif schedule is not NOTSET:
            schedule_interval = schedule

        if self.dataset_triggers:
            self.timetable = DatasetTriggeredTimetable()
            self.schedule_interval = self.timetable.summary
        elif timetable:
            self.timetable = timetable
            self.schedule_interval = self.timetable.summary
        else:
            if isinstance(schedule_interval, ArgNotSet):
                schedule_interval = DEFAULT_SCHEDULE_INTERVAL
            self.schedule_interval = schedule_interval
            self.timetable = create_timetable(schedule_interval, self.timezone)

        if isinstance(template_searchpath, str):
            template_searchpath = [template_searchpath]
        self.template_searchpath = template_searchpath
        self.template_undefined = template_undefined
        self.last_loaded = timezone.utcnow()
        self.safe_dag_id = dag_id.replace(".", "__dot__")
        self.max_active_runs = max_active_runs
        if self.timetable.active_runs_limit is not None:
            if self.timetable.active_runs_limit < self.max_active_runs:
                raise AirflowException(
                    f"Invalid max_active_runs: {type(self.timetable)} "
                    f"requires max_active_runs <= {self.timetable.active_runs_limit}"
                )
        self.dagrun_timeout = dagrun_timeout
        self.sla_miss_callback = sla_miss_callback
        if default_view in DEFAULT_VIEW_PRESETS:
            self._default_view: str = default_view
        elif default_view == "tree":
            warnings.warn(
                "`default_view` of 'tree' has been renamed to 'grid' -- please update your DAG",
                RemovedInAirflow3Warning,
                stacklevel=2,
            )
            self._default_view = "grid"
        else:
            raise AirflowException(
                f"Invalid values of dag.default_view: only support "
                f"{DEFAULT_VIEW_PRESETS}, but get {default_view}"
            )
        if orientation in ORIENTATION_PRESETS:
            self.orientation = orientation
        else:
            raise AirflowException(
                f"Invalid values of dag.orientation: only support "
                f"{ORIENTATION_PRESETS}, but get {orientation}"
            )
        self.catchup = catchup

        self.partial = False
        self.on_success_callback = on_success_callback
        self.on_failure_callback = on_failure_callback

        # Keeps track of any extra edge metadata (sparse; will not contain all
        # edges, so do not iterate over it for that). Outer key is upstream
        # task ID, inner key is downstream task ID.
        self.edge_info: dict[str, dict[str, EdgeInfoType]] = {}

        # To keep it in parity with Serialized DAGs
        # and identify if DAG has on_*_callback without actually storing them in Serialized JSON
        self.has_on_success_callback = self.on_success_callback is not None
        self.has_on_failure_callback = self.on_failure_callback is not None

        self._access_control = DAG._upgrade_outdated_dag_access_control(access_control)
        self.is_paused_upon_creation = is_paused_upon_creation
        self.auto_register = auto_register

        self.fail_stop = fail_stop

        self.jinja_environment_kwargs = jinja_environment_kwargs
        self.render_template_as_native_obj = render_template_as_native_obj

        self.doc_md = self.get_doc_md(doc_md)

        self.tags = tags or []
        self._task_group = TaskGroup.create_root(self)
        self.validate_schedule_and_params()
        wrong_links = dict(self.iter_invalid_owner_links())
        if wrong_links:
            raise AirflowException(
                "Wrong link format was used for the owner. Use a valid link \n"
                f"Bad formatted links are: {wrong_links}"
            )

        # this will only be set at serialization time
        # it's only use is for determining the relative
        # fileloc based only on the serialize dag
        self._processor_dags_folder = None

    def get_doc_md(self, doc_md: str | None) -> str | None:
        if doc_md is None:
            return doc_md

        env = self.get_template_env(force_sandboxed=True)

        if not doc_md.endswith(".md"):
            template = jinja2.Template(doc_md)
        else:
            try:
                template = env.get_template(doc_md)
            except jinja2.exceptions.TemplateNotFound:
                return f"""
                # Templating Error!
                Not able to find the template file: `{doc_md}`.
                """

        return template.render()

    def _check_schedule_interval_matches_timetable(self) -> bool:
        """Check ``schedule_interval`` and ``timetable`` match.

        This is done as a part of the DAG validation done before it's bagged, to
        guard against the DAG's ``timetable`` (or ``schedule_interval``) from
        being changed after it's created, e.g.

        .. code-block:: python

            dag1 = DAG("d1", timetable=MyTimetable())
            dag1.schedule_interval = "@once"

            dag2 = DAG("d2", schedule="@once")
            dag2.timetable = MyTimetable()

        Validation is done by creating a timetable and check its summary matches
        ``schedule_interval``. The logic is not bullet-proof, especially if a
        custom timetable does not provide a useful ``summary``. But this is the
        best we can do.
        """
        if self.schedule_interval == self.timetable.summary:
            return True
        try:
            timetable = create_timetable(self.schedule_interval, self.timezone)
        except ValueError:
            return False
        return timetable.summary == self.timetable.summary

    def validate(self):
        """Validate the DAG has a coherent setup.

        This is called by the DAG bag before bagging the DAG.
        """
        if not self._check_schedule_interval_matches_timetable():
            raise AirflowDagInconsistent(
                f"inconsistent schedule: timetable {self.timetable.summary!r} "
                f"does not match schedule_interval {self.schedule_interval!r}",
            )
        self.params.validate()
        self.timetable.validate()
        self.validate_setup_teardown()

    def validate_setup_teardown(self):
        """
        Validate that setup and teardown tasks are configured properly.

        :meta private:
        """
        for task in self.tasks:
            if not task.is_setup:
                continue
            if not any(x.is_teardown for x in task.downstream_list):
                raise AirflowDagInconsistent(
                    "Dag has setup without teardown: dag='%s', task='%s'", self.dag_id, task.task_id
                )

    def __repr__(self):
        return f"<DAG: {self.dag_id}>"

    def __eq__(self, other):
        if type(self) == type(other):
            # Use getattr() instead of __dict__ as __dict__ doesn't return
            # correct values for properties.
            return all(getattr(self, c, None) == getattr(other, c, None) for c in self._comps)
        return False

    def __ne__(self, other):
        return not self == other

    def __lt__(self, other):
        return self.dag_id < other.dag_id

    def __hash__(self):
        hash_components = [type(self)]
        for c in self._comps:
            # task_ids returns a list and lists can't be hashed
            if c == "task_ids":
                val = tuple(self.task_dict.keys())
            else:
                val = getattr(self, c, None)
            try:
                hash(val)
                hash_components.append(val)
            except TypeError:
                hash_components.append(repr(val))
        return hash(tuple(hash_components))

    # Context Manager -----------------------------------------------
    def __enter__(self):
        DagContext.push_context_managed_dag(self)
        return self

    def __exit__(self, _type, _value, _tb):
        DagContext.pop_context_managed_dag()

    # /Context Manager ----------------------------------------------

    @staticmethod
    def _upgrade_outdated_dag_access_control(access_control=None):
        """
        Looks for outdated dag level actions (can_dag_read and can_dag_edit) in DAG
        access_controls (for example, {'role1': {'can_dag_read'}, 'role2': {'can_dag_read', 'can_dag_edit'}})
        and replaces them with updated actions (can_read and can_edit).
        """
        if not access_control:
            return None
        new_perm_mapping = {
            permissions.DEPRECATED_ACTION_CAN_DAG_READ: permissions.ACTION_CAN_READ,
            permissions.DEPRECATED_ACTION_CAN_DAG_EDIT: permissions.ACTION_CAN_EDIT,
        }
        updated_access_control = {}
        for role, perms in access_control.items():
            updated_access_control[role] = {new_perm_mapping.get(perm, perm) for perm in perms}

        if access_control != updated_access_control:
            warnings.warn(
                "The 'can_dag_read' and 'can_dag_edit' permissions are deprecated. "
                "Please use 'can_read' and 'can_edit', respectively.",
                RemovedInAirflow3Warning,
                stacklevel=3,
            )

        return updated_access_control

    def date_range(
        self,
        start_date: pendulum.DateTime,
        num: int | None = None,
        end_date: datetime | None = None,
    ) -> list[datetime]:
        message = "`DAG.date_range()` is deprecated."
        if num is not None:
            warnings.warn(message, category=RemovedInAirflow3Warning, stacklevel=2)
            with warnings.catch_warnings():
                warnings.simplefilter("ignore", RemovedInAirflow3Warning)
                return utils_date_range(
                    start_date=start_date, num=num, delta=self.normalized_schedule_interval
                )
        message += " Please use `DAG.iter_dagrun_infos_between(..., align=False)` instead."
        warnings.warn(message, category=RemovedInAirflow3Warning, stacklevel=2)
        if end_date is None:
            coerced_end_date = timezone.utcnow()
        else:
            coerced_end_date = end_date
        it = self.iter_dagrun_infos_between(start_date, pendulum.instance(coerced_end_date), align=False)
        return [info.logical_date for info in it]

    def is_fixed_time_schedule(self):
        warnings.warn(
            "`DAG.is_fixed_time_schedule()` is deprecated.",
            category=RemovedInAirflow3Warning,
            stacklevel=2,
        )
        try:
            return not self.timetable._should_fix_dst
        except AttributeError:
            return True

    def following_schedule(self, dttm):
        """
        Calculates the following schedule for this dag in UTC.

        :param dttm: utc datetime
        :return: utc datetime
        """
        warnings.warn(
            "`DAG.following_schedule()` is deprecated. Use `DAG.next_dagrun_info(restricted=False)` instead.",
            category=RemovedInAirflow3Warning,
            stacklevel=2,
        )
        data_interval = self.infer_automated_data_interval(timezone.coerce_datetime(dttm))
        next_info = self.next_dagrun_info(data_interval, restricted=False)
        if next_info is None:
            return None
        return next_info.data_interval.start

    def previous_schedule(self, dttm):
        from airflow.timetables.interval import _DataIntervalTimetable

        warnings.warn(
            "`DAG.previous_schedule()` is deprecated.",
            category=RemovedInAirflow3Warning,
            stacklevel=2,
        )
        if not isinstance(self.timetable, _DataIntervalTimetable):
            return None
        return self.timetable._get_prev(timezone.coerce_datetime(dttm))

    def get_next_data_interval(self, dag_model: DagModel) -> DataInterval | None:
        """Get the data interval of the next scheduled run.

        For compatibility, this method infers the data interval from the DAG's
        schedule if the run does not have an explicit one set, which is possible
        for runs created prior to AIP-39.

        This function is private to Airflow core and should not be depended on as a
        part of the Python API.

        :meta private:
        """
        if self.dag_id != dag_model.dag_id:
            raise ValueError(f"Arguments refer to different DAGs: {self.dag_id} != {dag_model.dag_id}")
        if dag_model.next_dagrun is None:  # Next run not scheduled.
            return None
        data_interval = dag_model.next_dagrun_data_interval
        if data_interval is not None:
            return data_interval

        # Compatibility: A run was scheduled without an explicit data interval.
        # This means the run was scheduled before AIP-39 implementation. Try to
        # infer from the logical date.
        return self.infer_automated_data_interval(dag_model.next_dagrun)

    def get_run_data_interval(self, run: DagRun) -> DataInterval:
        """Get the data interval of this run.

        For compatibility, this method infers the data interval from the DAG's
        schedule if the run does not have an explicit one set, which is possible for
        runs created prior to AIP-39.

        This function is private to Airflow core and should not be depended on as a
        part of the Python API.

        :meta private:
        """
        if run.dag_id is not None and run.dag_id != self.dag_id:
            raise ValueError(f"Arguments refer to different DAGs: {self.dag_id} != {run.dag_id}")
        data_interval = _get_model_data_interval(run, "data_interval_start", "data_interval_end")
        if data_interval is not None:
            return data_interval
        # Compatibility: runs created before AIP-39 implementation don't have an
        # explicit data interval. Try to infer from the logical date.
        return self.infer_automated_data_interval(run.execution_date)

    def infer_automated_data_interval(self, logical_date: datetime) -> DataInterval:
        """Infer a data interval for a run against this DAG.

        This method is used to bridge runs created prior to AIP-39
        implementation, which do not have an explicit data interval. Therefore,
        this method only considers ``schedule_interval`` values valid prior to
        Airflow 2.2.

        DO NOT use this method is there is a known data interval.
        """
        timetable_type = type(self.timetable)
        if issubclass(timetable_type, (NullTimetable, OnceTimetable, DatasetTriggeredTimetable)):
            return DataInterval.exact(timezone.coerce_datetime(logical_date))
        start = timezone.coerce_datetime(logical_date)
        if issubclass(timetable_type, CronDataIntervalTimetable):
            end = cast(CronDataIntervalTimetable, self.timetable)._get_next(start)
        elif issubclass(timetable_type, DeltaDataIntervalTimetable):
            end = cast(DeltaDataIntervalTimetable, self.timetable)._get_next(start)
        else:
            raise ValueError(f"Not a valid timetable: {self.timetable!r}")
        return DataInterval(start, end)

    def next_dagrun_info(
        self,
        last_automated_dagrun: None | datetime | DataInterval,
        *,
        restricted: bool = True,
    ) -> DagRunInfo | None:
        """Get information about the next DagRun of this dag after ``date_last_automated_dagrun``.

        This calculates what time interval the next DagRun should operate on
        (its execution date) and when it can be scheduled, according to the
        dag's timetable, start_date, end_date, etc. This doesn't check max
        active run or any other "max_active_tasks" type limits, but only
        performs calculations based on the various date and interval fields of
        this dag and its tasks.

        :param last_automated_dagrun: The ``max(execution_date)`` of
            existing "automated" DagRuns for this dag (scheduled or backfill,
            but not manual).
        :param restricted: If set to *False* (default is *True*), ignore
            ``start_date``, ``end_date``, and ``catchup`` specified on the DAG
            or tasks.
        :return: DagRunInfo of the next dagrun, or None if a dagrun is not
            going to be scheduled.
        """
        # Never schedule a subdag. It will be scheduled by its parent dag.
        if self.is_subdag:
            return None

        data_interval = None
        if isinstance(last_automated_dagrun, datetime):
            warnings.warn(
                "Passing a datetime to DAG.next_dagrun_info is deprecated. Use a DataInterval instead.",
                RemovedInAirflow3Warning,
                stacklevel=2,
            )
            data_interval = self.infer_automated_data_interval(
                timezone.coerce_datetime(last_automated_dagrun)
            )
        else:
            data_interval = last_automated_dagrun
        if restricted:
            restriction = self._time_restriction
        else:
            restriction = TimeRestriction(earliest=None, latest=None, catchup=True)
        try:
            info = self.timetable.next_dagrun_info(
                last_automated_data_interval=data_interval,
                restriction=restriction,
            )
        except Exception:
            self.log.exception(
                "Failed to fetch run info after data interval %s for DAG %r",
                data_interval,
                self.dag_id,
            )
            info = None
        return info

    def next_dagrun_after_date(self, date_last_automated_dagrun: pendulum.DateTime | None):
        warnings.warn(
            "`DAG.next_dagrun_after_date()` is deprecated. Please use `DAG.next_dagrun_info()` instead.",
            category=RemovedInAirflow3Warning,
            stacklevel=2,
        )
        if date_last_automated_dagrun is None:
            data_interval = None
        else:
            data_interval = self.infer_automated_data_interval(date_last_automated_dagrun)
        info = self.next_dagrun_info(data_interval)
        if info is None:
            return None
        return info.run_after

    @functools.cached_property
    def _time_restriction(self) -> TimeRestriction:
        start_dates = [t.start_date for t in self.tasks if t.start_date]
        if self.start_date is not None:
            start_dates.append(self.start_date)
        earliest = None
        if start_dates:
            earliest = timezone.coerce_datetime(min(start_dates))
        latest = self.end_date
        end_dates = [t.end_date for t in self.tasks if t.end_date]
        if len(end_dates) == len(self.tasks):  # not exists null end_date
            if self.end_date is not None:
                end_dates.append(self.end_date)
            if end_dates:
                latest = timezone.coerce_datetime(max(end_dates))
        return TimeRestriction(earliest, latest, self.catchup)

    def iter_dagrun_infos_between(
        self,
        earliest: pendulum.DateTime | None,
        latest: pendulum.DateTime,
        *,
        align: bool = True,
    ) -> Iterable[DagRunInfo]:
        """Yield DagRunInfo using this DAG's timetable between given interval.

        DagRunInfo instances yielded if their ``logical_date`` is not earlier
        than ``earliest``, nor later than ``latest``. The instances are ordered
        by their ``logical_date`` from earliest to latest.

        If ``align`` is ``False``, the first run will happen immediately on
        ``earliest``, even if it does not fall on the logical timetable schedule.
        The default is ``True``, but subdags will ignore this value and always
        behave as if this is set to ``False`` for backward compatibility.

        Example: A DAG is scheduled to run every midnight (``0 0 * * *``). If
        ``earliest`` is ``2021-06-03 23:00:00``, the first DagRunInfo would be
        ``2021-06-03 23:00:00`` if ``align=False``, and ``2021-06-04 00:00:00``
        if ``align=True``.
        """
        if earliest is None:
            earliest = self._time_restriction.earliest
        if earliest is None:
            raise ValueError("earliest was None and we had no value in time_restriction to fallback on")
        earliest = timezone.coerce_datetime(earliest)
        latest = timezone.coerce_datetime(latest)

        restriction = TimeRestriction(earliest, latest, catchup=True)

        # HACK: Sub-DAGs are currently scheduled differently. For example, say
        # the schedule is @daily and start is 2021-06-03 22:16:00, a top-level
        # DAG should be first scheduled to run on midnight 2021-06-04, but a
        # sub-DAG should be first scheduled to run RIGHT NOW. We can change
        # this, but since sub-DAGs are going away in 3.0 anyway, let's keep
        # compatibility for now and remove this entirely later.
        if self.is_subdag:
            align = False

        try:
            info = self.timetable.next_dagrun_info(
                last_automated_data_interval=None,
                restriction=restriction,
            )
        except Exception:
            self.log.exception(
                "Failed to fetch run info after data interval %s for DAG %r",
                None,
                self.dag_id,
            )
            info = None

        if info is None:
            # No runs to be scheduled between the user-supplied timeframe. But
            # if align=False, "invent" a data interval for the timeframe itself.
            if not align:
                yield DagRunInfo.interval(earliest, latest)
            return

        # If align=False and earliest does not fall on the timetable's logical
        # schedule, "invent" a data interval for it.
        if not align and info.logical_date != earliest:
            yield DagRunInfo.interval(earliest, info.data_interval.start)

        # Generate naturally according to schedule.
        while info is not None:
            yield info
            try:
                info = self.timetable.next_dagrun_info(
                    last_automated_data_interval=info.data_interval,
                    restriction=restriction,
                )
            except Exception:
                self.log.exception(
                    "Failed to fetch run info after data interval %s for DAG %r",
                    info.data_interval if info else "<NONE>",
                    self.dag_id,
                )
                break

    def get_run_dates(self, start_date, end_date=None) -> list:
        """
        Returns a list of dates between the interval received as parameter using this
        dag's schedule interval. Returned dates can be used for execution dates.

        :param start_date: The start date of the interval.
        :param end_date: The end date of the interval. Defaults to ``timezone.utcnow()``.
        :return: A list of dates within the interval following the dag's schedule.
        """
        warnings.warn(
            "`DAG.get_run_dates()` is deprecated. Please use `DAG.iter_dagrun_infos_between()` instead.",
            category=RemovedInAirflow3Warning,
            stacklevel=2,
        )
        earliest = timezone.coerce_datetime(start_date)
        if end_date is None:
            latest = pendulum.now(timezone.utc)
        else:
            latest = timezone.coerce_datetime(end_date)
        return [info.logical_date for info in self.iter_dagrun_infos_between(earliest, latest)]

    def normalize_schedule(self, dttm):
        warnings.warn(
            "`DAG.normalize_schedule()` is deprecated.",
            category=RemovedInAirflow3Warning,
            stacklevel=2,
        )
        with warnings.catch_warnings():
            warnings.simplefilter("ignore", RemovedInAirflow3Warning)
            following = self.following_schedule(dttm)
        if not following:  # in case of @once
            return dttm
        with warnings.catch_warnings():
            warnings.simplefilter("ignore", RemovedInAirflow3Warning)
            previous_of_following = self.previous_schedule(following)
        if previous_of_following != dttm:
            return following
        return dttm

    @provide_session
    def get_last_dagrun(self, session=NEW_SESSION, include_externally_triggered=False):
        return get_last_dagrun(
            self.dag_id, session=session, include_externally_triggered=include_externally_triggered
        )

    @provide_session
    def has_dag_runs(self, session=NEW_SESSION, include_externally_triggered=True) -> bool:
        return (
            get_last_dagrun(
                self.dag_id, session=session, include_externally_triggered=include_externally_triggered
            )
            is not None
        )

    @property
    def dag_id(self) -> str:
        return self._dag_id

    @dag_id.setter
    def dag_id(self, value: str) -> None:
        self._dag_id = value

    @property
    def is_subdag(self) -> bool:
        return self.parent_dag is not None

    @property
    def full_filepath(self) -> str:
        """Full file path to the DAG.

        :meta private:
        """
        warnings.warn(
            "DAG.full_filepath is deprecated in favour of fileloc",
            RemovedInAirflow3Warning,
            stacklevel=2,
        )
        return self.fileloc

    @full_filepath.setter
    def full_filepath(self, value) -> None:
        warnings.warn(
            "DAG.full_filepath is deprecated in favour of fileloc",
            RemovedInAirflow3Warning,
            stacklevel=2,
        )
        self.fileloc = value

    @property
    def concurrency(self) -> int:
        # TODO: Remove in Airflow 3.0
        warnings.warn(
            "The 'DAG.concurrency' attribute is deprecated. Please use 'DAG.max_active_tasks'.",
            RemovedInAirflow3Warning,
            stacklevel=2,
        )
        return self._max_active_tasks

    @concurrency.setter
    def concurrency(self, value: int):
        self._max_active_tasks = value

    @property
    def max_active_tasks(self) -> int:
        return self._max_active_tasks

    @max_active_tasks.setter
    def max_active_tasks(self, value: int):
        self._max_active_tasks = value

    @property
    def access_control(self):
        return self._access_control

    @access_control.setter
    def access_control(self, value):
        self._access_control = DAG._upgrade_outdated_dag_access_control(value)

    @property
    def description(self) -> str | None:
        return self._description

    @property
    def default_view(self) -> str:
        return self._default_view

    @property
    def pickle_id(self) -> int | None:
        return self._pickle_id

    @pickle_id.setter
    def pickle_id(self, value: int) -> None:
        self._pickle_id = value

    def param(self, name: str, default: Any = NOTSET) -> DagParam:
        """
        Return a DagParam object for current dag.

        :param name: dag parameter name.
        :param default: fallback value for dag parameter.
        :return: DagParam instance for specified name and current dag.
        """
        return DagParam(current_dag=self, name=name, default=default)

    @property
    def tasks(self) -> list[Operator]:
        return list(self.task_dict.values())

    @tasks.setter
    def tasks(self, val):
        raise AttributeError("DAG.tasks can not be modified. Use dag.add_task() instead.")

    @property
    def task_ids(self) -> list[str]:
        return list(self.task_dict.keys())

    @property
    def teardowns(self) -> list[Operator]:
        return [task for task in self.tasks if getattr(task, "is_teardown", None)]

    @property
    def tasks_upstream_of_teardowns(self) -> list[Operator]:
        upstream_tasks = [t.upstream_list for t in self.teardowns]
        return [val for sublist in upstream_tasks for val in sublist if not getattr(val, "is_teardown", None)]

    @property
    def task_group(self) -> TaskGroup:
        return self._task_group

    @property
    def filepath(self) -> str:
        """Relative file path to the DAG.

        :meta private:
        """
        warnings.warn(
            "filepath is deprecated, use relative_fileloc instead",
            RemovedInAirflow3Warning,
            stacklevel=2,
        )
        return str(self.relative_fileloc)

    @property
    def relative_fileloc(self) -> pathlib.Path:
        """File location of the importable dag 'file' relative to the configured DAGs folder."""
        path = pathlib.Path(self.fileloc)
        try:
            rel_path = path.relative_to(self._processor_dags_folder or settings.DAGS_FOLDER)
            if rel_path == pathlib.Path("."):
                return path
            else:
                return rel_path
        except ValueError:
            # Not relative to DAGS_FOLDER.
            return path

    @property
    def folder(self) -> str:
        """Folder location of where the DAG object is instantiated."""
        return os.path.dirname(self.fileloc)

    @property
    def owner(self) -> str:
        """
        Return list of all owners found in DAG tasks.

        :return: Comma separated list of owners in DAG tasks
        """
        return ", ".join({t.owner for t in self.tasks})

    @property
    def allow_future_exec_dates(self) -> bool:
        return settings.ALLOW_FUTURE_EXEC_DATES and not self.timetable.can_be_scheduled

    @provide_session
    def get_concurrency_reached(self, session=NEW_SESSION) -> bool:
        """
        Returns a boolean indicating whether the max_active_tasks limit for this DAG
        has been reached.
        """
        TI = TaskInstance
        total_tasks = session.scalar(
            select(func.count(TI.task_id)).where(
                TI.dag_id == self.dag_id,
                TI.state == TaskInstanceState.RUNNING,
            )
        )
        return total_tasks >= self.max_active_tasks

    @property
    def concurrency_reached(self):
        """This attribute is deprecated. Please use `airflow.models.DAG.get_concurrency_reached` method."""
        warnings.warn(
            "This attribute is deprecated. Please use `airflow.models.DAG.get_concurrency_reached` method.",
            RemovedInAirflow3Warning,
            stacklevel=2,
        )
        return self.get_concurrency_reached()

    @provide_session
    def get_is_active(self, session=NEW_SESSION) -> None:
        """Returns a boolean indicating whether this DAG is active."""
        return session.scalar(select(DagModel.is_active).where(DagModel.dag_id == self.dag_id))

    @provide_session
    def get_is_paused(self, session=NEW_SESSION) -> None:
        """Returns a boolean indicating whether this DAG is paused."""
        return session.scalar(select(DagModel.is_paused).where(DagModel.dag_id == self.dag_id))

    @property
    def is_paused(self):
        """This attribute is deprecated. Please use `airflow.models.DAG.get_is_paused` method."""
        warnings.warn(
            "This attribute is deprecated. Please use `airflow.models.DAG.get_is_paused` method.",
            RemovedInAirflow3Warning,
            stacklevel=2,
        )
        return self.get_is_paused()

    @property
    def normalized_schedule_interval(self) -> ScheduleInterval:
        warnings.warn(
            "DAG.normalized_schedule_interval() is deprecated.",
            category=RemovedInAirflow3Warning,
            stacklevel=2,
        )
        if isinstance(self.schedule_interval, str) and self.schedule_interval in cron_presets:
            _schedule_interval: ScheduleInterval = cron_presets.get(self.schedule_interval)
        elif self.schedule_interval == "@once":
            _schedule_interval = None
        else:
            _schedule_interval = self.schedule_interval
        return _schedule_interval

    @provide_session
    def handle_callback(self, dagrun, success=True, reason=None, session=NEW_SESSION):
        """
        Triggers the appropriate callback depending on the value of success, namely the
        on_failure_callback or on_success_callback. This method gets the context of a
        single TaskInstance part of this DagRun and passes that to the callable along
        with a 'reason', primarily to differentiate DagRun failures.

        .. note: The logs end up in
            ``$AIRFLOW_HOME/logs/scheduler/latest/PROJECT/DAG_FILE.py.log``

        :param dagrun: DagRun object
        :param success: Flag to specify if failure or success callback should be called
        :param reason: Completion reason
        :param session: Database session
        """
        callbacks = self.on_success_callback if success else self.on_failure_callback
        if callbacks:
            callbacks = callbacks if isinstance(callbacks, list) else [callbacks]
            tis = dagrun.get_task_instances(session=session)
            ti = tis[-1]  # get first TaskInstance of DagRun
            ti.task = self.get_task(ti.task_id)
            context = ti.get_template_context(session=session)
            context.update({"reason": reason})
            for callback in callbacks:
                self.log.info("Executing dag callback function: %s", callback)
                try:
                    callback(context)
                except Exception:
                    self.log.exception("failed to invoke dag state update callback")
                    Stats.incr("dag.callback_exceptions", tags={"dag_id": dagrun.dag_id})

    def get_active_runs(self):
        """
        Returns a list of dag run execution dates currently running.

        :return: List of execution dates
        """
        runs = DagRun.find(dag_id=self.dag_id, state=State.RUNNING)

        active_dates = []
        for run in runs:
            active_dates.append(run.execution_date)

        return active_dates

    @provide_session
    def get_num_active_runs(self, external_trigger=None, only_running=True, session=NEW_SESSION):
        """
        Returns the number of active "running" dag runs.

        :param external_trigger: True for externally triggered active dag runs
        :param session:
        :return: number greater than 0 for active dag runs
        """
        query = select(func.count()).where(DagRun.dag_id == self.dag_id)
        if only_running:
            query = query.where(DagRun.state == DagRunState.RUNNING)
        else:
            query = query.where(DagRun.state.in_({DagRunState.RUNNING, DagRunState.QUEUED}))

        if external_trigger is not None:
            query = query.where(
                DagRun.external_trigger == (expression.true() if external_trigger else expression.false())
            )

        return session.scalar(query)

    @provide_session
    def get_dagrun(
        self,
        execution_date: datetime | None = None,
        run_id: str | None = None,
        session: Session = NEW_SESSION,
    ):
        """
        Returns the dag run for a given execution date or run_id if it exists, otherwise
        none.

        :param execution_date: The execution date of the DagRun to find.
        :param run_id: The run_id of the DagRun to find.
        :param session:
        :return: The DagRun if found, otherwise None.
        """
        if not (execution_date or run_id):
            raise TypeError("You must provide either the execution_date or the run_id")
        query = select(DagRun)
        if execution_date:
            query = query.where(DagRun.dag_id == self.dag_id, DagRun.execution_date == execution_date)
        if run_id:
            query = query.where(DagRun.dag_id == self.dag_id, DagRun.run_id == run_id)
        return session.scalar(query)

    @provide_session
    def get_dagruns_between(self, start_date, end_date, session=NEW_SESSION):
        """
        Returns the list of dag runs between start_date (inclusive) and end_date (inclusive).

        :param start_date: The starting execution date of the DagRun to find.
        :param end_date: The ending execution date of the DagRun to find.
        :param session:
        :return: The list of DagRuns found.
        """
        dagruns = session.scalars(
            select(DagRun).where(
                DagRun.dag_id == self.dag_id,
                DagRun.execution_date >= start_date,
                DagRun.execution_date <= end_date,
            )
        ).all()

        return dagruns

    @provide_session
    def get_latest_execution_date(self, session: Session = NEW_SESSION) -> pendulum.DateTime | None:
        """Returns the latest date for which at least one dag run exists."""
        return session.scalar(select(func.max(DagRun.execution_date)).where(DagRun.dag_id == self.dag_id))

    @property
    def latest_execution_date(self):
        """This attribute is deprecated. Please use `airflow.models.DAG.get_latest_execution_date`."""
        warnings.warn(
            "This attribute is deprecated. Please use `airflow.models.DAG.get_latest_execution_date`.",
            RemovedInAirflow3Warning,
            stacklevel=2,
        )
        return self.get_latest_execution_date()

    @property
    def subdags(self):
        """Returns a list of the subdag objects associated to this DAG."""
        # Check SubDag for class but don't check class directly
        from airflow.operators.subdag import SubDagOperator

        subdag_lst = []
        for task in self.tasks:
            if (
                isinstance(task, SubDagOperator)
                or
                # TODO remove in Airflow 2.0
                type(task).__name__ == "SubDagOperator"
                or task.task_type == "SubDagOperator"
            ):
                subdag_lst.append(task.subdag)
                subdag_lst += task.subdag.subdags
        return subdag_lst

    def resolve_template_files(self):
        for t in self.tasks:
            t.resolve_template_files()

    def get_template_env(self, *, force_sandboxed: bool = False) -> jinja2.Environment:
        """Build a Jinja2 environment."""
        # Collect directories to search for template files
        searchpath = [self.folder]
        if self.template_searchpath:
            searchpath += self.template_searchpath

        # Default values (for backward compatibility)
        jinja_env_options = {
            "loader": jinja2.FileSystemLoader(searchpath),
            "undefined": self.template_undefined,
            "extensions": ["jinja2.ext.do"],
            "cache_size": 0,
        }
        if self.jinja_environment_kwargs:
            jinja_env_options.update(self.jinja_environment_kwargs)
        env: jinja2.Environment
        if self.render_template_as_native_obj and not force_sandboxed:
            env = airflow.templates.NativeEnvironment(**jinja_env_options)
        else:
            env = airflow.templates.SandboxedEnvironment(**jinja_env_options)

        # Add any user defined items. Safe to edit globals as long as no templates are rendered yet.
        # http://jinja.pocoo.org/docs/2.10/api/#jinja2.Environment.globals
        if self.user_defined_macros:
            env.globals.update(self.user_defined_macros)
        if self.user_defined_filters:
            env.filters.update(self.user_defined_filters)

        return env

    def set_dependency(self, upstream_task_id, downstream_task_id):
        """
        Simple utility method to set dependency between two tasks that
        already have been added to the DAG using add_task().
        """
        self.get_task(upstream_task_id).set_downstream(self.get_task(downstream_task_id))

    @provide_session
    def get_task_instances_before(
        self,
        base_date: datetime,
        num: int,
        *,
        session: Session = NEW_SESSION,
    ) -> list[TaskInstance]:
        """Get ``num`` task instances before (including) ``base_date``.

        The returned list may contain exactly ``num`` task instances
        corresponding to any DagRunType. It can have less if there are
        less than ``num`` scheduled DAG runs before ``base_date``.
        """
        execution_dates: list[Any] = session.execute(
            select(DagRun.execution_date)
            .where(
                DagRun.dag_id == self.dag_id,
                DagRun.execution_date <= base_date,
            )
            .order_by(DagRun.execution_date.desc())
            .limit(num)
        ).all()

        if len(execution_dates) == 0:
            return self.get_task_instances(start_date=base_date, end_date=base_date, session=session)

        min_date: datetime | None = execution_dates[-1]._mapping.get(
            "execution_date"
        )  # getting the last value from the list

        return self.get_task_instances(start_date=min_date, end_date=base_date, session=session)

    @provide_session
    def get_task_instances(
        self,
        start_date: datetime | None = None,
        end_date: datetime | None = None,
        state: list[TaskInstanceState] | None = None,
        session: Session = NEW_SESSION,
    ) -> list[TaskInstance]:
        if not start_date:
            start_date = (timezone.utcnow() - timedelta(30)).replace(
                hour=0, minute=0, second=0, microsecond=0
            )

        query = self._get_task_instances(
            task_ids=None,
            start_date=start_date,
            end_date=end_date,
            run_id=None,
            state=state or (),
            include_subdags=False,
            include_parentdag=False,
            include_dependent_dags=False,
            exclude_task_ids=(),
            session=session,
        )
        return session.scalars(cast(Select, query).order_by(DagRun.execution_date)).all()

    @overload
    def _get_task_instances(
        self,
        *,
        task_ids: Collection[str | tuple[str, int]] | None,
        start_date: datetime | None,
        end_date: datetime | None,
        run_id: str | None,
        state: TaskInstanceState | Sequence[TaskInstanceState],
        include_subdags: bool,
        include_parentdag: bool,
        include_dependent_dags: bool,
        exclude_task_ids: Collection[str | tuple[str, int]] | None,
        session: Session,
        dag_bag: DagBag | None = ...,
    ) -> Iterable[TaskInstance]:
        ...  # pragma: no cover

    @overload
    def _get_task_instances(
        self,
        *,
        task_ids: Collection[str | tuple[str, int]] | None,
        as_pk_tuple: Literal[True],
        start_date: datetime | None,
        end_date: datetime | None,
        run_id: str | None,
        state: TaskInstanceState | Sequence[TaskInstanceState],
        include_subdags: bool,
        include_parentdag: bool,
        include_dependent_dags: bool,
        exclude_task_ids: Collection[str | tuple[str, int]] | None,
        session: Session,
        dag_bag: DagBag | None = ...,
        recursion_depth: int = ...,
        max_recursion_depth: int = ...,
        visited_external_tis: set[TaskInstanceKey] = ...,
    ) -> set[TaskInstanceKey]:
        ...  # pragma: no cover

    def _get_task_instances(
        self,
        *,
        task_ids: Collection[str | tuple[str, int]] | None,
        as_pk_tuple: Literal[True, None] = None,
        start_date: datetime | None,
        end_date: datetime | None,
        run_id: str | None,
        state: TaskInstanceState | Sequence[TaskInstanceState],
        include_subdags: bool,
        include_parentdag: bool,
        include_dependent_dags: bool,
        exclude_task_ids: Collection[str | tuple[str, int]] | None,
        session: Session,
        dag_bag: DagBag | None = None,
        recursion_depth: int = 0,
        max_recursion_depth: int | None = None,
        visited_external_tis: set[TaskInstanceKey] | None = None,
    ) -> Iterable[TaskInstance] | set[TaskInstanceKey]:
        TI = TaskInstance

        # If we are looking at subdags/dependent dags we want to avoid UNION calls
        # in SQL (it doesn't play nice with fields that have no equality operator,
        # like JSON types), we instead build our result set separately.
        #
        # This will be empty if we are only looking at one dag, in which case
        # we can return the filtered TI query object directly.
        result: set[TaskInstanceKey] = set()

        # Do we want full objects, or just the primary columns?
        if as_pk_tuple:
            tis = select(TI.dag_id, TI.task_id, TI.run_id, TI.map_index)
        else:
            tis = select(TaskInstance)
        tis = tis.join(TaskInstance.dag_run)

        if include_subdags:
            # Crafting the right filter for dag_id and task_ids combo
            conditions = []
            for dag in self.subdags + [self]:
                conditions.append(
                    (TaskInstance.dag_id == dag.dag_id) & TaskInstance.task_id.in_(dag.task_ids)
                )
            tis = tis.where(or_(*conditions))
        elif self.partial:
            tis = tis.where(TaskInstance.dag_id == self.dag_id, TaskInstance.task_id.in_(self.task_ids))
        else:
            tis = tis.where(TaskInstance.dag_id == self.dag_id)
        if run_id:
            tis = tis.where(TaskInstance.run_id == run_id)
        if start_date:
            tis = tis.where(DagRun.execution_date >= start_date)
        if task_ids is not None:
            tis = tis.where(TaskInstance.ti_selector_condition(task_ids))

        # This allows allow_trigger_in_future config to take affect, rather than mandating exec_date <= UTC
        if end_date or not self.allow_future_exec_dates:
            end_date = end_date or timezone.utcnow()
            tis = tis.where(DagRun.execution_date <= end_date)

        if state:
            if isinstance(state, (str, TaskInstanceState)):
                tis = tis.where(TaskInstance.state == state)
            elif len(state) == 1:
                tis = tis.where(TaskInstance.state == state[0])
            else:
                # this is required to deal with NULL values
                if None in state:
                    if all(x is None for x in state):
                        tis = tis.where(TaskInstance.state.is_(None))
                    else:
                        not_none_state = [s for s in state if s]
                        tis = tis.where(
                            or_(TaskInstance.state.in_(not_none_state), TaskInstance.state.is_(None))
                        )
                else:
                    tis = tis.where(TaskInstance.state.in_(state))

        # Next, get any of them from our parent DAG (if there is one)
        if include_parentdag and self.parent_dag is not None:
            if visited_external_tis is None:
                visited_external_tis = set()

            p_dag = self.parent_dag.partial_subset(
                task_ids_or_regex=r"^{}$".format(self.dag_id.split(".")[1]),
                include_upstream=False,
                include_downstream=True,
            )
            result.update(
                p_dag._get_task_instances(
                    task_ids=task_ids,
                    start_date=start_date,
                    end_date=end_date,
                    run_id=None,
                    state=state,
                    include_subdags=include_subdags,
                    include_parentdag=False,
                    include_dependent_dags=include_dependent_dags,
                    as_pk_tuple=True,
                    exclude_task_ids=exclude_task_ids,
                    session=session,
                    dag_bag=dag_bag,
                    recursion_depth=recursion_depth,
                    max_recursion_depth=max_recursion_depth,
                    visited_external_tis=visited_external_tis,
                )
            )

        if include_dependent_dags:
            # Recursively find external tasks indicated by ExternalTaskMarker
            from airflow.sensors.external_task import ExternalTaskMarker

            query = tis
            if as_pk_tuple:
                all_tis = session.execute(query).all()
                condition = TI.filter_for_tis(TaskInstanceKey(*cols) for cols in all_tis)
                if condition is not None:
                    query = select(TI).where(condition)

            if visited_external_tis is None:
                visited_external_tis = set()

            external_tasks = session.scalars(query.where(TI.operator == ExternalTaskMarker.__name__))

            for ti in external_tasks:
                ti_key = ti.key.primary
                if ti_key in visited_external_tis:
                    continue

                visited_external_tis.add(ti_key)

                task: ExternalTaskMarker = cast(ExternalTaskMarker, copy.copy(self.get_task(ti.task_id)))
                ti.task = task

                if max_recursion_depth is None:
                    # Maximum recursion depth allowed is the recursion_depth of the first
                    # ExternalTaskMarker in the tasks to be visited.
                    max_recursion_depth = task.recursion_depth

                if recursion_depth + 1 > max_recursion_depth:
                    # Prevent cycles or accidents.
                    raise AirflowException(
                        f"Maximum recursion depth {max_recursion_depth} reached for "
                        f"{ExternalTaskMarker.__name__} {ti.task_id}. "
                        f"Attempted to clear too many tasks or there may be a cyclic dependency."
                    )
                ti.render_templates()
                external_tis = session.scalars(
                    select(TI)
                    .join(TI.dag_run)
                    .where(
                        TI.dag_id == task.external_dag_id,
                        TI.task_id == task.external_task_id,
                        DagRun.execution_date == pendulum.parse(task.execution_date),
                    )
                )

                for tii in external_tis:
                    if not dag_bag:
                        from airflow.models.dagbag import DagBag

                        dag_bag = DagBag(read_dags_from_db=True)
                    external_dag = dag_bag.get_dag(tii.dag_id, session=session)
                    if not external_dag:
                        raise AirflowException(f"Could not find dag {tii.dag_id}")
                    downstream = external_dag.partial_subset(
                        task_ids_or_regex=[tii.task_id],
                        include_upstream=False,
                        include_downstream=True,
                    )
                    result.update(
                        downstream._get_task_instances(
                            task_ids=None,
                            run_id=tii.run_id,
                            start_date=None,
                            end_date=None,
                            state=state,
                            include_subdags=include_subdags,
                            include_dependent_dags=include_dependent_dags,
                            include_parentdag=False,
                            as_pk_tuple=True,
                            exclude_task_ids=exclude_task_ids,
                            dag_bag=dag_bag,
                            session=session,
                            recursion_depth=recursion_depth + 1,
                            max_recursion_depth=max_recursion_depth,
                            visited_external_tis=visited_external_tis,
                        )
                    )

        if result or as_pk_tuple:
            # Only execute the `ti` query if we have also collected some other results (i.e. subdags etc.)
            if as_pk_tuple:
                tis_query = session.execute(tis).all()
                result.update(TaskInstanceKey(**cols._mapping) for cols in tis_query)
            else:
                result.update(ti.key for ti in session.scalars(tis))

            if exclude_task_ids is not None:
                result = {
                    task
                    for task in result
                    if task.task_id not in exclude_task_ids
                    and (task.task_id, task.map_index) not in exclude_task_ids
                }

        if as_pk_tuple:
            return result
        if result:
            # We've been asked for objects, lets combine it all back in to a result set
            ti_filters = TI.filter_for_tis(result)
            if ti_filters is not None:
                tis = select(TI).where(ti_filters)
        elif exclude_task_ids is None:
            pass  # Disable filter if not set.
        elif isinstance(next(iter(exclude_task_ids), None), str):
            tis = tis.where(TI.task_id.notin_(exclude_task_ids))
        else:
            tis = tis.where(not_(tuple_in_condition((TI.task_id, TI.map_index), exclude_task_ids)))

        return tis

    @provide_session
    def set_task_instance_state(
        self,
        *,
        task_id: str,
        map_indexes: Collection[int] | None = None,
        execution_date: datetime | None = None,
        run_id: str | None = None,
        state: TaskInstanceState,
        upstream: bool = False,
        downstream: bool = False,
        future: bool = False,
        past: bool = False,
        commit: bool = True,
        session=NEW_SESSION,
    ) -> list[TaskInstance]:
        """
        Set the state of a TaskInstance to the given state, and clear its downstream tasks that are
        in failed or upstream_failed state.

        :param task_id: Task ID of the TaskInstance
        :param map_indexes: Only set TaskInstance if its map_index matches.
            If None (default), all mapped TaskInstances of the task are set.
        :param execution_date: Execution date of the TaskInstance
        :param run_id: The run_id of the TaskInstance
        :param state: State to set the TaskInstance to
        :param upstream: Include all upstream tasks of the given task_id
        :param downstream: Include all downstream tasks of the given task_id
        :param future: Include all future TaskInstances of the given task_id
        :param commit: Commit changes
        :param past: Include all past TaskInstances of the given task_id
        """
        from airflow.api.common.mark_tasks import set_state

        if not exactly_one(execution_date, run_id):
            raise ValueError("Exactly one of execution_date or run_id must be provided")

        task = self.get_task(task_id)
        task.dag = self

        tasks_to_set_state: list[Operator | tuple[Operator, int]]
        if map_indexes is None:
            tasks_to_set_state = [task]
        else:
            tasks_to_set_state = [(task, map_index) for map_index in map_indexes]

        altered = set_state(
            tasks=tasks_to_set_state,
            execution_date=execution_date,
            run_id=run_id,
            upstream=upstream,
            downstream=downstream,
            future=future,
            past=past,
            state=state,
            commit=commit,
            session=session,
        )

        if not commit:
            return altered

        # Clear downstream tasks that are in failed/upstream_failed state to resume them.
        # Flush the session so that the tasks marked success are reflected in the db.
        session.flush()
        subdag = self.partial_subset(
            task_ids_or_regex={task_id},
            include_downstream=True,
            include_upstream=False,
        )

        if execution_date is None:
            dag_run = session.scalars(
                select(DagRun).where(DagRun.run_id == run_id, DagRun.dag_id == self.dag_id)
            ).one()  # Raises an error if not found
            resolve_execution_date = dag_run.execution_date
        else:
            resolve_execution_date = execution_date

        end_date = resolve_execution_date if not future else None
        start_date = resolve_execution_date if not past else None

        subdag.clear(
            start_date=start_date,
            end_date=end_date,
            include_subdags=True,
            include_parentdag=True,
            only_failed=True,
            session=session,
            # Exclude the task itself from being cleared
            exclude_task_ids=frozenset({task_id}),
        )

        return altered

    @provide_session
    def set_task_group_state(
        self,
        *,
        group_id: str,
        execution_date: datetime | None = None,
        run_id: str | None = None,
        state: TaskInstanceState,
        upstream: bool = False,
        downstream: bool = False,
        future: bool = False,
        past: bool = False,
        commit: bool = True,
        session: Session = NEW_SESSION,
    ) -> list[TaskInstance]:
        """
        Set the state of the TaskGroup to the given state, and clear its downstream tasks that are
        in failed or upstream_failed state.

        :param group_id: The group_id of the TaskGroup
        :param execution_date: Execution date of the TaskInstance
        :param run_id: The run_id of the TaskInstance
        :param state: State to set the TaskInstance to
        :param upstream: Include all upstream tasks of the given task_id
        :param downstream: Include all downstream tasks of the given task_id
        :param future: Include all future TaskInstances of the given task_id
        :param commit: Commit changes
        :param past: Include all past TaskInstances of the given task_id
        :param session: new session
        """
        from airflow.api.common.mark_tasks import set_state

        if not exactly_one(execution_date, run_id):
            raise ValueError("Exactly one of execution_date or run_id must be provided")

        tasks_to_set_state: list[BaseOperator | tuple[BaseOperator, int]] = []
        task_ids: list[str] = []

        if execution_date is None:
            dag_run = session.scalars(
                select(DagRun).where(DagRun.run_id == run_id, DagRun.dag_id == self.dag_id)
            ).one()  # Raises an error if not found
            resolve_execution_date = dag_run.execution_date
        else:
            resolve_execution_date = execution_date

        end_date = resolve_execution_date if not future else None
        start_date = resolve_execution_date if not past else None

        task_group_dict = self.task_group.get_task_group_dict()
        task_group = task_group_dict.get(group_id)
        if task_group is None:
            raise ValueError("TaskGroup {group_id} could not be found")
        tasks_to_set_state = [task for task in task_group.iter_tasks() if isinstance(task, BaseOperator)]
        task_ids = [task.task_id for task in task_group.iter_tasks()]
<<<<<<< HEAD
=======
        dag_runs_query = session.query(DagRun.id).where(DagRun.dag_id == self.dag_id).with_for_update()
>>>>>>> c6d85690

        dag_runs_query = session.query(DagRun.id).filter(DagRun.dag_id == self.dag_id)
        if start_date is None and end_date is None:
            dag_runs_query = dag_runs_query.where(DagRun.execution_date == start_date)
        else:
            if start_date is not None:
<<<<<<< HEAD
                dag_runs_query = dag_runs_query.filter(DagRun.execution_date >= start_date)
=======
                dag_runs_query = dag_runs_query.where(DagRun.execution_date >= start_date)

>>>>>>> c6d85690
            if end_date is not None:
                dag_runs_query = dag_runs_query.where(DagRun.execution_date <= end_date)

        with lock_rows(dag_runs_query, session):
            altered = set_state(
                tasks=tasks_to_set_state,
                execution_date=execution_date,
                run_id=run_id,
                upstream=upstream,
                downstream=downstream,
                future=future,
                past=past,
                state=state,
                commit=commit,
                session=session,
            )
            if not commit:
                return altered

            # Clear downstream tasks that are in failed/upstream_failed state to resume them.
            # Flush the session so that the tasks marked success are reflected in the db.
            session.flush()
            task_subset = self.partial_subset(
                task_ids_or_regex=task_ids,
                include_downstream=True,
                include_upstream=False,
            )

            task_subset.clear(
                start_date=start_date,
                end_date=end_date,
                include_subdags=True,
                include_parentdag=True,
                only_failed=True,
                session=session,
                # Exclude the task from the current group from being cleared
                exclude_task_ids=frozenset(task_ids),
            )

        return altered

    @property
    def roots(self) -> list[Operator]:
        """Return nodes with no parents. These are first to execute and are called roots or root nodes."""
        return [task for task in self.tasks if not task.upstream_list]

    @property
    def leaves(self) -> list[Operator]:
        """Return nodes with no children. These are last to execute and are called leaves or leaf nodes."""
        return [task for task in self.tasks if not task.downstream_list]

    def topological_sort(self, include_subdag_tasks: bool = False):
        """
        Sorts tasks in topographical order, such that a task comes after any of its
        upstream dependencies.

        Deprecated in place of ``task_group.topological_sort``
        """
        from airflow.utils.task_group import TaskGroup

        def nested_topo(group):
            for node in group.topological_sort(_include_subdag_tasks=include_subdag_tasks):
                if isinstance(node, TaskGroup):
                    yield from nested_topo(node)
                else:
                    yield node

        return tuple(nested_topo(self.task_group))

    @provide_session
    def set_dag_runs_state(
        self,
        state: str = State.RUNNING,
        session: Session = NEW_SESSION,
        start_date: datetime | None = None,
        end_date: datetime | None = None,
        dag_ids: list[str] = [],
    ) -> None:
        warnings.warn(
            "This method is deprecated and will be removed in a future version.",
            RemovedInAirflow3Warning,
            stacklevel=3,
        )
        dag_ids = dag_ids or [self.dag_id]
        query = update(DagRun).where(DagRun.dag_id.in_(dag_ids))
        if start_date:
            query = query.where(DagRun.execution_date >= start_date)
        if end_date:
            query = query.where(DagRun.execution_date <= end_date)
        session.execute(query.values(state=state).execution_options(synchronize_session="fetch"))

    @provide_session
    def clear(
        self,
        task_ids: Collection[str | tuple[str, int]] | None = None,
        start_date: datetime | None = None,
        end_date: datetime | None = None,
        only_failed: bool = False,
        only_running: bool = False,
        confirm_prompt: bool = False,
        include_subdags: bool = True,
        include_parentdag: bool = True,
        dag_run_state: DagRunState = DagRunState.QUEUED,
        dry_run: bool = False,
        session: Session = NEW_SESSION,
        get_tis: bool = False,
        recursion_depth: int = 0,
        max_recursion_depth: int | None = None,
        dag_bag: DagBag | None = None,
        exclude_task_ids: frozenset[str] | frozenset[tuple[str, int]] | None = frozenset(),
    ) -> int | Iterable[TaskInstance]:
        """
        Clears a set of task instances associated with the current dag for
        a specified date range.

        :param task_ids: List of task ids or (``task_id``, ``map_index``) tuples to clear
        :param start_date: The minimum execution_date to clear
        :param end_date: The maximum execution_date to clear
        :param only_failed: Only clear failed tasks
        :param only_running: Only clear running tasks.
        :param confirm_prompt: Ask for confirmation
        :param include_subdags: Clear tasks in subdags and clear external tasks
            indicated by ExternalTaskMarker
        :param include_parentdag: Clear tasks in the parent dag of the subdag.
        :param dag_run_state: state to set DagRun to. If set to False, dagrun state will not
            be changed.
        :param dry_run: Find the tasks to clear but don't clear them.
        :param session: The sqlalchemy session to use
        :param dag_bag: The DagBag used to find the dags subdags (Optional)
        :param exclude_task_ids: A set of ``task_id`` or (``task_id``, ``map_index``)
            tuples that should not be cleared
        """
        if get_tis:
            warnings.warn(
                "Passing `get_tis` to dag.clear() is deprecated. Use `dry_run` parameter instead.",
                RemovedInAirflow3Warning,
                stacklevel=2,
            )
            dry_run = True

        if recursion_depth:
            warnings.warn(
                "Passing `recursion_depth` to dag.clear() is deprecated.",
                RemovedInAirflow3Warning,
                stacklevel=2,
            )
        if max_recursion_depth:
            warnings.warn(
                "Passing `max_recursion_depth` to dag.clear() is deprecated.",
                RemovedInAirflow3Warning,
                stacklevel=2,
            )

        state = []
        if only_failed:
            state += [State.FAILED, State.UPSTREAM_FAILED]
        if only_running:
            # Yes, having `+=` doesn't make sense, but this was the existing behaviour
            state += [State.RUNNING]

        tis = self._get_task_instances(
            task_ids=task_ids,
            start_date=start_date,
            end_date=end_date,
            run_id=None,
            state=state,
            include_subdags=include_subdags,
            include_parentdag=include_parentdag,
            include_dependent_dags=include_subdags,  # compat, yes this is not a typo
            session=session,
            dag_bag=dag_bag,
            exclude_task_ids=exclude_task_ids,
        )

        if dry_run:
            return session.scalars(tis).all()

        tis = session.scalars(tis).all()

        count = len(list(tis))
        do_it = True
        if count == 0:
            return 0
        if confirm_prompt:
            ti_list = "\n".join(str(t) for t in tis)
            question = (
                "You are about to delete these {count} tasks:\n{ti_list}\n\nAre you sure? [y/n]"
            ).format(count=count, ti_list=ti_list)
            do_it = utils.helpers.ask_yesno(question)

        if do_it:
            clear_task_instances(
                list(tis),
                session,
                dag=self,
                dag_run_state=dag_run_state,
            )
        else:
            count = 0
            print("Cancelled, nothing was cleared.")

        session.flush()
        return count

    @classmethod
    def clear_dags(
        cls,
        dags,
        start_date=None,
        end_date=None,
        only_failed=False,
        only_running=False,
        confirm_prompt=False,
        include_subdags=True,
        include_parentdag=False,
        dag_run_state=DagRunState.QUEUED,
        dry_run=False,
    ):
        all_tis = []
        for dag in dags:
            tis = dag.clear(
                start_date=start_date,
                end_date=end_date,
                only_failed=only_failed,
                only_running=only_running,
                confirm_prompt=False,
                include_subdags=include_subdags,
                include_parentdag=include_parentdag,
                dag_run_state=dag_run_state,
                dry_run=True,
            )
            all_tis.extend(tis)

        if dry_run:
            return all_tis

        count = len(all_tis)
        do_it = True
        if count == 0:
            print("Nothing to clear.")
            return 0
        if confirm_prompt:
            ti_list = "\n".join(str(t) for t in all_tis)
            question = f"You are about to delete these {count} tasks:\n{ti_list}\n\nAre you sure? [y/n]"
            do_it = utils.helpers.ask_yesno(question)

        if do_it:
            for dag in dags:
                dag.clear(
                    start_date=start_date,
                    end_date=end_date,
                    only_failed=only_failed,
                    only_running=only_running,
                    confirm_prompt=False,
                    include_subdags=include_subdags,
                    dag_run_state=dag_run_state,
                    dry_run=False,
                )
        else:
            count = 0
            print("Cancelled, nothing was cleared.")
        return count

    def __deepcopy__(self, memo):
        # Switcharoo to go around deepcopying objects coming through the
        # backdoor
        cls = self.__class__
        result = cls.__new__(cls)
        memo[id(self)] = result
        for k, v in self.__dict__.items():
            if k not in ("user_defined_macros", "user_defined_filters", "_log"):
                setattr(result, k, copy.deepcopy(v, memo))

        result.user_defined_macros = self.user_defined_macros
        result.user_defined_filters = self.user_defined_filters
        if hasattr(self, "_log"):
            result._log = self._log
        return result

    def sub_dag(self, *args, **kwargs):
        """This method is deprecated in favor of partial_subset."""
        warnings.warn(
            "This method is deprecated and will be removed in a future version. Please use partial_subset",
            RemovedInAirflow3Warning,
            stacklevel=2,
        )
        return self.partial_subset(*args, **kwargs)

    def partial_subset(
        self,
        task_ids_or_regex: str | Pattern | Iterable[str],
        include_downstream=False,
        include_upstream=True,
        include_direct_upstream=False,
    ):
        """
        Returns a subset of the current dag as a deep copy of the current dag
        based on a regex that should match one or many tasks, and includes
        upstream and downstream neighbours based on the flag passed.

        :param task_ids_or_regex: Either a list of task_ids, or a regex to
            match against task ids (as a string, or compiled regex pattern).
        :param include_downstream: Include all downstream tasks of matched
            tasks, in addition to matched tasks.
        :param include_upstream: Include all upstream tasks of matched tasks,
            in addition to matched tasks.
        :param include_direct_upstream: Include all tasks directly upstream of matched
            and downstream (if include_downstream = True) tasks
        """
        from airflow.models.baseoperator import BaseOperator
        from airflow.models.mappedoperator import MappedOperator

        # deep-copying self.task_dict and self._task_group takes a long time, and we don't want all
        # the tasks anyway, so we copy the tasks manually later
        memo = {id(self.task_dict): None, id(self._task_group): None}
        dag = copy.deepcopy(self, memo)  # type: ignore

        if isinstance(task_ids_or_regex, (str, Pattern)):
            matched_tasks = [t for t in self.tasks if re.findall(task_ids_or_regex, t.task_id)]
        else:
            matched_tasks = [t for t in self.tasks if t.task_id in task_ids_or_regex]

        also_include: list[Operator] = []
        for t in matched_tasks:
            if include_downstream:
                also_include.extend(t.get_flat_relatives(upstream=False))
            if include_upstream:
                also_include.extend(t.get_upstreams_follow_setups())
            else:
                also_include.extend(t.get_upstreams_only_setups_and_teardowns())

        direct_upstreams: list[Operator] = []
        if include_direct_upstream:
            for t in itertools.chain(matched_tasks, also_include):
                upstream = (u for u in t.upstream_list if isinstance(u, (BaseOperator, MappedOperator)))
                direct_upstreams.extend(upstream)

        # Compiling the unique list of tasks that made the cut
        # Make sure to not recursively deepcopy the dag or task_group while copying the task.
        # task_group is reset later
        def _deepcopy_task(t) -> Operator:
            memo.setdefault(id(t.task_group), None)
            return copy.deepcopy(t, memo)

        dag.task_dict = {
            t.task_id: _deepcopy_task(t)
            for t in itertools.chain(matched_tasks, also_include, direct_upstreams)
        }

        def filter_task_group(group, parent_group):
            """Exclude tasks not included in the subdag from the given TaskGroup."""
            # We want to deepcopy _most but not all_ attributes of the task group, so we create a shallow copy
            # and then manually deep copy the instances. (memo argument to deepcopy only works for instances
            # of classes, not "native" properties of an instance)
            copied = copy.copy(group)

            memo[id(group.children)] = {}
            if parent_group:
                memo[id(group.parent_group)] = parent_group
            for attr, value in copied.__dict__.items():
                if id(value) in memo:
                    value = memo[id(value)]
                else:
                    value = copy.deepcopy(value, memo)
                copied.__dict__[attr] = value

            proxy = weakref.proxy(copied)

            for child in group.children.values():
                if isinstance(child, AbstractOperator):
                    if child.task_id in dag.task_dict:
                        task = copied.children[child.task_id] = dag.task_dict[child.task_id]
                        task.task_group = proxy
                    else:
                        copied.used_group_ids.discard(child.task_id)
                else:
                    filtered_child = filter_task_group(child, proxy)

                    # Only include this child TaskGroup if it is non-empty.
                    if filtered_child.children:
                        copied.children[child.group_id] = filtered_child

            return copied

        dag._task_group = filter_task_group(self.task_group, None)

        # Removing upstream/downstream references to tasks and TaskGroups that did not make
        # the cut.
        subdag_task_groups = dag.task_group.get_task_group_dict()
        for group in subdag_task_groups.values():
            group.upstream_group_ids.intersection_update(subdag_task_groups)
            group.downstream_group_ids.intersection_update(subdag_task_groups)
            group.upstream_task_ids.intersection_update(dag.task_dict)
            group.downstream_task_ids.intersection_update(dag.task_dict)

        for t in dag.tasks:
            # Removing upstream/downstream references to tasks that did not
            # make the cut
            t.upstream_task_ids.intersection_update(dag.task_dict)
            t.downstream_task_ids.intersection_update(dag.task_dict)

        if len(dag.tasks) < len(self.tasks):
            dag.partial = True

        return dag

    def has_task(self, task_id: str):
        return task_id in self.task_dict

    def has_task_group(self, task_group_id: str) -> bool:
        return task_group_id in self.task_group_dict

    @functools.cached_property
    def task_group_dict(self):
        return {k: v for k, v in self._task_group.get_task_group_dict().items() if k is not None}

    def get_task(self, task_id: str, include_subdags: bool = False) -> Operator:
        if task_id in self.task_dict:
            return self.task_dict[task_id]
        if include_subdags:
            for dag in self.subdags:
                if task_id in dag.task_dict:
                    return dag.task_dict[task_id]
        raise TaskNotFound(f"Task {task_id} not found")

    def pickle_info(self):
        d = {}
        d["is_picklable"] = True
        try:
            dttm = timezone.utcnow()
            pickled = pickle.dumps(self)
            d["pickle_len"] = len(pickled)
            d["pickling_duration"] = str(timezone.utcnow() - dttm)
        except Exception as e:
            self.log.debug(e)
            d["is_picklable"] = False
            d["stacktrace"] = traceback.format_exc()
        return d

    @provide_session
    def pickle(self, session=NEW_SESSION) -> DagPickle:
        dag = session.scalar(select(DagModel).where(DagModel.dag_id == self.dag_id).limit(1))
        dp = None
        if dag and dag.pickle_id:
            dp = session.scalar(select(DagPickle).where(DagPickle.id == dag.pickle_id).limit(1))
        if not dp or dp.pickle != self:
            dp = DagPickle(dag=self)
            session.add(dp)
            self.last_pickled = timezone.utcnow()
            session.commit()
            self.pickle_id = dp.id

        return dp

    def tree_view(self) -> None:
        """Print an ASCII tree representation of the DAG."""

        def get_downstream(task, level=0):
            print((" " * level * 4) + str(task))
            level += 1
            for t in task.downstream_list:
                get_downstream(t, level)

        for t in self.roots:
            get_downstream(t)

    @property
    def task(self) -> TaskDecoratorCollection:
        from airflow.decorators import task

        return cast("TaskDecoratorCollection", functools.partial(task, dag=self))

    def add_task(self, task: Operator) -> None:
        """
        Add a task to the DAG.

        :param task: the task you want to add
        """
        DagInvalidTriggerRule.check(self, task.trigger_rule)

        from airflow.utils.task_group import TaskGroupContext

        if not self.start_date and not task.start_date:
            raise AirflowException("DAG is missing the start_date parameter")
        # if the task has no start date, assign it the same as the DAG
        elif not task.start_date:
            task.start_date = self.start_date
        # otherwise, the task will start on the later of its own start date and
        # the DAG's start date
        elif self.start_date:
            task.start_date = max(task.start_date, self.start_date)

        # if the task has no end date, assign it the same as the dag
        if not task.end_date:
            task.end_date = self.end_date
        # otherwise, the task will end on the earlier of its own end date and
        # the DAG's end date
        elif task.end_date and self.end_date:
            task.end_date = min(task.end_date, self.end_date)

        task_id = task.task_id
        if not task.task_group:
            task_group = TaskGroupContext.get_current_task_group(self)
            if task_group:
                task_id = task_group.child_id(task_id)
                task_group.add(task)

        if (
            task_id in self.task_dict and self.task_dict[task_id] is not task
        ) or task_id in self._task_group.used_group_ids:
            raise DuplicateTaskIdFound(f"Task id '{task_id}' has already been added to the DAG")
        else:
            self.task_dict[task_id] = task
            task.dag = self
            # Add task_id to used_group_ids to prevent group_id and task_id collisions.
            self._task_group.used_group_ids.add(task_id)

        self.task_count = len(self.task_dict)

    def add_tasks(self, tasks: Iterable[Operator]) -> None:
        """
        Add a list of tasks to the DAG.

        :param tasks: a lit of tasks you want to add
        """
        for task in tasks:
            self.add_task(task)

    def _remove_task(self, task_id: str) -> None:
        # This is "private" as removing could leave a hole in dependencies if done incorrectly, and this
        # doesn't guard against that
        task = self.task_dict.pop(task_id)
        tg = getattr(task, "task_group", None)
        if tg:
            tg._remove(task)

        self.task_count = len(self.task_dict)

    def run(
        self,
        start_date=None,
        end_date=None,
        mark_success=False,
        local=False,
        executor=None,
        donot_pickle=conf.getboolean("core", "donot_pickle"),
        ignore_task_deps=False,
        ignore_first_depends_on_past=True,
        pool=None,
        delay_on_limit_secs=1.0,
        verbose=False,
        conf=None,
        rerun_failed_tasks=False,
        run_backwards=False,
        run_at_least_once=False,
        continue_on_failures=False,
        disable_retry=False,
    ):
        """
        Runs the DAG.

        :param start_date: the start date of the range to run
        :param end_date: the end date of the range to run
        :param mark_success: True to mark jobs as succeeded without running them
        :param local: True to run the tasks using the LocalExecutor
        :param executor: The executor instance to run the tasks
        :param donot_pickle: True to avoid pickling DAG object and send to workers
        :param ignore_task_deps: True to skip upstream tasks
        :param ignore_first_depends_on_past: True to ignore depends_on_past
            dependencies for the first set of tasks only
        :param pool: Resource pool to use
        :param delay_on_limit_secs: Time in seconds to wait before next attempt to run
            dag run when max_active_runs limit has been reached
        :param verbose: Make logging output more verbose
        :param conf: user defined dictionary passed from CLI
        :param rerun_failed_tasks:
        :param run_backwards:
        :param run_at_least_once: If true, always run the DAG at least once even
            if no logical run exists within the time range.
        """
        from airflow.jobs.backfill_job_runner import BackfillJobRunner

        if not executor and local:
            from airflow.executors.local_executor import LocalExecutor

            executor = LocalExecutor()
        elif not executor:
            from airflow.executors.executor_loader import ExecutorLoader

            executor = ExecutorLoader.get_default_executor()
        from airflow.jobs.job import Job

        job = Job(executor=executor)
        job_runner = BackfillJobRunner(
            job=job,
            dag=self,
            start_date=start_date,
            end_date=end_date,
            mark_success=mark_success,
            donot_pickle=donot_pickle,
            ignore_task_deps=ignore_task_deps,
            ignore_first_depends_on_past=ignore_first_depends_on_past,
            pool=pool,
            delay_on_limit_secs=delay_on_limit_secs,
            verbose=verbose,
            conf=conf,
            rerun_failed_tasks=rerun_failed_tasks,
            run_backwards=run_backwards,
            run_at_least_once=run_at_least_once,
            continue_on_failures=continue_on_failures,
            disable_retry=disable_retry,
        )
        run_job(job=job, execute_callable=job_runner._execute)

    def cli(self):
        """Exposes a CLI specific to this DAG."""
        check_cycle(self)

        from airflow.cli import cli_parser

        parser = cli_parser.get_parser(dag_parser=True)
        args = parser.parse_args()
        args.func(args, self)

    @provide_session
    def test(
        self,
        execution_date: datetime | None = None,
        run_conf: dict[str, Any] | None = None,
        conn_file_path: str | None = None,
        variable_file_path: str | None = None,
        session: Session = NEW_SESSION,
    ) -> None:
        """
        Execute one single DagRun for a given DAG and execution date.

        :param execution_date: execution date for the DAG run
        :param run_conf: configuration to pass to newly created dagrun
        :param conn_file_path: file path to a connection file in either yaml or json
        :param variable_file_path: file path to a variable file in either yaml or json
        :param session: database connection (optional)
        """

        def add_logger_if_needed(ti: TaskInstance):
            """Add a formatted logger to the task instance.

            This allows all logs to surface to the command line, instead of into
            a task file. Since this is a local test run, it is much better for
            the user to see logs in the command line, rather than needing to
            search for a log file.

            :param ti: The task instance that will receive a logger.
            """
            format = logging.Formatter("[%(asctime)s] {%(filename)s:%(lineno)d} %(levelname)s - %(message)s")
            handler = logging.StreamHandler(sys.stdout)
            handler.level = logging.INFO
            handler.setFormatter(format)
            # only add log handler once
            if not any(isinstance(h, logging.StreamHandler) for h in ti.log.handlers):
                self.log.debug("Adding Streamhandler to taskinstance %s", ti.task_id)
                ti.log.addHandler(handler)

        if conn_file_path or variable_file_path:
            local_secrets = LocalFilesystemBackend(
                variables_file_path=variable_file_path, connections_file_path=conn_file_path
            )
            secrets_backend_list.insert(0, local_secrets)

        execution_date = execution_date or timezone.utcnow()
        self.log.debug("Clearing existing task instances for execution date %s", execution_date)
        self.clear(
            start_date=execution_date,
            end_date=execution_date,
            dag_run_state=False,  # type: ignore
            session=session,
        )
        self.log.debug("Getting dagrun for dag %s", self.dag_id)
        dr: DagRun = _get_or_create_dagrun(
            dag=self,
            start_date=execution_date,
            execution_date=execution_date,
            run_id=DagRun.generate_run_id(DagRunType.MANUAL, execution_date),
            session=session,
            conf=run_conf,
        )

        tasks = self.task_dict
        self.log.debug("starting dagrun")
        # Instead of starting a scheduler, we run the minimal loop possible to check
        # for task readiness and dependency management. This is notably faster
        # than creating a BackfillJob and allows us to surface logs to the user
        while dr.state == State.RUNNING:
            schedulable_tis, _ = dr.update_state(session=session)
            try:
                for ti in schedulable_tis:
                    add_logger_if_needed(ti)
                    ti.task = tasks[ti.task_id]
                    _run_task(ti, session=session)
            except Exception:
                self.log.info(
                    "Task failed. DAG will continue to run until finished and be marked as failed.",
                    exc_info=True,
                )
        if conn_file_path or variable_file_path:
            # Remove the local variables we have added to the secrets_backend_list
            secrets_backend_list.pop(0)

    @provide_session
    def create_dagrun(
        self,
        state: DagRunState,
        execution_date: datetime | None = None,
        run_id: str | None = None,
        start_date: datetime | None = None,
        external_trigger: bool | None = False,
        conf: dict | None = None,
        run_type: DagRunType | None = None,
        session: Session = NEW_SESSION,
        dag_hash: str | None = None,
        creating_job_id: int | None = None,
        data_interval: tuple[datetime, datetime] | None = None,
    ):
        """
        Creates a dag run from this dag including the tasks associated with this dag.
        Returns the dag run.

        :param run_id: defines the run id for this dag run
        :param run_type: type of DagRun
        :param execution_date: the execution date of this dag run
        :param state: the state of the dag run
        :param start_date: the date this dag run should be evaluated
        :param external_trigger: whether this dag run is externally triggered
        :param conf: Dict containing configuration/parameters to pass to the DAG
        :param creating_job_id: id of the job creating this DagRun
        :param session: database session
        :param dag_hash: Hash of Serialized DAG
        :param data_interval: Data interval of the DagRun
        """
        logical_date = timezone.coerce_datetime(execution_date)

        if data_interval and not isinstance(data_interval, DataInterval):
            data_interval = DataInterval(*map(timezone.coerce_datetime, data_interval))

        if data_interval is None and logical_date is not None:
            warnings.warn(
                "Calling `DAG.create_dagrun()` without an explicit data interval is deprecated",
                RemovedInAirflow3Warning,
                stacklevel=3,
            )
            if run_type == DagRunType.MANUAL:
                data_interval = self.timetable.infer_manual_data_interval(run_after=logical_date)
            else:
                data_interval = self.infer_automated_data_interval(logical_date)

        if run_type is None or isinstance(run_type, DagRunType):
            pass
        elif isinstance(run_type, str):  # Compatibility: run_type used to be a str.
            run_type = DagRunType(run_type)
        else:
            raise ValueError(f"`run_type` should be a DagRunType, not {type(run_type)}")

        if run_id:  # Infer run_type from run_id if needed.
            if not isinstance(run_id, str):
                raise ValueError(f"`run_id` should be a str, not {type(run_id)}")
            inferred_run_type = DagRunType.from_run_id(run_id)
            if run_type is None:
                # No explicit type given, use the inferred type.
                run_type = inferred_run_type
            elif run_type == DagRunType.MANUAL and inferred_run_type != DagRunType.MANUAL:
                # Prevent a manual run from using an ID that looks like a scheduled run.
                raise ValueError(
                    f"A {run_type.value} DAG run cannot use ID {run_id!r} since it "
                    f"is reserved for {inferred_run_type.value} runs"
                )
        elif run_type and logical_date is not None:  # Generate run_id from run_type and execution_date.
            run_id = self.timetable.generate_run_id(
                run_type=run_type, logical_date=logical_date, data_interval=data_interval
            )
        else:
            raise AirflowException(
                "Creating DagRun needs either `run_id` or both `run_type` and `execution_date`"
            )

        if run_id and "/" in run_id:
            warnings.warn(
                "Using forward slash ('/') in a DAG run ID is deprecated. Note that this character "
                "also makes the run impossible to retrieve via Airflow's REST API.",
                RemovedInAirflow3Warning,
                stacklevel=3,
            )

        # create a copy of params before validating
        copied_params = copy.deepcopy(self.params)
        copied_params.update(conf or {})
        copied_params.validate()

        run = DagRun(
            dag_id=self.dag_id,
            run_id=run_id,
            execution_date=logical_date,
            start_date=start_date,
            external_trigger=external_trigger,
            conf=conf,
            state=state,
            run_type=run_type,
            dag_hash=dag_hash,
            creating_job_id=creating_job_id,
            data_interval=data_interval,
        )
        session.add(run)
        session.flush()

        run.dag = self

        # create the associated task instances
        # state is None at the moment of creation
        run.verify_integrity(session=session)

        return run

    @classmethod
    @provide_session
    def bulk_sync_to_db(
        cls,
        dags: Collection[DAG],
        session=NEW_SESSION,
    ):
        """This method is deprecated in favor of bulk_write_to_db."""
        warnings.warn(
            "This method is deprecated and will be removed in a future version. Please use bulk_write_to_db",
            RemovedInAirflow3Warning,
            stacklevel=2,
        )
        return cls.bulk_write_to_db(dags=dags, session=session)

    @classmethod
    @provide_session
    def bulk_write_to_db(
        cls,
        dags: Collection[DAG],
        processor_subdir: str | None = None,
        session=NEW_SESSION,
    ):
        """
        Ensure the DagModel rows for the given dags are up-to-date in the dag table in the DB, including
        calculated fields.

        Note that this method can be called for both DAGs and SubDAGs. A SubDag is actually a SubDagOperator.

        :param dags: the DAG objects to save to the DB
        :return: None
        """
        if not dags:
            return

        log.info("Sync %s DAGs", len(dags))
        dag_by_ids = {dag.dag_id: dag for dag in dags}

        dag_ids = set(dag_by_ids.keys())
        query = (
            select(DagModel)
            .options(joinedload(DagModel.tags, innerjoin=False))
            .where(DagModel.dag_id.in_(dag_ids))
            .options(joinedload(DagModel.schedule_dataset_references))
            .options(joinedload(DagModel.task_outlet_dataset_references))
        )
        query = with_row_locks(query, of=DagModel, session=session)
        orm_dags: list[DagModel] = session.scalars(query).unique().all()
        existing_dags = {orm_dag.dag_id: orm_dag for orm_dag in orm_dags}
        missing_dag_ids = dag_ids.difference(existing_dags)

        for missing_dag_id in missing_dag_ids:
            orm_dag = DagModel(dag_id=missing_dag_id)
            dag = dag_by_ids[missing_dag_id]
            if dag.is_paused_upon_creation is not None:
                orm_dag.is_paused = dag.is_paused_upon_creation
            orm_dag.tags = []
            log.info("Creating ORM DAG for %s", dag.dag_id)
            session.add(orm_dag)
            orm_dags.append(orm_dag)

        # Get the latest dag run for each existing dag as a single query (avoid n+1 query)
        most_recent_subq = (
            select(DagRun.dag_id, func.max(DagRun.execution_date).label("max_execution_date"))
            .where(
                DagRun.dag_id.in_(existing_dags),
                or_(DagRun.run_type == DagRunType.BACKFILL_JOB, DagRun.run_type == DagRunType.SCHEDULED),
            )
            .group_by(DagRun.dag_id)
            .subquery()
        )
        most_recent_runs_iter = session.scalars(
            select(DagRun).where(
                DagRun.dag_id == most_recent_subq.c.dag_id,
                DagRun.execution_date == most_recent_subq.c.max_execution_date,
            )
        )
        most_recent_runs = {run.dag_id: run for run in most_recent_runs_iter}

        # Get number of active dagruns for all dags we are processing as a single query.

        num_active_runs = DagRun.active_runs_of_dags(dag_ids=existing_dags, session=session)

        filelocs = []

        for orm_dag in sorted(orm_dags, key=lambda d: d.dag_id):
            dag = dag_by_ids[orm_dag.dag_id]
            filelocs.append(dag.fileloc)
            if dag.is_subdag:
                orm_dag.is_subdag = True
                orm_dag.fileloc = dag.parent_dag.fileloc  # type: ignore
                orm_dag.root_dag_id = dag.parent_dag.dag_id  # type: ignore
                orm_dag.owners = dag.parent_dag.owner  # type: ignore
            else:
                orm_dag.is_subdag = False
                orm_dag.fileloc = dag.fileloc
                orm_dag.owners = dag.owner
            orm_dag.is_active = True
            orm_dag.has_import_errors = False
            orm_dag.last_parsed_time = timezone.utcnow()
            orm_dag.default_view = dag.default_view
            orm_dag.description = dag.description
            orm_dag.max_active_tasks = dag.max_active_tasks
            orm_dag.max_active_runs = dag.max_active_runs
            orm_dag.has_task_concurrency_limits = any(
                t.max_active_tis_per_dag is not None or t.max_active_tis_per_dagrun is not None
                for t in dag.tasks
            )
            orm_dag.schedule_interval = dag.schedule_interval
            orm_dag.timetable_description = dag.timetable.description
            orm_dag.processor_subdir = processor_subdir

            run: DagRun | None = most_recent_runs.get(dag.dag_id)
            if run is None:
                data_interval = None
            else:
                data_interval = dag.get_run_data_interval(run)
            if num_active_runs.get(dag.dag_id, 0) >= orm_dag.max_active_runs:
                orm_dag.next_dagrun_create_after = None
            else:
                orm_dag.calculate_dagrun_date_fields(dag, data_interval)

            dag_tags = set(dag.tags or {})
            orm_dag_tags = list(orm_dag.tags or [])
            for orm_tag in orm_dag_tags:
                if orm_tag.name not in dag_tags:
                    session.delete(orm_tag)
                    orm_dag.tags.remove(orm_tag)
            orm_tag_names = {t.name for t in orm_dag_tags}
            for dag_tag in dag_tags:
                if dag_tag not in orm_tag_names:
                    dag_tag_orm = DagTag(name=dag_tag, dag_id=dag.dag_id)
                    orm_dag.tags.append(dag_tag_orm)
                    session.add(dag_tag_orm)

            orm_dag_links = orm_dag.dag_owner_links or []
            for orm_dag_link in orm_dag_links:
                if orm_dag_link not in dag.owner_links:
                    session.delete(orm_dag_link)
            for owner_name, owner_link in dag.owner_links.items():
                dag_owner_orm = DagOwnerAttributes(dag_id=dag.dag_id, owner=owner_name, link=owner_link)
                session.add(dag_owner_orm)

        DagCode.bulk_sync_to_db(filelocs, session=session)

        from airflow.datasets import Dataset
        from airflow.models.dataset import (
            DagScheduleDatasetReference,
            DatasetModel,
            TaskOutletDatasetReference,
        )

        dag_references = collections.defaultdict(set)
        outlet_references = collections.defaultdict(set)
        # We can't use a set here as we want to preserve order
        outlet_datasets: dict[Dataset, None] = {}
        input_datasets: dict[Dataset, None] = {}

        # here we go through dags and tasks to check for dataset references
        # if there are now None and previously there were some, we delete them
        # if there are now *any*, we add them to the above data structures, and
        # later we'll persist them to the database.
        for dag in dags:
            curr_orm_dag = existing_dags.get(dag.dag_id)
            if not dag.dataset_triggers:
                if curr_orm_dag and curr_orm_dag.schedule_dataset_references:
                    curr_orm_dag.schedule_dataset_references = []
            for dataset in dag.dataset_triggers:
                dag_references[dag.dag_id].add(dataset.uri)
                input_datasets[DatasetModel.from_public(dataset)] = None
            curr_outlet_references = curr_orm_dag and curr_orm_dag.task_outlet_dataset_references
            for task in dag.tasks:
                dataset_outlets = [x for x in task.outlets or [] if isinstance(x, Dataset)]
                if not dataset_outlets:
                    if curr_outlet_references:
                        this_task_outlet_refs = [
                            x
                            for x in curr_outlet_references
                            if x.dag_id == dag.dag_id and x.task_id == task.task_id
                        ]
                        for ref in this_task_outlet_refs:
                            curr_outlet_references.remove(ref)
                for d in dataset_outlets:
                    outlet_references[(task.dag_id, task.task_id)].add(d.uri)
                    outlet_datasets[DatasetModel.from_public(d)] = None
        all_datasets = outlet_datasets
        all_datasets.update(input_datasets)

        # store datasets
        stored_datasets = {}
        for dataset in all_datasets:
            stored_dataset = session.scalar(
                select(DatasetModel).where(DatasetModel.uri == dataset.uri).limit(1)
            )
            if stored_dataset:
                # Some datasets may have been previously unreferenced, and therefore orphaned by the
                # scheduler. But if we're here, then we have found that dataset again in our DAGs, which
                # means that it is no longer an orphan, so set is_orphaned to False.
                stored_dataset.is_orphaned = expression.false()
                stored_datasets[stored_dataset.uri] = stored_dataset
            else:
                session.add(dataset)
                stored_datasets[dataset.uri] = dataset

        session.flush()  # this is required to ensure each dataset has its PK loaded

        del all_datasets

        # reconcile dag-schedule-on-dataset references
        for dag_id, uri_list in dag_references.items():
            dag_refs_needed = {
                DagScheduleDatasetReference(dataset_id=stored_datasets[uri].id, dag_id=dag_id)
                for uri in uri_list
            }
            dag_refs_stored = set(
                existing_dags.get(dag_id)
                and existing_dags.get(dag_id).schedule_dataset_references  # type: ignore
                or []
            )
            dag_refs_to_add = {x for x in dag_refs_needed if x not in dag_refs_stored}
            session.bulk_save_objects(dag_refs_to_add)
            for obj in dag_refs_stored - dag_refs_needed:
                session.delete(obj)

        existing_task_outlet_refs_dict = collections.defaultdict(set)
        for dag_id, orm_dag in existing_dags.items():
            for todr in orm_dag.task_outlet_dataset_references:
                existing_task_outlet_refs_dict[(dag_id, todr.task_id)].add(todr)

        # reconcile task-outlet-dataset references
        for (dag_id, task_id), uri_list in outlet_references.items():
            task_refs_needed = {
                TaskOutletDatasetReference(dataset_id=stored_datasets[uri].id, dag_id=dag_id, task_id=task_id)
                for uri in uri_list
            }
            task_refs_stored = existing_task_outlet_refs_dict[(dag_id, task_id)]
            task_refs_to_add = {x for x in task_refs_needed if x not in task_refs_stored}
            session.bulk_save_objects(task_refs_to_add)
            for obj in task_refs_stored - task_refs_needed:
                session.delete(obj)

        # Issue SQL/finish "Unit of Work", but let @provide_session commit (or if passed a session, let caller
        # decide when to commit
        session.flush()

        for dag in dags:
            cls.bulk_write_to_db(dag.subdags, processor_subdir=processor_subdir, session=session)

    @provide_session
    def sync_to_db(self, processor_subdir: str | None = None, session=NEW_SESSION):
        """
        Save attributes about this DAG to the DB. Note that this method
        can be called for both DAGs and SubDAGs. A SubDag is actually a
        SubDagOperator.

        :return: None
        """
        self.bulk_write_to_db([self], processor_subdir=processor_subdir, session=session)

    def get_default_view(self):
        """This is only there for backward compatible jinja2 templates."""
        if self.default_view is None:
            return conf.get("webserver", "dag_default_view").lower()
        else:
            return self.default_view

    @staticmethod
    @provide_session
    def deactivate_unknown_dags(active_dag_ids, session=NEW_SESSION):
        """
        Given a list of known DAGs, deactivate any other DAGs that are
        marked as active in the ORM.

        :param active_dag_ids: list of DAG IDs that are active
        :return: None
        """
        if len(active_dag_ids) == 0:
            return
        for dag in session.scalars(select(DagModel).where(~DagModel.dag_id.in_(active_dag_ids))).all():
            dag.is_active = False
            session.merge(dag)
        session.commit()

    @staticmethod
    @provide_session
    def deactivate_stale_dags(expiration_date, session=NEW_SESSION):
        """
        Deactivate any DAGs that were last touched by the scheduler before
        the expiration date. These DAGs were likely deleted.

        :param expiration_date: set inactive DAGs that were touched before this
            time
        :return: None
        """
        for dag in session.scalars(
            select(DagModel).where(DagModel.last_parsed_time < expiration_date, DagModel.is_active)
        ):
            log.info(
                "Deactivating DAG ID %s since it was last touched by the scheduler at %s",
                dag.dag_id,
                dag.last_parsed_time.isoformat(),
            )
            dag.is_active = False
            session.merge(dag)
            session.commit()

    @staticmethod
    @provide_session
    def get_num_task_instances(dag_id, run_id=None, task_ids=None, states=None, session=NEW_SESSION) -> int:
        """
        Returns the number of task instances in the given DAG.

        :param session: ORM session
        :param dag_id: ID of the DAG to get the task concurrency of
        :param run_id: ID of the DAG run to get the task concurrency of
        :param task_ids: A list of valid task IDs for the given DAG
        :param states: A list of states to filter by if supplied
        :return: The number of running tasks
        """
        qry = select(func.count(TaskInstance.task_id)).where(
            TaskInstance.dag_id == dag_id,
        )
        if run_id:
            qry = qry.where(
                TaskInstance.run_id == run_id,
            )
        if task_ids:
            qry = qry.where(
                TaskInstance.task_id.in_(task_ids),
            )

        if states:
            if None in states:
                if all(x is None for x in states):
                    qry = qry.where(TaskInstance.state.is_(None))
                else:
                    not_none_states = [state for state in states if state]
                    qry = qry.where(
                        or_(TaskInstance.state.in_(not_none_states), TaskInstance.state.is_(None))
                    )
            else:
                qry = qry.where(TaskInstance.state.in_(states))
        return session.scalar(qry)

    @classmethod
    def get_serialized_fields(cls):
        """Stringified DAGs and operators contain exactly these fields."""
        if not cls.__serialized_fields:
            exclusion_list = {
                "parent_dag",
                "schedule_dataset_references",
                "task_outlet_dataset_references",
                "_old_context_manager_dags",
                "safe_dag_id",
                "last_loaded",
                "user_defined_filters",
                "user_defined_macros",
                "partial",
                "params",
                "_pickle_id",
                "_log",
                "task_dict",
                "template_searchpath",
                "sla_miss_callback",
                "on_success_callback",
                "on_failure_callback",
                "template_undefined",
                "jinja_environment_kwargs",
                # has_on_*_callback are only stored if the value is True, as the default is False
                "has_on_success_callback",
                "has_on_failure_callback",
                "auto_register",
                "fail_stop",
            }
            cls.__serialized_fields = frozenset(vars(DAG(dag_id="test")).keys()) - exclusion_list
        return cls.__serialized_fields

    def get_edge_info(self, upstream_task_id: str, downstream_task_id: str) -> EdgeInfoType:
        """
        Returns edge information for the given pair of tasks if present, and
        an empty edge if there is no information.
        """
        # Note - older serialized DAGs may not have edge_info being a dict at all
        empty = cast(EdgeInfoType, {})
        if self.edge_info:
            return self.edge_info.get(upstream_task_id, {}).get(downstream_task_id, empty)
        else:
            return empty

    def set_edge_info(self, upstream_task_id: str, downstream_task_id: str, info: EdgeInfoType):
        """
        Sets the given edge information on the DAG. Note that this will overwrite,
        rather than merge with, existing info.
        """
        self.edge_info.setdefault(upstream_task_id, {})[downstream_task_id] = info

    def validate_schedule_and_params(self):
        """
        Validates & raise exception if there are any Params in the DAG which neither have a default value nor
        have the null in schema['type'] list, but the DAG have a schedule_interval which is not None.
        """
        if not self.timetable.can_be_scheduled:
            return

        for k, v in self.params.items():
            # As type can be an array, we would check if `null` is an allowed type or not
            if not v.has_value and ("type" not in v.schema or "null" not in v.schema["type"]):
                raise AirflowException(
                    "DAG Schedule must be None, if there are any required params without default values"
                )

    def iter_invalid_owner_links(self) -> Iterator[tuple[str, str]]:
        """Parses a given link, and verifies if it's a valid URL, or a 'mailto' link.
        Returns an iterator of invalid (owner, link) pairs.
        """
        for owner, link in self.owner_links.items():
            result = urlsplit(link)
            if result.scheme == "mailto":
                # netloc is not existing for 'mailto' link, so we are checking that the path is parsed
                if not result.path:
                    yield result.path, link
            elif not result.scheme or not result.netloc:
                yield owner, link


class DagTag(Base):
    """A tag name per dag, to allow quick filtering in the DAG view."""

    __tablename__ = "dag_tag"
    name = Column(String(TAG_MAX_LEN), primary_key=True)
    dag_id = Column(
        StringID(),
        ForeignKey("dag.dag_id", name="dag_tag_dag_id_fkey", ondelete="CASCADE"),
        primary_key=True,
    )

    def __repr__(self):
        return self.name


class DagOwnerAttributes(Base):
    """Table defining different owner attributes.

    For example, a link for an owner that will be passed as a hyperlink to the
    "DAGs" view.
    """

    __tablename__ = "dag_owner_attributes"
    dag_id = Column(
        StringID(),
        ForeignKey("dag.dag_id", name="dag.dag_id", ondelete="CASCADE"),
        nullable=False,
        primary_key=True,
    )
    owner = Column(String(500), primary_key=True, nullable=False)
    link = Column(String(500), nullable=False)

    def __repr__(self):
        return f"<DagOwnerAttributes: dag_id={self.dag_id}, owner={self.owner}, link={self.link}>"

    @classmethod
    def get_all(cls, session) -> dict[str, dict[str, str]]:
        dag_links: dict = collections.defaultdict(dict)
        for obj in session.scalars(select(cls)):
            dag_links[obj.dag_id].update({obj.owner: obj.link})
        return dag_links


class DagModel(Base):
    """Table containing DAG properties."""

    __tablename__ = "dag"
    """
    These items are stored in the database for state related information
    """
    dag_id = Column(StringID(), primary_key=True)
    root_dag_id = Column(StringID())
    # A DAG can be paused from the UI / DB
    # Set this default value of is_paused based on a configuration value!
    is_paused_at_creation = conf.getboolean("core", "dags_are_paused_at_creation")
    is_paused = Column(Boolean, default=is_paused_at_creation)
    # Whether the DAG is a subdag
    is_subdag = Column(Boolean, default=False)
    # Whether that DAG was seen on the last DagBag load
    is_active = Column(Boolean, default=False)
    # Last time the scheduler started
    last_parsed_time = Column(UtcDateTime)
    # Last time this DAG was pickled
    last_pickled = Column(UtcDateTime)
    # Time when the DAG last received a refresh signal
    # (e.g. the DAG's "refresh" button was clicked in the web UI)
    last_expired = Column(UtcDateTime)
    # Whether (one  of) the scheduler is scheduling this DAG at the moment
    scheduler_lock = Column(Boolean)
    # Foreign key to the latest pickle_id
    pickle_id = Column(Integer)
    # The location of the file containing the DAG object
    # Note: Do not depend on fileloc pointing to a file; in the case of a
    # packaged DAG, it will point to the subpath of the DAG within the
    # associated zip.
    fileloc = Column(String(2000))
    # The base directory used by Dag Processor that parsed this dag.
    processor_subdir = Column(String(2000), nullable=True)
    # String representing the owners
    owners = Column(String(2000))
    # Description of the dag
    description = Column(Text)
    # Default view of the DAG inside the webserver
    default_view = Column(String(25))
    # Schedule interval
    schedule_interval = Column(Interval)
    # Timetable/Schedule Interval description
    timetable_description = Column(String(1000), nullable=True)
    # Tags for view filter
    tags = relationship("DagTag", cascade="all, delete, delete-orphan", backref=backref("dag"))
    # Dag owner links for DAGs view
    dag_owner_links = relationship(
        "DagOwnerAttributes", cascade="all, delete, delete-orphan", backref=backref("dag")
    )

    max_active_tasks = Column(Integer, nullable=False)
    max_active_runs = Column(Integer, nullable=True)

    has_task_concurrency_limits = Column(Boolean, nullable=False)
    has_import_errors = Column(Boolean(), default=False, server_default="0")

    # The logical date of the next dag run.
    next_dagrun = Column(UtcDateTime)

    # Must be either both NULL or both datetime.
    next_dagrun_data_interval_start = Column(UtcDateTime)
    next_dagrun_data_interval_end = Column(UtcDateTime)

    # Earliest time at which this ``next_dagrun`` can be created.
    next_dagrun_create_after = Column(UtcDateTime)

    __table_args__ = (
        Index("idx_root_dag_id", root_dag_id, unique=False),
        Index("idx_next_dagrun_create_after", next_dagrun_create_after, unique=False),
    )

    parent_dag = relationship(
        "DagModel", remote_side=[dag_id], primaryjoin=root_dag_id == dag_id, foreign_keys=[root_dag_id]
    )
    schedule_dataset_references = relationship(
        "DagScheduleDatasetReference",
        cascade="all, delete, delete-orphan",
    )
    schedule_datasets = association_proxy("schedule_dataset_references", "dataset")
    task_outlet_dataset_references = relationship(
        "TaskOutletDatasetReference",
        cascade="all, delete, delete-orphan",
    )
    NUM_DAGS_PER_DAGRUN_QUERY = conf.getint("scheduler", "max_dagruns_to_create_per_loop", fallback=10)

    def __init__(self, concurrency=None, **kwargs):
        super().__init__(**kwargs)
        if self.max_active_tasks is None:
            if concurrency:
                warnings.warn(
                    "The 'DagModel.concurrency' parameter is deprecated. Please use 'max_active_tasks'.",
                    RemovedInAirflow3Warning,
                    stacklevel=2,
                )
                self.max_active_tasks = concurrency
            else:
                self.max_active_tasks = conf.getint("core", "max_active_tasks_per_dag")

        if self.max_active_runs is None:
            self.max_active_runs = conf.getint("core", "max_active_runs_per_dag")

        if self.has_task_concurrency_limits is None:
            # Be safe -- this will be updated later once the DAG is parsed
            self.has_task_concurrency_limits = True

    def __repr__(self):
        return f"<DAG: {self.dag_id}>"

    @property
    def next_dagrun_data_interval(self) -> DataInterval | None:
        return _get_model_data_interval(
            self,
            "next_dagrun_data_interval_start",
            "next_dagrun_data_interval_end",
        )

    @next_dagrun_data_interval.setter
    def next_dagrun_data_interval(self, value: tuple[datetime, datetime] | None) -> None:
        if value is None:
            self.next_dagrun_data_interval_start = self.next_dagrun_data_interval_end = None
        else:
            self.next_dagrun_data_interval_start, self.next_dagrun_data_interval_end = value

    @property
    def timezone(self):
        return settings.TIMEZONE

    @staticmethod
    @provide_session
    def get_dagmodel(dag_id: str, session: Session = NEW_SESSION) -> DagModel | None:
        return session.get(
            DagModel,
            dag_id,
            options=[joinedload(DagModel.parent_dag)],
        )

    @classmethod
    @provide_session
    def get_current(cls, dag_id, session=NEW_SESSION):
        return session.scalar(select(cls).where(cls.dag_id == dag_id))

    @provide_session
    def get_last_dagrun(self, session=NEW_SESSION, include_externally_triggered=False):
        return get_last_dagrun(
            self.dag_id, session=session, include_externally_triggered=include_externally_triggered
        )

    def get_is_paused(self, *, session: Session | None = None) -> bool:
        """Provide interface compatibility to 'DAG'."""
        return self.is_paused

    @staticmethod
    @internal_api_call
    @provide_session
    def get_paused_dag_ids(dag_ids: list[str], session: Session = NEW_SESSION) -> set[str]:
        """
        Given a list of dag_ids, get a set of Paused Dag Ids.

        :param dag_ids: List of Dag ids
        :param session: ORM Session
        :return: Paused Dag_ids
        """
        paused_dag_ids = session.execute(
            select(DagModel.dag_id)
            .where(DagModel.is_paused == expression.true())
            .where(DagModel.dag_id.in_(dag_ids))
        )

        paused_dag_ids = {paused_dag_id for paused_dag_id, in paused_dag_ids}
        return paused_dag_ids

    def get_default_view(self) -> str:
        """
        Get the Default DAG View, returns the default config value if DagModel does not
        have a value.
        """
        # This is for backwards-compatibility with old dags that don't have None as default_view
        return self.default_view or conf.get_mandatory_value("webserver", "dag_default_view").lower()

    @property
    def safe_dag_id(self):
        return self.dag_id.replace(".", "__dot__")

    @property
    def relative_fileloc(self) -> pathlib.Path | None:
        """File location of the importable dag 'file' relative to the configured DAGs folder."""
        if self.fileloc is None:
            return None
        path = pathlib.Path(self.fileloc)
        try:
            return path.relative_to(settings.DAGS_FOLDER)
        except ValueError:
            # Not relative to DAGS_FOLDER.
            return path

    @provide_session
    def set_is_paused(self, is_paused: bool, including_subdags: bool = True, session=NEW_SESSION) -> None:
        """
        Pause/Un-pause a DAG.

        :param is_paused: Is the DAG paused
        :param including_subdags: whether to include the DAG's subdags
        :param session: session
        """
        filter_query = [
            DagModel.dag_id == self.dag_id,
        ]
        if including_subdags:
            filter_query.append(DagModel.root_dag_id == self.dag_id)
        session.execute(
            update(DagModel)
            .where(or_(*filter_query))
            .values(is_paused=is_paused)
            .execution_options(synchronize_session="fetch")
        )
        session.commit()

    @classmethod
    @internal_api_call
    @provide_session
    def deactivate_deleted_dags(
        cls,
        alive_dag_filelocs: Container[str],
        session: Session = NEW_SESSION,
    ) -> None:
        """
        Set ``is_active=False`` on the DAGs for which the DAG files have been removed.

        :param alive_dag_filelocs: file paths of alive DAGs
        :param session: ORM Session
        """
        log.debug("Deactivating DAGs (for which DAG files are deleted) from %s table ", cls.__tablename__)
        dag_models = session.scalars(select(cls).where(cls.fileloc.is_not(None)))
        for dag_model in dag_models:
            if dag_model.fileloc not in alive_dag_filelocs:
                dag_model.is_active = False

    @classmethod
    def dags_needing_dagruns(cls, session: Session) -> tuple[Query, dict[str, tuple[datetime, datetime]]]:
        """
        Return (and lock) a list of Dag objects that are due to create a new DagRun.

        This will return a resultset of rows that is row-level-locked with a "SELECT ... FOR UPDATE" query,
        you should ensure that any scheduling decisions are made in a single transaction -- as soon as the
        transaction is committed it will be unlocked.
        """
        from airflow.models.dataset import DagScheduleDatasetReference, DatasetDagRunQueue as DDRQ

        # these dag ids are triggered by datasets, and they are ready to go.
        dataset_triggered_dag_info = {
            x.dag_id: (x.first_queued_time, x.last_queued_time)
            for x in session.execute(
                select(
                    DagScheduleDatasetReference.dag_id,
                    func.max(DDRQ.created_at).label("last_queued_time"),
                    func.min(DDRQ.created_at).label("first_queued_time"),
                )
                .join(DagScheduleDatasetReference.queue_records, isouter=True)
                .group_by(DagScheduleDatasetReference.dag_id)
                .having(func.count() == func.sum(case((DDRQ.target_dag_id.is_not(None), 1), else_=0)))
            )
        }
        dataset_triggered_dag_ids = set(dataset_triggered_dag_info.keys())
        if dataset_triggered_dag_ids:
            exclusion_list = {
                x
                for x in (
                    session.scalars(
                        select(DagModel.dag_id)
                        .join(DagRun.dag_model)
                        .where(DagRun.state.in_((DagRunState.QUEUED, DagRunState.RUNNING)))
                        .where(DagModel.dag_id.in_(dataset_triggered_dag_ids))
                        .group_by(DagModel.dag_id)
                        .having(func.count() >= func.max(DagModel.max_active_runs))
                    )
                )
            }
            if exclusion_list:
                dataset_triggered_dag_ids -= exclusion_list
                dataset_triggered_dag_info = {
                    k: v for k, v in dataset_triggered_dag_info.items() if k not in exclusion_list
                }

        # We limit so that _one_ scheduler doesn't try to do all the creation of dag runs
        query = (
            select(cls)
            .where(
                cls.is_paused == expression.false(),
                cls.is_active == expression.true(),
                cls.has_import_errors == expression.false(),
                or_(
                    cls.next_dagrun_create_after <= func.now(),
                    cls.dag_id.in_(dataset_triggered_dag_ids),
                ),
            )
            .order_by(cls.next_dagrun_create_after)
            .limit(cls.NUM_DAGS_PER_DAGRUN_QUERY)
        )

        return (
            session.scalars(with_row_locks(query, of=cls, session=session, **skip_locked(session=session))),
            dataset_triggered_dag_info,
        )

    def calculate_dagrun_date_fields(
        self,
        dag: DAG,
        most_recent_dag_run: None | datetime | DataInterval,
    ) -> None:
        """
        Calculate ``next_dagrun`` and `next_dagrun_create_after``.

        :param dag: The DAG object
        :param most_recent_dag_run: DataInterval (or datetime) of most recent run of this dag, or none
            if not yet scheduled.
        """
        most_recent_data_interval: DataInterval | None
        if isinstance(most_recent_dag_run, datetime):
            warnings.warn(
                "Passing a datetime to `DagModel.calculate_dagrun_date_fields` is deprecated. "
                "Provide a data interval instead.",
                RemovedInAirflow3Warning,
                stacklevel=2,
            )
            most_recent_data_interval = dag.infer_automated_data_interval(most_recent_dag_run)
        else:
            most_recent_data_interval = most_recent_dag_run
        next_dagrun_info = dag.next_dagrun_info(most_recent_data_interval)
        if next_dagrun_info is None:
            self.next_dagrun_data_interval = self.next_dagrun = self.next_dagrun_create_after = None
        else:
            self.next_dagrun_data_interval = next_dagrun_info.data_interval
            self.next_dagrun = next_dagrun_info.logical_date
            self.next_dagrun_create_after = next_dagrun_info.run_after

        log.info(
            "Setting next_dagrun for %s to %s, run_after=%s",
            dag.dag_id,
            self.next_dagrun,
            self.next_dagrun_create_after,
        )

    @provide_session
    def get_dataset_triggered_next_run_info(self, *, session=NEW_SESSION) -> dict[str, int | str] | None:
        if self.schedule_interval != "Dataset":
            return None
        return get_dataset_triggered_next_run_info([self.dag_id], session=session)[self.dag_id]


# NOTE: Please keep the list of arguments in sync with DAG.__init__.
# Only exception: dag_id here should have a default value, but not in DAG.
def dag(
    dag_id: str = "",
    description: str | None = None,
    schedule: ScheduleArg = NOTSET,
    schedule_interval: ScheduleIntervalArg = NOTSET,
    timetable: Timetable | None = None,
    start_date: datetime | None = None,
    end_date: datetime | None = None,
    full_filepath: str | None = None,
    template_searchpath: str | Iterable[str] | None = None,
    template_undefined: type[jinja2.StrictUndefined] = jinja2.StrictUndefined,
    user_defined_macros: dict | None = None,
    user_defined_filters: dict | None = None,
    default_args: dict | None = None,
    concurrency: int | None = None,
    max_active_tasks: int = conf.getint("core", "max_active_tasks_per_dag"),
    max_active_runs: int = conf.getint("core", "max_active_runs_per_dag"),
    dagrun_timeout: timedelta | None = None,
    sla_miss_callback: None | SLAMissCallback | list[SLAMissCallback] = None,
    default_view: str = conf.get_mandatory_value("webserver", "dag_default_view").lower(),
    orientation: str = conf.get_mandatory_value("webserver", "dag_orientation"),
    catchup: bool = conf.getboolean("scheduler", "catchup_by_default"),
    on_success_callback: None | DagStateChangeCallback | list[DagStateChangeCallback] = None,
    on_failure_callback: None | DagStateChangeCallback | list[DagStateChangeCallback] = None,
    doc_md: str | None = None,
    params: collections.abc.MutableMapping | None = None,
    access_control: dict | None = None,
    is_paused_upon_creation: bool | None = None,
    jinja_environment_kwargs: dict | None = None,
    render_template_as_native_obj: bool = False,
    tags: list[str] | None = None,
    owner_links: dict[str, str] | None = None,
    auto_register: bool = True,
    fail_stop: bool = False,
) -> Callable[[Callable], Callable[..., DAG]]:
    """
    Python dag decorator. Wraps a function into an Airflow DAG.
    Accepts kwargs for operator kwarg. Can be used to parameterize DAGs.

    :param dag_args: Arguments for DAG object
    :param dag_kwargs: Kwargs for DAG object.
    """

    def wrapper(f: Callable) -> Callable[..., DAG]:
        @functools.wraps(f)
        def factory(*args, **kwargs):
            # Generate signature for decorated function and bind the arguments when called
            # we do this to extract parameters, so we can annotate them on the DAG object.
            # In addition, this fails if we are missing any args/kwargs with TypeError as expected.
            f_sig = signature(f).bind(*args, **kwargs)
            # Apply defaults to capture default values if set.
            f_sig.apply_defaults()

            # Initialize DAG with bound arguments
            with DAG(
                dag_id or f.__name__,
                description=description,
                schedule_interval=schedule_interval,
                timetable=timetable,
                start_date=start_date,
                end_date=end_date,
                full_filepath=full_filepath,
                template_searchpath=template_searchpath,
                template_undefined=template_undefined,
                user_defined_macros=user_defined_macros,
                user_defined_filters=user_defined_filters,
                default_args=default_args,
                concurrency=concurrency,
                max_active_tasks=max_active_tasks,
                max_active_runs=max_active_runs,
                dagrun_timeout=dagrun_timeout,
                sla_miss_callback=sla_miss_callback,
                default_view=default_view,
                orientation=orientation,
                catchup=catchup,
                on_success_callback=on_success_callback,
                on_failure_callback=on_failure_callback,
                doc_md=doc_md,
                params=params,
                access_control=access_control,
                is_paused_upon_creation=is_paused_upon_creation,
                jinja_environment_kwargs=jinja_environment_kwargs,
                render_template_as_native_obj=render_template_as_native_obj,
                tags=tags,
                schedule=schedule,
                owner_links=owner_links,
                auto_register=auto_register,
                fail_stop=fail_stop,
            ) as dag_obj:
                # Set DAG documentation from function documentation if it exists and doc_md is not set.
                if f.__doc__ and not dag_obj.doc_md:
                    dag_obj.doc_md = f.__doc__

                # Generate DAGParam for each function arg/kwarg and replace it for calling the function.
                # All args/kwargs for function will be DAGParam object and replaced on execution time.
                f_kwargs = {}
                for name, value in f_sig.arguments.items():
                    f_kwargs[name] = dag_obj.param(name, value)

                # set file location to caller source path
                back = sys._getframe().f_back
                dag_obj.fileloc = back.f_code.co_filename if back else ""

                # Invoke function to create operators in the DAG scope.
                f(**f_kwargs)

            # Return dag object such that it's accessible in Globals.
            return dag_obj

        # Ensure that warnings from inside DAG() are emitted from the caller, not here
        fixup_decorator_warning_stack(factory)
        return factory

    return wrapper


STATICA_HACK = True
globals()["kcah_acitats"[::-1].upper()] = False
if STATICA_HACK:  # pragma: no cover
    from airflow.models.serialized_dag import SerializedDagModel

    DagModel.serialized_dag = relationship(SerializedDagModel)
    """:sphinx-autoapi-skip:"""


class DagContext:
    """
    DAG context is used to keep the current DAG when DAG is used as ContextManager.

    You can use DAG as context:

    .. code-block:: python

        with DAG(
            dag_id="example_dag",
            default_args=default_args,
            schedule="0 0 * * *",
            dagrun_timeout=timedelta(minutes=60),
        ) as dag:
            ...

    If you do this the context stores the DAG and whenever new task is created, it will use
    such stored DAG as the parent DAG.

    """

    _context_managed_dags: collections.deque[DAG] = deque()
    autoregistered_dags: set[tuple[DAG, ModuleType]] = set()
    current_autoregister_module_name: str | None = None

    @classmethod
    def push_context_managed_dag(cls, dag: DAG):
        cls._context_managed_dags.appendleft(dag)

    @classmethod
    def pop_context_managed_dag(cls) -> DAG | None:
        dag = cls._context_managed_dags.popleft()

        # In a few cases around serialization we explicitly push None in to the stack
        if cls.current_autoregister_module_name is not None and dag and dag.auto_register:
            mod = sys.modules[cls.current_autoregister_module_name]
            cls.autoregistered_dags.add((dag, mod))

        return dag

    @classmethod
    def get_current_dag(cls) -> DAG | None:
        try:
            return cls._context_managed_dags[0]
        except IndexError:
            return None


def _run_task(ti: TaskInstance, session):
    """
    Run a single task instance, and push result to Xcom for downstream tasks. Bypasses a lot of
    extra steps used in `task.run` to keep our local running as fast as possible
    This function is only meant for the `dag.test` function as a helper function.

    Args:
        ti: TaskInstance to run
    """
    log.info("*****************************************************")
    if ti.map_index > 0:
        log.info("Running task %s index %d", ti.task_id, ti.map_index)
    else:
        log.info("Running task %s", ti.task_id)
    try:
        ti._run_raw_task(session=session)
        session.flush()
        log.info("%s ran successfully!", ti.task_id)
    except AirflowSkipException:
        log.info("Task Skipped, continuing")
    log.info("*****************************************************")


def _get_or_create_dagrun(
    dag: DAG,
    conf: dict[Any, Any] | None,
    start_date: datetime,
    execution_date: datetime,
    run_id: str,
    session: Session,
) -> DagRun:
    """Create a DAG run, replacing an existing instance if needed to prevent collisions.

    This function is only meant to be used by :meth:`DAG.test` as a helper function.

    :param dag: DAG to be used to find run.
    :param conf: Configuration to pass to newly created run.
    :param start_date: Start date of new run.
    :param execution_date: Logical date for finding an existing run.
    :param run_id: Run ID for the new DAG run.

    :return: The newly created DAG run.
    """
    log.info("dagrun id: %s", dag.dag_id)
    dr: DagRun = session.scalar(
        select(DagRun).where(DagRun.dag_id == dag.dag_id, DagRun.execution_date == execution_date)
    )
    if dr:
        session.delete(dr)
        session.commit()
    dr = dag.create_dagrun(
        state=DagRunState.RUNNING,
        execution_date=execution_date,
        run_id=run_id,
        start_date=start_date or execution_date,
        session=session,
        conf=conf,
    )
    log.info("created dagrun %s", dr)
    return dr<|MERGE_RESOLUTION|>--- conflicted
+++ resolved
@@ -2028,22 +2028,13 @@
             raise ValueError("TaskGroup {group_id} could not be found")
         tasks_to_set_state = [task for task in task_group.iter_tasks() if isinstance(task, BaseOperator)]
         task_ids = [task.task_id for task in task_group.iter_tasks()]
-<<<<<<< HEAD
-=======
-        dag_runs_query = session.query(DagRun.id).where(DagRun.dag_id == self.dag_id).with_for_update()
->>>>>>> c6d85690
-
-        dag_runs_query = session.query(DagRun.id).filter(DagRun.dag_id == self.dag_id)
+
+        dag_runs_query = session.query(DagRun.id).where(DagRun.dag_id == self.dag_id)
         if start_date is None and end_date is None:
             dag_runs_query = dag_runs_query.where(DagRun.execution_date == start_date)
         else:
             if start_date is not None:
-<<<<<<< HEAD
-                dag_runs_query = dag_runs_query.filter(DagRun.execution_date >= start_date)
-=======
                 dag_runs_query = dag_runs_query.where(DagRun.execution_date >= start_date)
-
->>>>>>> c6d85690
             if end_date is not None:
                 dag_runs_query = dag_runs_query.where(DagRun.execution_date <= end_date)
 
