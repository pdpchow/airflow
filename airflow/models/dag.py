--- conflicted
+++ resolved
@@ -3288,13 +3288,8 @@
             self.params.validate()
         except ParamValidationError as pverr:
             raise AirflowException(
-<<<<<<< HEAD
-                "There are either required params without default values or default values are not valid "
-                f"in DAG {self.dag_id}. This is not allowed if the DAG defines a Schedule."
-=======
                 "DAG is not allowed to define a Schedule, "
                 "if there are any required params without default values or default values are not valid."
->>>>>>> 3e340797
             ) from pverr
 
     def iter_invalid_owner_links(self) -> Iterator[tuple[str, str]]:
