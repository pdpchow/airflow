--- conflicted
+++ resolved
@@ -215,13 +215,9 @@
 
         :param key: Variable Keys
         """
-<<<<<<< HEAD
-        rows = session.query(Variable).filter(Variable.key == key).delete()
+        rows = session.execute(delete(Variable).where(Variable.key == key)).rowcount
         SecretCache.invalidate_key(key)
         return rows
-=======
-        return session.execute(delete(Variable).where(Variable.key == key)).rowcount
->>>>>>> 8e675466
 
     def rotate_fernet_key(self):
         """Rotate Fernet Key."""
