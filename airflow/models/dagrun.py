--- conflicted
+++ resolved
@@ -179,11 +179,7 @@
     # This number is incremented only when the DagRun is re-Queued,
     # when the DagRun is cleared.
     clear_number = Column(Integer, default=0, nullable=False)
-<<<<<<< HEAD
-    sla_missed = Column(Boolean, default=True)
-=======
     sla_missed = Column(Boolean, default=False, nullable=False)
->>>>>>> b46b8607
 
     # Remove this `if` after upgrading Sphinx-AutoAPI
     if not TYPE_CHECKING and "BUILDING_AIRFLOW_DOCS" in os.environ:
