#
# Licensed to the Apache Software Foundation (ASF) under one
# or more contributor license agreements.  See the NOTICE file
# distributed with this work for additional information
# regarding copyright ownership.  The ASF licenses this file
# to you under the Apache License, Version 2.0 (the
# "License"); you may not use this file except in compliance
# with the License.  You may obtain a copy of the License at
#
#   http://www.apache.org/licenses/LICENSE-2.0
#
# Unless required by applicable law or agreed to in writing,
# software distributed under the License is distributed on an
# "AS IS" BASIS, WITHOUT WARRANTIES OR CONDITIONS OF ANY
# KIND, either express or implied.  See the License for the
# specific language governing permissions and limitations
# under the License.
from __future__ import annotations

import collections.abc
import contextlib
import hashlib
import logging
import math
import operator
import os
import signal
import warnings
from collections import defaultdict
from datetime import datetime, timedelta
from enum import Enum
from functools import partial
from pathlib import PurePath
from types import TracebackType
from typing import TYPE_CHECKING, Any, Callable, Collection, Generator, Iterable, NamedTuple, Tuple
from urllib.parse import quote

import dill
import jinja2
import lazy_object_proxy
import pendulum
from jinja2 import TemplateAssertionError, UndefinedError
from sqlalchemy import (
    Column,
    DateTime,
    Float,
    ForeignKeyConstraint,
    Index,
    Integer,
    PrimaryKeyConstraint,
    String,
    Text,
    and_,
    false,
    func,
    inspect,
    or_,
    text,
)
from sqlalchemy.ext.associationproxy import association_proxy
from sqlalchemy.ext.mutable import MutableDict
from sqlalchemy.orm import reconstructor, relationship
from sqlalchemy.orm.attributes import NO_VALUE, set_committed_value
from sqlalchemy.orm.session import Session
from sqlalchemy.sql.elements import BooleanClauseList
from sqlalchemy.sql.expression import ColumnOperators, case

from airflow import settings
from airflow.api_internal.internal_api_call import internal_api_call
from airflow.compat.functools import cache
from airflow.configuration import conf
from airflow.datasets import Dataset
from airflow.datasets.manager import dataset_manager
from airflow.exceptions import (
    AirflowException,
    AirflowFailException,
    AirflowRescheduleException,
    AirflowSensorTimeout,
    AirflowSkipException,
    AirflowTaskTimeout,
    DagRunNotFound,
    RemovedInAirflow3Warning,
    TaskDeferralError,
    TaskDeferred,
    UnmappableXComLengthPushed,
    UnmappableXComTypePushed,
    XComForMappingNotPushed,
)
<<<<<<< HEAD
from airflow.jobs.scheduler_job import TI
=======
from airflow.listeners.listener import get_listener_manager
>>>>>>> 2e1635a9
from airflow.models.base import Base, StringID
from airflow.models.log import Log
from airflow.models.mappedoperator import MappedOperator
from airflow.models.param import process_params
from airflow.models.taskfail import TaskFail
from airflow.models.taskmap import TaskMap
from airflow.models.taskreschedule import TaskReschedule
from airflow.models.xcom import XCOM_RETURN_KEY, LazyXComAccess, XCom
from airflow.plugins_manager import integrate_macros_plugins
from airflow.sentry import Sentry
from airflow.stats import Stats
from airflow.templates import SandboxedEnvironment
from airflow.ti_deps.dep_context import DepContext
from airflow.ti_deps.dependencies_deps import REQUEUEABLE_DEPS, RUNNING_DEPS
from airflow.timetables.base import DataInterval
from airflow.typing_compat import Literal, TypeGuard
from airflow.utils import timezone
from airflow.utils.context import ConnectionAccessor, Context, VariableAccessor, context_merge
from airflow.utils.email import send_email
from airflow.utils.helpers import render_template_to_string
from airflow.utils.log.logging_mixin import LoggingMixin
from airflow.utils.module_loading import qualname
from airflow.utils.net import get_hostname
from airflow.utils.operator_helpers import context_to_airflow_vars
from airflow.utils.platform import getuser
from airflow.utils.retries import run_with_db_retries
from airflow.utils.session import NEW_SESSION, create_session, provide_session
from airflow.utils.sqlalchemy import (
    ExecutorConfigType,
    ExtendedJSON,
    UtcDateTime,
    tuple_in_condition,
    with_row_locks,
)
from airflow.utils.state import DagRunState, State, TaskInstanceState
from airflow.utils.timeout import timeout

TR = TaskReschedule

_CURRENT_CONTEXT: list[Context] = []
log = logging.getLogger(__name__)


if TYPE_CHECKING:
    from airflow.models.abstractoperator import TaskStateChangeCallback
    from airflow.models.baseoperator import BaseOperator
    from airflow.models.dag import DAG, DagModel
    from airflow.models.dagrun import DagRun
    from airflow.models.dataset import DatasetEvent
    from airflow.models.operator import Operator
    from airflow.utils.task_group import MappedTaskGroup, TaskGroup


PAST_DEPENDS_MET = "past_depends_met"


class TaskReturnCode(Enum):
    """
    Enum to signal manner of exit for task run command.

    :meta private:
    """

    DEFERRED = 100
    """When task exits with deferral to trigger."""


@contextlib.contextmanager
def set_current_context(context: Context) -> Generator[Context, None, None]:
    """
    Sets the current execution context to the provided context object.
    This method should be called once per Task execution, before calling operator.execute.
    """
    _CURRENT_CONTEXT.append(context)
    try:
        yield context
    finally:
        expected_state = _CURRENT_CONTEXT.pop()
        if expected_state != context:
            log.warning(
                "Current context is not equal to the state at context stack. Expected=%s, got=%s",
                context,
                expected_state,
            )


def clear_task_instances(
    tis: list[TaskInstance],
    session: Session,
    activate_dag_runs: None = None,
    dag: DAG | None = None,
    dag_run_state: DagRunState | Literal[False] = DagRunState.QUEUED,
) -> None:
    """
    Clears a set of task instances, but makes sure the running ones
    get killed.

    :param tis: a list of task instances
    :param session: current session
    :param dag_run_state: state to set DagRun to. If set to False, dagrun state will not
        be changed.
    :param dag: DAG object
    :param activate_dag_runs: Deprecated parameter, do not pass
    """
    job_ids = []
    # Keys: dag_id -> run_id -> map_indexes -> try_numbers -> task_id
    task_id_by_key: dict[str, dict[str, dict[int, dict[int, set[str]]]]] = defaultdict(
        lambda: defaultdict(lambda: defaultdict(lambda: defaultdict(set)))
    )
    for ti in tis:
        if ti.state == TaskInstanceState.RUNNING:
            if ti.job_id:
                # If a task is cleared when running, set its state to RESTARTING so that
                # the task is terminated and becomes eligible for retry.
                ti.state = TaskInstanceState.RESTARTING
                job_ids.append(ti.job_id)
        else:
            task_id = ti.task_id
            if dag and dag.has_task(task_id):
                task = dag.get_task(task_id)
                ti.refresh_from_task(task)
                task_retries = task.retries
                ti.max_tries = ti.try_number + task_retries - 1
            else:
                # Ignore errors when updating max_tries if dag is None or
                # task not found in dag since database records could be
                # outdated. We make max_tries the maximum value of its
                # original max_tries or the last attempted try number.
                ti.max_tries = max(ti.max_tries, ti.prev_attempted_tries)
            ti.state = None
            ti.external_executor_id = None
            ti.clear_next_method_args()
            session.merge(ti)

        task_id_by_key[ti.dag_id][ti.run_id][ti.map_index][ti.try_number].add(ti.task_id)

    if task_id_by_key:
        # Clear all reschedules related to the ti to clear

        # This is an optimization for the common case where all tis are for a small number
        # of dag_id, run_id, try_number, and map_index. Use a nested dict of dag_id,
        # run_id, try_number, map_index, and task_id to construct the where clause in a
        # hierarchical manner. This speeds up the delete statement by more than 40x for
        # large number of tis (50k+).
        conditions = or_(
            and_(
                TR.dag_id == dag_id,
                or_(
                    and_(
                        TR.run_id == run_id,
                        or_(
                            and_(
                                TR.map_index == map_index,
                                or_(
                                    and_(TR.try_number == try_number, TR.task_id.in_(task_ids))
                                    for try_number, task_ids in task_tries.items()
                                ),
                            )
                            for map_index, task_tries in map_indexes.items()
                        ),
                    )
                    for run_id, map_indexes in run_ids.items()
                ),
            )
            for dag_id, run_ids in task_id_by_key.items()
        )

        delete_qry = TR.__table__.delete().where(conditions)
        session.execute(delete_qry)

    if job_ids:
        from airflow.jobs.base_job import BaseJob

        for job in session.query(BaseJob).filter(BaseJob.id.in_(job_ids)).all():
            job.state = TaskInstanceState.RESTARTING

    if activate_dag_runs is not None:
        warnings.warn(
            "`activate_dag_runs` parameter to clear_task_instances function is deprecated. "
            "Please use `dag_run_state`",
            RemovedInAirflow3Warning,
            stacklevel=2,
        )
        if not activate_dag_runs:
            dag_run_state = False

    if dag_run_state is not False and tis:
        from airflow.models.dagrun import DagRun  # Avoid circular import

        run_ids_by_dag_id = defaultdict(set)
        for instance in tis:
            run_ids_by_dag_id[instance.dag_id].add(instance.run_id)

        drs = (
            session.query(DagRun)
            .filter(
                or_(
                    and_(DagRun.dag_id == dag_id, DagRun.run_id.in_(run_ids))
                    for dag_id, run_ids in run_ids_by_dag_id.items()
                )
            )
            .all()
        )
        dag_run_state = DagRunState(dag_run_state)  # Validate the state value.
        for dr in drs:
            dr.state = dag_run_state
            dr.start_date = timezone.utcnow()
            if dag_run_state == DagRunState.QUEUED:
                dr.last_scheduling_decision = None
                dr.start_date = None
    session.flush()


def _is_mappable_value(value: Any) -> TypeGuard[Collection]:
    """Whether a value can be used for task mapping.

    We only allow collections with guaranteed ordering, but exclude character
    sequences since that's usually not what users would expect to be mappable.
    """
    if not isinstance(value, (collections.abc.Sequence, dict)):
        return False
    if isinstance(value, (bytearray, bytes, str)):
        return False
    return True


class TaskInstanceKey(NamedTuple):
    """Key used to identify task instance."""

    dag_id: str
    task_id: str
    run_id: str
    try_number: int = 1
    map_index: int = -1

    @property
    def primary(self) -> tuple[str, str, str, int]:
        """Return task instance primary key part of the key"""
        return self.dag_id, self.task_id, self.run_id, self.map_index

    @property
    def reduced(self) -> TaskInstanceKey:
        """Remake the key by subtracting 1 from try number to match in memory information"""
        return TaskInstanceKey(
            self.dag_id, self.task_id, self.run_id, max(1, self.try_number - 1), self.map_index
        )

    def with_try_number(self, try_number: int) -> TaskInstanceKey:
        """Returns TaskInstanceKey with provided ``try_number``"""
        return TaskInstanceKey(self.dag_id, self.task_id, self.run_id, try_number, self.map_index)

    @property
    def key(self) -> TaskInstanceKey:
        """For API-compatibly with TaskInstance.

        Returns self
        """
        return self


def _creator_note(val):
    """Custom creator for the ``note`` association proxy."""
    if isinstance(val, str):
        return TaskInstanceNote(content=val)
    elif isinstance(val, dict):
        return TaskInstanceNote(**val)
    else:
        return TaskInstanceNote(*val)


class TaskInstance(Base, LoggingMixin):
    """
    Task instances store the state of a task instance. This table is the
    authority and single source of truth around what tasks have run and the
    state they are in.

    The SqlAlchemy model doesn't have a SqlAlchemy foreign key to the task or
    dag model deliberately to have more control over transactions.

    Database transactions on this table should insure double triggers and
    any confusion around what task instances are or aren't ready to run
    even while multiple schedulers may be firing task instances.

    A value of -1 in map_index represents any of: a TI without mapped tasks;
    a TI with mapped tasks that has yet to be expanded (state=pending);
    a TI with mapped tasks that expanded to an empty list (state=skipped).
    """

    __tablename__ = "task_instance"
    task_id = Column(StringID(), primary_key=True, nullable=False)
    dag_id = Column(StringID(), primary_key=True, nullable=False)
    run_id = Column(StringID(), primary_key=True, nullable=False)
    map_index = Column(Integer, primary_key=True, nullable=False, server_default=text("-1"))

    start_date = Column(UtcDateTime)
    end_date = Column(UtcDateTime)
    duration = Column(Float)
    state = Column(String(20))
    _try_number = Column("try_number", Integer, default=0)
    max_tries = Column(Integer, server_default=text("-1"))
    hostname = Column(String(1000))
    unixname = Column(String(1000))
    job_id = Column(Integer)
    pool = Column(String(256), nullable=False)
    pool_slots = Column(Integer, default=1, nullable=False)
    queue = Column(String(256))
    priority_weight = Column(Integer)
    operator = Column(String(1000))
    queued_dttm = Column(UtcDateTime)
    queued_by_job_id = Column(Integer)
    pid = Column(Integer)
    executor_config = Column(ExecutorConfigType(pickler=dill))
    updated_at = Column(UtcDateTime, default=timezone.utcnow, onupdate=timezone.utcnow)

    external_executor_id = Column(StringID())

    # The trigger to resume on if we are in state DEFERRED
    trigger_id = Column(Integer)

    # Optional timeout datetime for the trigger (past this, we'll fail)
    trigger_timeout = Column(DateTime)
    # The trigger_timeout should be TIMESTAMP(using UtcDateTime) but for ease of
    # migration, we are keeping it as DateTime pending a change where expensive
    # migration is inevitable.

    # The method to call next, and any extra arguments to pass to it.
    # Usually used when resuming from DEFERRED.
    next_method = Column(String(1000))
    next_kwargs = Column(MutableDict.as_mutable(ExtendedJSON))

    # If adding new fields here then remember to add them to
    # refresh_from_db() or they won't display in the UI correctly

    __table_args__ = (
        Index("ti_dag_state", dag_id, state),
        Index("ti_dag_run", dag_id, run_id),
        Index("ti_state", state),
        Index("ti_state_lkp", dag_id, task_id, run_id, state),
        Index("ti_pool", pool, state, priority_weight),
        Index("ti_job_id", job_id),
        Index("ti_trigger_id", trigger_id),
        PrimaryKeyConstraint(
            "dag_id", "task_id", "run_id", "map_index", name="task_instance_pkey", mssql_clustered=True
        ),
        ForeignKeyConstraint(
            [trigger_id],
            ["trigger.id"],
            name="task_instance_trigger_id_fkey",
            ondelete="CASCADE",
        ),
        ForeignKeyConstraint(
            [dag_id, run_id],
            ["dag_run.dag_id", "dag_run.run_id"],
            name="task_instance_dag_run_fkey",
            ondelete="CASCADE",
        ),
    )

    dag_model = relationship(
        "DagModel",
        primaryjoin="TaskInstance.dag_id == DagModel.dag_id",
        foreign_keys=dag_id,
        uselist=False,
        innerjoin=True,
        viewonly=True,
    )

    trigger = relationship("Trigger", uselist=False, back_populates="task_instance")
    triggerer_job = association_proxy("trigger", "triggerer_job")
    dag_run = relationship("DagRun", back_populates="task_instances", lazy="joined", innerjoin=True)
    rendered_task_instance_fields = relationship("RenderedTaskInstanceFields", lazy="noload", uselist=False)
    execution_date = association_proxy("dag_run", "execution_date")
    task_instance_note = relationship("TaskInstanceNote", back_populates="task_instance", uselist=False)
    note = association_proxy("task_instance_note", "content", creator=_creator_note)
    task: Operator  # Not always set...

    is_trigger_log_context: bool = False
    """Indicate to FileTaskHandler that logging context should be set up for trigger logging.

    :meta private:
    """

    def __init__(
        self,
        task: Operator,
        execution_date: datetime | None = None,
        run_id: str | None = None,
        state: str | None = None,
        map_index: int = -1,
    ):
        super().__init__()
        self.dag_id = task.dag_id
        self.task_id = task.task_id
        self.map_index = map_index
        self.refresh_from_task(task)
        # init_on_load will config the log
        self.init_on_load()

        if run_id is None and execution_date is not None:
            from airflow.models.dagrun import DagRun  # Avoid circular import

            warnings.warn(
                "Passing an execution_date to `TaskInstance()` is deprecated in favour of passing a run_id",
                RemovedInAirflow3Warning,
                # Stack level is 4 because SQLA adds some wrappers around the constructor
                stacklevel=4,
            )
            # make sure we have a localized execution_date stored in UTC
            if execution_date and not timezone.is_localized(execution_date):
                self.log.warning(
                    "execution date %s has no timezone information. Using default from dag or system",
                    execution_date,
                )
                if self.task.has_dag():
                    if TYPE_CHECKING:
                        assert self.task.dag
                    execution_date = timezone.make_aware(execution_date, self.task.dag.timezone)
                else:
                    execution_date = timezone.make_aware(execution_date)

                execution_date = timezone.convert_to_utc(execution_date)
            with create_session() as session:
                run_id = (
                    session.query(DagRun.run_id)
                    .filter_by(dag_id=self.dag_id, execution_date=execution_date)
                    .scalar()
                )
                if run_id is None:
                    raise DagRunNotFound(
                        f"DagRun for {self.dag_id!r} with date {execution_date} not found"
                    ) from None

        self.run_id = run_id

        self.try_number = 0
        self.max_tries = self.task.retries
        self.unixname = getuser()
        if state:
            self.state = state
        self.hostname = ""
        # Is this TaskInstance being currently running within `airflow tasks run --raw`.
        # Not persisted to the database so only valid for the current process
        self.raw = False
        # can be changed when calling 'run'
        self.test_mode = False

    @staticmethod
    def insert_mapping(run_id: str, task: Operator, map_index: int) -> dict[str, Any]:
        """:meta private:"""
        return {
            "dag_id": task.dag_id,
            "task_id": task.task_id,
            "run_id": run_id,
            "_try_number": 0,
            "hostname": "",
            "unixname": getuser(),
            "queue": task.queue,
            "pool": task.pool,
            "pool_slots": task.pool_slots,
            "priority_weight": task.priority_weight_total,
            "run_as_user": task.run_as_user,
            "max_tries": task.retries,
            "executor_config": task.executor_config,
            "operator": task.task_type,
            "map_index": map_index,
        }

    @reconstructor
    def init_on_load(self) -> None:
        """Initialize the attributes that aren't stored in the DB"""
        # correctly config the ti log
        self._log = logging.getLogger("airflow.task")
        self.test_mode = False  # can be changed when calling 'run'

    @property
    def try_number(self):
        """
        Return the try number that this task number will be when it is actually
        run.

        If the TaskInstance is currently running, this will match the column in the
        database, in all other cases this will be incremented.
        """
        # This is designed so that task logs end up in the right file.
        if self.state == State.RUNNING:
            return self._try_number
        return self._try_number + 1

    @try_number.setter
    def try_number(self, value: int) -> None:
        self._try_number = value

    @property
    def prev_attempted_tries(self) -> int:
        """
        Based on this instance's try_number, this will calculate
        the number of previously attempted tries, defaulting to 0.
        """
        # Expose this for the Task Tries and Gantt graph views.
        # Using `try_number` throws off the counts for non-running tasks.
        # Also useful in error logging contexts to get
        # the try number for the last try that was attempted.
        # https://issues.apache.org/jira/browse/AIRFLOW-2143

        return self._try_number

    @property
    def next_try_number(self) -> int:
        return self._try_number + 1

    def command_as_list(
        self,
        mark_success=False,
        ignore_all_deps=False,
        ignore_task_deps=False,
        ignore_depends_on_past=False,
        wait_for_past_depends_before_skipping=False,
        ignore_ti_state=False,
        local=False,
        pickle_id=None,
        raw=False,
        job_id=None,
        pool=None,
        cfg_path=None,
    ):
        """
        Returns a command that can be executed anywhere where airflow is
        installed. This command is part of the message sent to executors by
        the orchestrator.
        """
        dag: DAG | DagModel
        # Use the dag if we have it, else fallback to the ORM dag_model, which might not be loaded
        if hasattr(self, "task") and hasattr(self.task, "dag") and self.task.dag is not None:
            dag = self.task.dag
        else:
            dag = self.dag_model

        should_pass_filepath = not pickle_id and dag
        path: PurePath | None = None
        if should_pass_filepath:
            if dag.is_subdag:
                if TYPE_CHECKING:
                    assert dag.parent_dag is not None
                path = dag.parent_dag.relative_fileloc
            else:
                path = dag.relative_fileloc

            if path:
                if not path.is_absolute():
                    path = "DAGS_FOLDER" / path

        return TaskInstance.generate_command(
            self.dag_id,
            self.task_id,
            run_id=self.run_id,
            mark_success=mark_success,
            ignore_all_deps=ignore_all_deps,
            ignore_task_deps=ignore_task_deps,
            ignore_depends_on_past=ignore_depends_on_past,
            wait_for_past_depends_before_skipping=wait_for_past_depends_before_skipping,
            ignore_ti_state=ignore_ti_state,
            local=local,
            pickle_id=pickle_id,
            file_path=path,
            raw=raw,
            job_id=job_id,
            pool=pool,
            cfg_path=cfg_path,
            map_index=self.map_index,
        )

    @staticmethod
    def generate_command(
        dag_id: str,
        task_id: str,
        run_id: str,
        mark_success: bool = False,
        ignore_all_deps: bool = False,
        ignore_depends_on_past: bool = False,
        wait_for_past_depends_before_skipping: bool = False,
        ignore_task_deps: bool = False,
        ignore_ti_state: bool = False,
        local: bool = False,
        pickle_id: int | None = None,
        file_path: PurePath | str | None = None,
        raw: bool = False,
        job_id: str | None = None,
        pool: str | None = None,
        cfg_path: str | None = None,
        map_index: int = -1,
    ) -> list[str]:
        """
        Generates the shell command required to execute this task instance.

        :param dag_id: DAG ID
        :param task_id: Task ID
        :param run_id: The run_id of this task's DagRun
        :param mark_success: Whether to mark the task as successful
        :param ignore_all_deps: Ignore all ignorable dependencies.
            Overrides the other ignore_* parameters.
        :param ignore_depends_on_past: Ignore depends_on_past parameter of DAGs
            (e.g. for Backfills)
        :param wait_for_past_depends_before_skipping: Wait for past depends before marking the ti as skipped
        :param ignore_task_deps: Ignore task-specific dependencies such as depends_on_past
            and trigger rule
        :param ignore_ti_state: Ignore the task instance's previous failure/success
        :param local: Whether to run the task locally
        :param pickle_id: If the DAG was serialized to the DB, the ID
            associated with the pickled DAG
        :param file_path: path to the file containing the DAG definition
        :param raw: raw mode (needs more details)
        :param job_id: job ID (needs more details)
        :param pool: the Airflow pool that the task should run in
        :param cfg_path: the Path to the configuration file
        :return: shell command that can be used to run the task instance
        """
        cmd = ["airflow", "tasks", "run", dag_id, task_id, run_id]
        if mark_success:
            cmd.extend(["--mark-success"])
        if pickle_id:
            cmd.extend(["--pickle", str(pickle_id)])
        if job_id:
            cmd.extend(["--job-id", str(job_id)])
        if ignore_all_deps:
            cmd.extend(["--ignore-all-dependencies"])
        if ignore_task_deps:
            cmd.extend(["--ignore-dependencies"])
        if ignore_depends_on_past:
            cmd.extend(["--depends-on-past", "ignore"])
        elif wait_for_past_depends_before_skipping:
            cmd.extend(["--depends-on-past", "wait"])
        if ignore_ti_state:
            cmd.extend(["--force"])
        if local:
            cmd.extend(["--local"])
        if pool:
            cmd.extend(["--pool", pool])
        if raw:
            cmd.extend(["--raw"])
        if file_path:
            cmd.extend(["--subdir", os.fspath(file_path)])
        if cfg_path:
            cmd.extend(["--cfg-path", cfg_path])
        if map_index != -1:
            cmd.extend(["--map-index", str(map_index)])
        return cmd

    @property
    def log_url(self) -> str:
        """Log URL for TaskInstance"""
        iso = quote(self.execution_date.isoformat())
        base_url = conf.get_mandatory_value("webserver", "BASE_URL")
        return (
            f"{base_url}/log"
            f"?execution_date={iso}"
            f"&task_id={self.task_id}"
            f"&dag_id={self.dag_id}"
            f"&map_index={self.map_index}"
        )

    @property
    def mark_success_url(self) -> str:
        """URL to mark TI success"""
        base_url = conf.get_mandatory_value("webserver", "BASE_URL")
        return (
            f"{base_url}/confirm"
            f"?task_id={self.task_id}"
            f"&dag_id={self.dag_id}"
            f"&dag_run_id={quote(self.run_id)}"
            "&upstream=false"
            "&downstream=false"
            "&state=success"
        )

    @provide_session
    def current_state(self, session: Session = NEW_SESSION) -> str:
        """
        Get the very latest state from the database, if a session is passed,
        we use and looking up the state becomes part of the session, otherwise
        a new session is used.

        sqlalchemy.inspect is used here to get the primary keys ensuring that if they change
        it will not regress

        :param session: SQLAlchemy ORM Session
        """
        filters = (col == getattr(self, col.name) for col in inspect(TaskInstance).primary_key)
        return session.query(TaskInstance.state).filter(*filters).scalar()

    @provide_session
    def error(self, session: Session = NEW_SESSION) -> None:
        """
        Forces the task instance's state to FAILED in the database.

        :param session: SQLAlchemy ORM Session
        """
        self.log.error("Recording the task instance as FAILED")
        self.state = State.FAILED
        session.merge(self)
        session.commit()

    @classmethod
    @internal_api_call
    @provide_session
    def get_task_instance(
        cls,
        dag_id: str,
        run_id: str,
        task_id: str,
        map_index: int,
        lock_for_update: bool = False,
        session: Session = NEW_SESSION,
    ) -> TI | None:
        # TODO: need to convert SQLAlchemy objects to internal API objects
        query = session.query(TI).filter_by(
            dag_id=dag_id,
            run_id=run_id,
            task_id=task_id,
            map_index=map_index,
        )

        if lock_for_update:
            for attempt in run_with_db_retries(logger=cls.logger()):
                with attempt:
                    return query.with_for_update().one_or_none()
            else:
                return None
        else:
            return query.one_or_none()

    @provide_session
    def refresh_from_db(self, session: Session = NEW_SESSION, lock_for_update: bool = False) -> None:
        """
        Refreshes the task instance from the database based on the primary key

        :param session: SQLAlchemy ORM Session
        :param lock_for_update: if True, indicates that the database should
            lock the TaskInstance (issuing a FOR UPDATE clause) until the
            session is committed.
        """
        ti = TaskInstance.get_task_instance(
            dag_id=self.dag_id,
            task_id=self.task_id,
            run_id=self.run_id,
            map_index=self.map_index,
            lock_for_update=lock_for_update,
            session=session,
        )

        if ti:
            # Fields ordered per model definition
            self.start_date = ti.start_date
            self.end_date = ti.end_date
            self.duration = ti.duration
            self.state = ti.state
            # Since we selected columns, not the object, this is the raw value
            self.try_number = ti.try_number
            self.max_tries = ti.max_tries
            self.hostname = ti.hostname
            self.unixname = ti.unixname
            self.job_id = ti.job_id
            self.pool = ti.pool
            self.pool_slots = ti.pool_slots or 1
            self.queue = ti.queue
            self.priority_weight = ti.priority_weight
            self.operator = ti.operator
            self.queued_dttm = ti.queued_dttm
            self.queued_by_job_id = ti.queued_by_job_id
            self.pid = ti.pid
            self.executor_config = ti.executor_config
            self.external_executor_id = ti.external_executor_id
            self.trigger_id = ti.trigger_id
            self.next_method = ti.next_method
            self.next_kwargs = ti.next_kwargs
        else:
            self.state = None

    def refresh_from_task(self, task: Operator, pool_override: str | None = None) -> None:
        """
        Copy common attributes from the given task.

        :param task: The task object to copy from
        :param pool_override: Use the pool_override instead of task's pool
        """
        self.task = task
        self.queue = task.queue
        self.pool = pool_override or task.pool
        self.pool_slots = task.pool_slots
        self.priority_weight = task.priority_weight_total
        self.run_as_user = task.run_as_user
        # Do not set max_tries to task.retries here because max_tries is a cumulative
        # value that needs to be stored in the db.
        self.executor_config = task.executor_config
        self.operator = task.task_type

    @provide_session
    def clear_xcom_data(self, session: Session = NEW_SESSION) -> None:
        """Clear all XCom data from the database for the task instance.

        If the task is unmapped, all XComs matching this task ID in the same DAG
        run are removed. If the task is mapped, only the one with matching map
        index is removed.

        :param session: SQLAlchemy ORM Session
        """
        self.log.debug("Clearing XCom data")
        if self.map_index < 0:
            map_index: int | None = None
        else:
            map_index = self.map_index
        XCom.clear(
            dag_id=self.dag_id,
            task_id=self.task_id,
            run_id=self.run_id,
            map_index=map_index,
            session=session,
        )

    @property
    def key(self) -> TaskInstanceKey:
        """Returns a tuple that identifies the task instance uniquely"""
        return TaskInstanceKey(self.dag_id, self.task_id, self.run_id, self.try_number, self.map_index)

    @provide_session
    def set_state(self, state: str | None, session: Session = NEW_SESSION) -> bool:
        """
        Set TaskInstance state.

        :param state: State to set for the TI
        :param session: SQLAlchemy ORM Session
        :return: Was the state changed
        """
        if self.state == state:
            return False

        current_time = timezone.utcnow()
        self.log.debug("Setting task state for %s to %s", self, state)
        self.state = state
        self.start_date = self.start_date or current_time
        if self.state in State.finished or self.state == State.UP_FOR_RETRY:
            self.end_date = self.end_date or current_time
            self.duration = (self.end_date - self.start_date).total_seconds()
        session.merge(self)
        return True

    @property
    def is_premature(self) -> bool:
        """
        Returns whether a task is in UP_FOR_RETRY state and its retry interval
        has elapsed.
        """
        # is the task still in the retry waiting period?
        return self.state == State.UP_FOR_RETRY and not self.ready_for_retry()

    @provide_session
    def are_dependents_done(self, session: Session = NEW_SESSION) -> bool:
        """
        Checks whether the immediate dependents of this task instance have succeeded or have been skipped.
        This is meant to be used by wait_for_downstream.

        This is useful when you do not want to start processing the next
        schedule of a task until the dependents are done. For instance,
        if the task DROPs and recreates a table.

        :param session: SQLAlchemy ORM Session
        """
        task = self.task

        if not task.downstream_task_ids:
            return True

        ti = session.query(func.count(TaskInstance.task_id)).filter(
            TaskInstance.dag_id == self.dag_id,
            TaskInstance.task_id.in_(task.downstream_task_ids),
            TaskInstance.run_id == self.run_id,
            TaskInstance.state.in_([State.SKIPPED, State.SUCCESS]),
        )
        count = ti[0][0]
        return count == len(task.downstream_task_ids)

    @provide_session
    def get_previous_dagrun(
        self,
        state: DagRunState | None = None,
        session: Session | None = None,
    ) -> DagRun | None:
        """The DagRun that ran before this task instance's DagRun.

        :param state: If passed, it only take into account instances of a specific state.
        :param session: SQLAlchemy ORM Session.
        """
        dag = self.task.dag
        if dag is None:
            return None

        dr = self.get_dagrun(session=session)
        dr.dag = dag

        # We always ignore schedule in dagrun lookup when `state` is given
        # or the DAG is never scheduled. For legacy reasons, when
        # `catchup=True`, we use `get_previous_scheduled_dagrun` unless
        # `ignore_schedule` is `True`.
        ignore_schedule = state is not None or not dag.timetable.can_run
        if dag.catchup is True and not ignore_schedule:
            last_dagrun = dr.get_previous_scheduled_dagrun(session=session)
        else:
            last_dagrun = dr.get_previous_dagrun(session=session, state=state)

        if last_dagrun:
            return last_dagrun

        return None

    @provide_session
    def get_previous_ti(
        self,
        state: DagRunState | None = None,
        session: Session = NEW_SESSION,
    ) -> TaskInstance | None:
        """
        The task instance for the task that ran before this task instance.

        :param state: If passed, it only take into account instances of a specific state.
        :param session: SQLAlchemy ORM Session
        """
        dagrun = self.get_previous_dagrun(state, session=session)
        if dagrun is None:
            return None
        return dagrun.get_task_instance(self.task_id, session=session)

    @property
    def previous_ti(self) -> TaskInstance | None:
        """
        This attribute is deprecated.
        Please use `airflow.models.taskinstance.TaskInstance.get_previous_ti` method.
        """
        warnings.warn(
            """
            This attribute is deprecated.
            Please use `airflow.models.taskinstance.TaskInstance.get_previous_ti` method.
            """,
            RemovedInAirflow3Warning,
            stacklevel=2,
        )
        return self.get_previous_ti()

    @property
    def previous_ti_success(self) -> TaskInstance | None:
        """
        This attribute is deprecated.
        Please use `airflow.models.taskinstance.TaskInstance.get_previous_ti` method.
        """
        warnings.warn(
            """
            This attribute is deprecated.
            Please use `airflow.models.taskinstance.TaskInstance.get_previous_ti` method.
            """,
            RemovedInAirflow3Warning,
            stacklevel=2,
        )
        return self.get_previous_ti(state=DagRunState.SUCCESS)

    @provide_session
    def get_previous_execution_date(
        self,
        state: DagRunState | None = None,
        session: Session = NEW_SESSION,
    ) -> pendulum.DateTime | None:
        """
        The execution date from property previous_ti_success.

        :param state: If passed, it only take into account instances of a specific state.
        :param session: SQLAlchemy ORM Session
        """
        self.log.debug("previous_execution_date was called")
        prev_ti = self.get_previous_ti(state=state, session=session)
        return prev_ti and pendulum.instance(prev_ti.execution_date)

    @provide_session
    def get_previous_start_date(
        self, state: DagRunState | None = None, session: Session = NEW_SESSION
    ) -> pendulum.DateTime | None:
        """
        The start date from property previous_ti_success.

        :param state: If passed, it only take into account instances of a specific state.
        :param session: SQLAlchemy ORM Session
        """
        self.log.debug("previous_start_date was called")
        prev_ti = self.get_previous_ti(state=state, session=session)
        # prev_ti may not exist and prev_ti.start_date may be None.
        return prev_ti and prev_ti.start_date and pendulum.instance(prev_ti.start_date)

    @property
    def previous_start_date_success(self) -> pendulum.DateTime | None:
        """
        This attribute is deprecated.
        Please use `airflow.models.taskinstance.TaskInstance.get_previous_start_date` method.
        """
        warnings.warn(
            """
            This attribute is deprecated.
            Please use `airflow.models.taskinstance.TaskInstance.get_previous_start_date` method.
            """,
            RemovedInAirflow3Warning,
            stacklevel=2,
        )
        return self.get_previous_start_date(state=DagRunState.SUCCESS)

    @provide_session
    def are_dependencies_met(
        self, dep_context: DepContext | None = None, session: Session = NEW_SESSION, verbose: bool = False
    ) -> bool:
        """
        Returns whether or not all the conditions are met for this task instance to be run
        given the context for the dependencies (e.g. a task instance being force run from
        the UI will ignore some dependencies).

        :param dep_context: The execution context that determines the dependencies that
            should be evaluated.
        :param session: database session
        :param verbose: whether log details on failed dependencies on
            info or debug log level
        """
        dep_context = dep_context or DepContext()
        failed = False
        verbose_aware_logger = self.log.info if verbose else self.log.debug
        for dep_status in self.get_failed_dep_statuses(dep_context=dep_context, session=session):
            failed = True

            verbose_aware_logger(
                "Dependencies not met for %s, dependency '%s' FAILED: %s",
                self,
                dep_status.dep_name,
                dep_status.reason,
            )

        if failed:
            return False

        verbose_aware_logger("Dependencies all met for dep_context=%s ti=%s", dep_context.description, self)
        return True

    @provide_session
    def get_failed_dep_statuses(self, dep_context: DepContext | None = None, session: Session = NEW_SESSION):
        """Get failed Dependencies"""
        dep_context = dep_context or DepContext()
        for dep in dep_context.deps | self.task.deps:
            for dep_status in dep.get_dep_statuses(self, session, dep_context):

                self.log.debug(
                    "%s dependency '%s' PASSED: %s, %s",
                    self,
                    dep_status.dep_name,
                    dep_status.passed,
                    dep_status.reason,
                )

                if not dep_status.passed:
                    yield dep_status

    def __repr__(self) -> str:
        prefix = f"<TaskInstance: {self.dag_id}.{self.task_id} {self.run_id} "
        if self.map_index != -1:
            prefix += f"map_index={self.map_index} "
        return prefix + f"[{self.state}]>"

    def next_retry_datetime(self):
        """
        Get datetime of the next retry if the task instance fails. For exponential
        backoff, retry_delay is used as base and will be converted to seconds.
        """
        from airflow.models.abstractoperator import MAX_RETRY_DELAY

        delay = self.task.retry_delay
        if self.task.retry_exponential_backoff:
            # If the min_backoff calculation is below 1, it will be converted to 0 via int. Thus,
            # we must round up prior to converting to an int, otherwise a divide by zero error
            # will occur in the modded_hash calculation.
            min_backoff = int(math.ceil(delay.total_seconds() * (2 ** (self.try_number - 2))))

            # In the case when delay.total_seconds() is 0, min_backoff will not be rounded up to 1.
            # To address this, we impose a lower bound of 1 on min_backoff. This effectively makes
            # the ceiling function unnecessary, but the ceiling function was retained to avoid
            # introducing a breaking change.
            if min_backoff < 1:
                min_backoff = 1

            # deterministic per task instance
            ti_hash = int(
                hashlib.sha1(
                    f"{self.dag_id}#{self.task_id}#{self.execution_date}#{self.try_number}".encode()
                ).hexdigest(),
                16,
            )
            # between 1 and 1.0 * delay * (2^retry_number)
            modded_hash = min_backoff + ti_hash % min_backoff
            # timedelta has a maximum representable value. The exponentiation
            # here means this value can be exceeded after a certain number
            # of tries (around 50 if the initial delay is 1s, even fewer if
            # the delay is larger). Cap the value here before creating a
            # timedelta object so the operation doesn't fail with "OverflowError".
            delay_backoff_in_seconds = min(modded_hash, MAX_RETRY_DELAY)
            delay = timedelta(seconds=delay_backoff_in_seconds)
            if self.task.max_retry_delay:
                delay = min(self.task.max_retry_delay, delay)
        return self.end_date + delay

    def ready_for_retry(self) -> bool:
        """
        Checks on whether the task instance is in the right state and timeframe
        to be retried.
        """
        return self.state == State.UP_FOR_RETRY and self.next_retry_datetime() < timezone.utcnow()

    @provide_session
    def get_dagrun(self, session: Session = NEW_SESSION) -> DagRun:
        """
        Returns the DagRun for this TaskInstance

        :param session: SQLAlchemy ORM Session
        :return: DagRun
        """
        info = inspect(self)
        if info.attrs.dag_run.loaded_value is not NO_VALUE:
            return self.dag_run

        from airflow.models.dagrun import DagRun  # Avoid circular import

        dr = session.query(DagRun).filter(DagRun.dag_id == self.dag_id, DagRun.run_id == self.run_id).one()

        # Record it in the instance for next time. This means that `self.execution_date` will work correctly
        set_committed_value(self, "dag_run", dr)

        return dr

    @provide_session
    def check_and_change_state_before_execution(
        self,
        verbose: bool = True,
        ignore_all_deps: bool = False,
        ignore_depends_on_past: bool = False,
        wait_for_past_depends_before_skipping: bool = False,
        ignore_task_deps: bool = False,
        ignore_ti_state: bool = False,
        mark_success: bool = False,
        test_mode: bool = False,
        job_id: str | None = None,
        pool: str | None = None,
        external_executor_id: str | None = None,
        session: Session = NEW_SESSION,
    ) -> bool:
        """
        Checks dependencies and then sets state to RUNNING if they are met. Returns
        True if and only if state is set to RUNNING, which implies that task should be
        executed, in preparation for _run_raw_task

        :param verbose: whether to turn on more verbose logging
        :param ignore_all_deps: Ignore all of the non-critical dependencies, just runs
        :param ignore_depends_on_past: Ignore depends_on_past DAG attribute
        :param wait_for_past_depends_before_skipping: Wait for past depends before mark the ti as skipped
        :param ignore_task_deps: Don't check the dependencies of this TaskInstance's task
        :param ignore_ti_state: Disregards previous task instance state
        :param mark_success: Don't run the task, mark its state as success
        :param test_mode: Doesn't record success or failure in the DB
        :param job_id: Job (BackfillJob / LocalTaskJob / SchedulerJob) ID
        :param pool: specifies the pool to use to run the task instance
        :param external_executor_id: The identifier of the celery executor
        :param session: SQLAlchemy ORM Session
        :return: whether the state was changed to running or not
        """
        task = self.task
        self.refresh_from_task(task, pool_override=pool)
        self.test_mode = test_mode
        self.refresh_from_db(session=session, lock_for_update=True)
        self.job_id = job_id
        self.hostname = get_hostname()
        self.pid = None

        if not ignore_all_deps and not ignore_ti_state and self.state == State.SUCCESS:
            Stats.incr(
                "previously_succeeded",
                1,
                1,
                tags={"dag_id": self.dag_id, "run_id": self.run_id, "task_id": self.task_id},
            )

        if not mark_success:
            # Firstly find non-runnable and non-requeueable tis.
            # Since mark_success is not set, we do nothing.
            non_requeueable_dep_context = DepContext(
                deps=RUNNING_DEPS - REQUEUEABLE_DEPS,
                ignore_all_deps=ignore_all_deps,
                ignore_ti_state=ignore_ti_state,
                ignore_depends_on_past=ignore_depends_on_past,
                wait_for_past_depends_before_skipping=wait_for_past_depends_before_skipping,
                ignore_task_deps=ignore_task_deps,
                description="non-requeueable deps",
            )
            if not self.are_dependencies_met(
                dep_context=non_requeueable_dep_context, session=session, verbose=True
            ):
                session.commit()
                return False

            # For reporting purposes, we report based on 1-indexed,
            # not 0-indexed lists (i.e. Attempt 1 instead of
            # Attempt 0 for the first attempt).
            # Set the task start date. In case it was re-scheduled use the initial
            # start date that is recorded in task_reschedule table
            # If the task continues after being deferred (next_method is set), use the original start_date
            self.start_date = self.start_date if self.next_method else timezone.utcnow()
            if self.state == State.UP_FOR_RESCHEDULE:
                task_reschedule: TR = TR.query_for_task_instance(self, session=session).first()
                if task_reschedule:
                    self.start_date = task_reschedule.start_date

            # Secondly we find non-runnable but requeueable tis. We reset its state.
            # This is because we might have hit concurrency limits,
            # e.g. because of backfilling.
            dep_context = DepContext(
                deps=REQUEUEABLE_DEPS,
                ignore_all_deps=ignore_all_deps,
                ignore_depends_on_past=ignore_depends_on_past,
                wait_for_past_depends_before_skipping=wait_for_past_depends_before_skipping,
                ignore_task_deps=ignore_task_deps,
                ignore_ti_state=ignore_ti_state,
                description="requeueable deps",
            )
            if not self.are_dependencies_met(dep_context=dep_context, session=session, verbose=True):
                self.state = State.NONE
                self.log.warning(
                    "Rescheduling due to concurrency limits reached "
                    "at task runtime. Attempt %s of "
                    "%s. State set to NONE.",
                    self.try_number,
                    self.max_tries + 1,
                )
                self.queued_dttm = timezone.utcnow()
                session.merge(self)
                session.commit()
                return False

        if self.next_kwargs is not None:
            self.log.info("Resuming after deferral")
        else:
            self.log.info("Starting attempt %s of %s", self.try_number, self.max_tries + 1)
        self._try_number += 1

        if not test_mode:
            session.add(Log(State.RUNNING, self))
        self.state = State.RUNNING
        self.external_executor_id = external_executor_id
        self.end_date = None
        if not test_mode:
            session.merge(self).task = task
        session.commit()

        # Closing all pooled connections to prevent
        # "max number of connections reached"
        settings.engine.dispose()  # type: ignore
        if verbose:
            if mark_success:
                self.log.info("Marking success for %s on %s", self.task, self.execution_date)
            else:
                self.log.info("Executing %s on %s", self.task, self.execution_date)
        return True

    def _date_or_empty(self, attr: str) -> str:
        result: datetime | None = getattr(self, attr, None)
        return result.strftime("%Y%m%dT%H%M%S") if result else ""

    def _log_state(self, lead_msg: str = "") -> None:
        params = [
            lead_msg,
            str(self.state).upper(),
            self.dag_id,
            self.task_id,
        ]
        message = "%sMarking task as %s. dag_id=%s, task_id=%s, "
        if self.map_index >= 0:
            params.append(self.map_index)
            message += "map_index=%d, "
        self.log.info(
            message + "execution_date=%s, start_date=%s, end_date=%s",
            *params,
            self._date_or_empty("execution_date"),
            self._date_or_empty("start_date"),
            self._date_or_empty("end_date"),
        )

    # Ensure we unset next_method and next_kwargs to ensure that any
    # retries don't re-use them.
    def clear_next_method_args(self) -> None:
        self.log.debug("Clearing next_method and next_kwargs.")

        self.next_method = None
        self.next_kwargs = None

    @provide_session
    @Sentry.enrich_errors
    def _run_raw_task(
        self,
        mark_success: bool = False,
        test_mode: bool = False,
        job_id: str | None = None,
        pool: str | None = None,
        session: Session = NEW_SESSION,
    ) -> TaskReturnCode | None:
        """
        Immediately runs the task (without checking or changing db state
        before execution) and then sets the appropriate final state after
        completion and runs any post-execute callbacks. Meant to be called
        only after another function changes the state to running.

        :param mark_success: Don't run the task, mark its state as success
        :param test_mode: Doesn't record success or failure in the DB
        :param pool: specifies the pool to use to run the task instance
        :param session: SQLAlchemy ORM Session
        """
        self.test_mode = test_mode
        self.refresh_from_task(self.task, pool_override=pool)
        self.refresh_from_db(session=session)
        self.job_id = job_id
        self.hostname = get_hostname()
        self.pid = os.getpid()
        if not test_mode:
            session.merge(self)
            session.commit()
        actual_start_date = timezone.utcnow()
        Stats.incr(f"ti.start.{self.task.dag_id}.{self.task.task_id}")
        # Initialize final state counters at zero
        for state in State.task_states:
            Stats.incr(f"ti.finish.{self.task.dag_id}.{self.task.task_id}.{state}", count=0)

        self.task = self.task.prepare_for_execution()
        context = self.get_template_context(ignore_param_exceptions=False)

        # We lose previous state because it's changed in other process in LocalTaskJob.
        # We could probably pass it through here though...
        get_listener_manager().hook.on_task_instance_running(
            previous_state=TaskInstanceState.QUEUED, task_instance=self, session=session
        )
        try:
            if not mark_success:
                self._execute_task_with_callbacks(context, test_mode)
            if not test_mode:
                self.refresh_from_db(lock_for_update=True, session=session)
            self.state = State.SUCCESS
        except TaskDeferred as defer:
            # The task has signalled it wants to defer execution based on
            # a trigger.
            self._defer_task(defer=defer, session=session)
            self.log.info(
                "Pausing task as DEFERRED. dag_id=%s, task_id=%s, execution_date=%s, start_date=%s",
                self.dag_id,
                self.task_id,
                self._date_or_empty("execution_date"),
                self._date_or_empty("start_date"),
            )
            if not test_mode:
                session.add(Log(self.state, self))
                session.merge(self)
                session.commit()
            return TaskReturnCode.DEFERRED
        except AirflowSkipException as e:
            # Recording SKIP
            # log only if exception has any arguments to prevent log flooding
            if e.args:
                self.log.info(e)
            if not test_mode:
                self.refresh_from_db(lock_for_update=True, session=session)
            self.state = State.SKIPPED
        except AirflowRescheduleException as reschedule_exception:
            self._handle_reschedule(actual_start_date, reschedule_exception, test_mode, session=session)
            session.commit()
            return None
        except (AirflowFailException, AirflowSensorTimeout) as e:
            # If AirflowFailException is raised, task should not retry.
            # If a sensor in reschedule mode reaches timeout, task should not retry.
            self.handle_failure(e, test_mode, context, force_fail=True, session=session)
            session.commit()
            raise
        except AirflowException as e:
            if not test_mode:
                self.refresh_from_db(lock_for_update=True, session=session)
            # for case when task is marked as success/failed externally
            # or dagrun timed out and task is marked as skipped
            # current behavior doesn't hit the callbacks
            if self.state in State.finished:
                self.clear_next_method_args()
                session.merge(self)
                session.commit()
                return None
            else:
                self.handle_failure(e, test_mode, context, session=session)
                session.commit()
                raise
        except (Exception, KeyboardInterrupt) as e:
            self.handle_failure(e, test_mode, context, session=session)
            session.commit()
            raise
        finally:
            Stats.incr(f"ti.finish.{self.dag_id}.{self.task_id}.{self.state}")

        # Recording SKIPPED or SUCCESS
        self.clear_next_method_args()
        self.end_date = timezone.utcnow()
        self._log_state()
        self.set_duration()

        # run on_success_callback before db committing
        # otherwise, the LocalTaskJob sees the state is changed to `success`,
        # but the task_runner is still running, LocalTaskJob then treats the state is set externally!
        self._run_finished_callback(self.task.on_success_callback, context)

        if not test_mode:
            session.add(Log(self.state, self))
            session.merge(self).task = self.task
            if self.state == TaskInstanceState.SUCCESS:
                self._register_dataset_changes(session=session)
                get_listener_manager().hook.on_task_instance_success(
                    previous_state=TaskInstanceState.RUNNING, task_instance=self, session=session
                )

            session.commit()
        return None

    def _register_dataset_changes(self, *, session: Session) -> None:
        for obj in self.task.outlets or []:
            self.log.debug("outlet obj %s", obj)
            # Lineage can have other types of objects besides datasets
            if isinstance(obj, Dataset):
                dataset_manager.register_dataset_change(
                    task_instance=self,
                    dataset=obj,
                    session=session,
                )

    def _execute_task_with_callbacks(self, context, test_mode=False):
        """Prepare Task for Execution"""
        from airflow.models.renderedtifields import RenderedTaskInstanceFields

        parent_pid = os.getpid()

        def signal_handler(signum, frame):
            pid = os.getpid()

            # If a task forks during execution (from DAG code) for whatever
            # reason, we want to make sure that we react to the signal only in
            # the process that we've spawned ourselves (referred to here as the
            # parent process).
            if pid != parent_pid:
                os._exit(1)
                return
            self.log.error("Received SIGTERM. Terminating subprocesses.")
            self.task.on_kill()
            raise AirflowException("Task received SIGTERM signal")

        signal.signal(signal.SIGTERM, signal_handler)

        # Don't clear Xcom until the task is certain to execute, and check if we are resuming from deferral.
        if not self.next_method:
            self.clear_xcom_data()

        with Stats.timer(f"dag.{self.task.dag_id}.{self.task.task_id}.duration"):
            # Set the validated/merged params on the task object.
            self.task.params = context["params"]

            task_orig = self.render_templates(context=context)
            if not test_mode:
                rtif = RenderedTaskInstanceFields(ti=self, render_templates=False)
                RenderedTaskInstanceFields.write(rtif)
                RenderedTaskInstanceFields.delete_old_records(self.task_id, self.dag_id)

            # Export context to make it available for operators to use.
            airflow_context_vars = context_to_airflow_vars(context, in_env_var_format=True)
            os.environ.update(airflow_context_vars)

            # Log context only for the default execution method, the assumption
            # being that otherwise we're resuming a deferred task (in which
            # case there's no need to log these again).
            if not self.next_method:
                self.log.info(
                    "Exporting env vars: %s",
                    " ".join(f"{k}={v!r}" for k, v in airflow_context_vars.items()),
                )

            # Run pre_execute callback
            self.task.pre_execute(context=context)

            # Run on_execute callback
            self._run_execute_callback(context, self.task)

            # Execute the task
            with set_current_context(context):
                result = self._execute_task(context, task_orig)

            # Run post_execute callback
            self.task.post_execute(context=context, result=result)

        Stats.incr(f"operator_successes_{self.task.task_type}", 1, 1)
        Stats.incr(
            "ti_successes", tags={"dag_id": self.dag_id, "run_id": self.run_id, "task_id": self.task_id}
        )

    def _run_finished_callback(
        self,
        callbacks: None | TaskStateChangeCallback | list[TaskStateChangeCallback],
        context: Context,
    ) -> None:
        """Run callback after task finishes"""
        if callbacks:
            callbacks = callbacks if isinstance(callbacks, list) else [callbacks]
            for callback in callbacks:
                try:
                    callback(context)
                except Exception:
                    callback_name = qualname(callback).split(".")[-1]
                    self.log.exception(
                        f"Error when executing {callback_name} callback"  # type: ignore[attr-defined]
                    )

    def _execute_task(self, context, task_orig):
        """Executes Task (optionally with a Timeout) and pushes Xcom results"""
        task_to_execute = self.task
        # If the task has been deferred and is being executed due to a trigger,
        # then we need to pick the right method to come back to, otherwise
        # we go for the default execute
        if self.next_method:
            # __fail__ is a special signal value for next_method that indicates
            # this task was scheduled specifically to fail.
            if self.next_method == "__fail__":
                next_kwargs = self.next_kwargs or {}
                traceback = self.next_kwargs.get("traceback")
                if traceback is not None:
                    self.log.error("Trigger failed:\n%s", "\n".join(traceback))
                raise TaskDeferralError(next_kwargs.get("error", "Unknown"))
            # Grab the callable off the Operator/Task and add in any kwargs
            execute_callable = getattr(task_to_execute, self.next_method)
            if self.next_kwargs:
                execute_callable = partial(execute_callable, **self.next_kwargs)
        else:
            execute_callable = task_to_execute.execute
        # If a timeout is specified for the task, make it fail
        # if it goes beyond
        if task_to_execute.execution_timeout:
            # If we are coming in with a next_method (i.e. from a deferral),
            # calculate the timeout from our start_date.
            if self.next_method:
                timeout_seconds = (
                    task_to_execute.execution_timeout - (timezone.utcnow() - self.start_date)
                ).total_seconds()
            else:
                timeout_seconds = task_to_execute.execution_timeout.total_seconds()
            try:
                # It's possible we're already timed out, so fast-fail if true
                if timeout_seconds <= 0:
                    raise AirflowTaskTimeout()
                # Run task in timeout wrapper
                with timeout(timeout_seconds):
                    result = execute_callable(context=context)
            except AirflowTaskTimeout:
                task_to_execute.on_kill()
                raise
        else:
            result = execute_callable(context=context)
        with create_session() as session:
            if task_to_execute.do_xcom_push:
                xcom_value = result
            else:
                xcom_value = None
            if xcom_value is not None:  # If the task returns a result, push an XCom containing it.
                self.xcom_push(key=XCOM_RETURN_KEY, value=xcom_value, session=session)
            self._record_task_map_for_downstreams(task_orig, xcom_value, session=session)
        return result

    @provide_session
    def _defer_task(self, session: Session, defer: TaskDeferred) -> None:
        """
        Marks the task as deferred and sets up the trigger that is needed
        to resume it.
        """
        from airflow.models.trigger import Trigger

        # First, make the trigger entry
        trigger_row = Trigger.from_object(defer.trigger)
        session.add(trigger_row)
        session.flush()

        # Then, update ourselves so it matches the deferral request
        # Keep an eye on the logic in `check_and_change_state_before_execution()`
        # depending on self.next_method semantics
        self.state = State.DEFERRED
        self.trigger_id = trigger_row.id
        self.next_method = defer.method_name
        self.next_kwargs = defer.kwargs or {}

        # Decrement try number so the next one is the same try
        self._try_number -= 1

        # Calculate timeout too if it was passed
        if defer.timeout is not None:
            self.trigger_timeout = timezone.utcnow() + defer.timeout
        else:
            self.trigger_timeout = None

        # If an execution_timeout is set, set the timeout to the minimum of
        # it and the trigger timeout
        execution_timeout = self.task.execution_timeout
        if execution_timeout:
            if self.trigger_timeout:
                self.trigger_timeout = min(self.start_date + execution_timeout, self.trigger_timeout)
            else:
                self.trigger_timeout = self.start_date + execution_timeout

    def _run_execute_callback(self, context: Context, task: Operator) -> None:
        """Functions that need to be run before a Task is executed"""
        callbacks = task.on_execute_callback
        if callbacks:
            callbacks = callbacks if isinstance(callbacks, list) else [callbacks]
            for callback in callbacks:
                try:
                    callback(context)
                except Exception:
                    self.log.exception("Failed when executing execute callback")

    @provide_session
    def run(
        self,
        verbose: bool = True,
        ignore_all_deps: bool = False,
        ignore_depends_on_past: bool = False,
        wait_for_past_depends_before_skipping: bool = False,
        ignore_task_deps: bool = False,
        ignore_ti_state: bool = False,
        mark_success: bool = False,
        test_mode: bool = False,
        job_id: str | None = None,
        pool: str | None = None,
        session: Session = NEW_SESSION,
    ) -> None:
        """Run TaskInstance"""
        res = self.check_and_change_state_before_execution(
            verbose=verbose,
            ignore_all_deps=ignore_all_deps,
            ignore_depends_on_past=ignore_depends_on_past,
            wait_for_past_depends_before_skipping=wait_for_past_depends_before_skipping,
            ignore_task_deps=ignore_task_deps,
            ignore_ti_state=ignore_ti_state,
            mark_success=mark_success,
            test_mode=test_mode,
            job_id=job_id,
            pool=pool,
            session=session,
        )
        if not res:
            return

        self._run_raw_task(
            mark_success=mark_success, test_mode=test_mode, job_id=job_id, pool=pool, session=session
        )

    def dry_run(self) -> None:
        """Only Renders Templates for the TI"""
        from airflow.models.baseoperator import BaseOperator

        self.task = self.task.prepare_for_execution()
        self.render_templates()
        if TYPE_CHECKING:
            assert isinstance(self.task, BaseOperator)
        self.task.dry_run()

    @provide_session
    def _handle_reschedule(
        self, actual_start_date, reschedule_exception, test_mode=False, session=NEW_SESSION
    ):
        # Don't record reschedule request in test mode
        if test_mode:
            return

        from airflow.models.dagrun import DagRun  # Avoid circular import

        self.refresh_from_db(session)

        self.end_date = timezone.utcnow()
        self.set_duration()

        # Lock DAG run to be sure not to get into a deadlock situation when trying to insert
        # TaskReschedule which apparently also creates lock on corresponding DagRun entity
        with_row_locks(
            session.query(DagRun).filter_by(
                dag_id=self.dag_id,
                run_id=self.run_id,
            ),
            session=session,
        ).one()

        # Log reschedule request
        session.add(
            TaskReschedule(
                self.task,
                self.run_id,
                self._try_number,
                actual_start_date,
                self.end_date,
                reschedule_exception.reschedule_date,
                self.map_index,
            )
        )

        # set state
        self.state = State.UP_FOR_RESCHEDULE

        # Decrement try_number so subsequent runs will use the same try number and write
        # to same log file.
        self._try_number -= 1

        self.clear_next_method_args()

        session.merge(self)
        session.commit()
        self.log.info("Rescheduling task, marking task as UP_FOR_RESCHEDULE")

    @staticmethod
    def get_truncated_error_traceback(error: BaseException, truncate_to: Callable) -> TracebackType | None:
        """
        Truncates the traceback of an exception to the first frame called from within a given function

        :param error: exception to get traceback from
        :param truncate_to: Function to truncate TB to. Must have a ``__code__`` attribute

        :meta private:
        """
        tb = error.__traceback__
        code = truncate_to.__func__.__code__  # type: ignore[attr-defined]
        while tb is not None:
            if tb.tb_frame.f_code is code:
                return tb.tb_next
            tb = tb.tb_next
        return tb or error.__traceback__

    @classmethod
    @internal_api_call
    @provide_session
    def fetch_handle_failure_context(
        cls,
        dag_id: str,
        run_id: str,
        task_id: str,
        map_index: int,
        error: None | str | Exception | KeyboardInterrupt,  # Is this serializable?
        test_mode: bool | None = None,
        context: Context | None = None,  # Is this serializable?
        force_fail: bool = False,
        session: Session = NEW_SESSION,
    ):
        ti = TaskInstance.get_task_instance(
            dag_id=dag_id,
            task_id=task_id,
            run_id=run_id,
            map_index=map_index,
            session=session,
        )

        if ti is None:
            raise AirflowException(
                f"Unable to fetch the task instance from the database. dag_id={dag_id},"
                f"task_id={task_id}, run_id={run_id}, map_index={map_index}"
            )

        get_listener_manager().hook.on_task_instance_failed(
            previous_state=TaskInstanceState.RUNNING, task_instance=self, session=session
        )

        if error:
            if isinstance(error, BaseException):
                tb = TaskInstance.get_truncated_error_traceback(error, truncate_to=ti._execute_task)
                cls.logger().error("Task failed with exception", exc_info=(type(error), error, tb))
            else:
                cls.logger().error("%s", error)
        if not test_mode:
            ti.refresh_from_db(session)

        ti.end_date = timezone.utcnow()
        ti.set_duration()
        Stats.incr(f"operator_failures_{ti.operator}")
        Stats.incr("ti_failures", tags={"dag_id": dag_id, "run_id": run_id, "task_id": task_id})
        if not test_mode:
            session.add(Log(State.FAILED, ti))

            # Log failure duration
            session.add(TaskFail(ti=ti))

        ti.clear_next_method_args()

        # In extreme cases (zombie in case of dag with parse error) we might _not_ have a Task.
        if context is None and getattr(ti, "task", None):
            context = ti.get_template_context(session)

        if context is not None:
            context["exception"] = error

        # Set state correctly and figure out how to log it and decide whether
        # to email

        # Note, callback invocation needs to be handled by caller of
        # _run_raw_task to avoid race conditions which could lead to duplicate
        # invocations or miss invocation.

        # Since this function is called only when the TaskInstance state is running,
        # try_number contains the current try_number (not the next). We
        # only mark task instance as FAILED if the next task instance
        # try_number exceeds the max_tries ... or if force_fail is truthy

        task: BaseOperator | None = None
        try:
            if getattr(ti, "task", None) and context:
                task = ti.task.unmap((context, session))
        except Exception:
            cls.logger().error("Unable to unmap task to determine if we need to send an alert email")

        if force_fail or not ti.is_eligible_to_retry():
            ti.state = State.FAILED
            email_for_state = operator.attrgetter("email_on_failure")
            callbacks = task.on_failure_callback if task else None
        else:
            if ti.state == State.QUEUED:
                # We increase the try_number to fail the task if it fails to start after sometime
                ti._try_number += 1
            ti.state = State.UP_FOR_RETRY
            email_for_state = operator.attrgetter("email_on_retry")
            callbacks = task.on_retry_callback if task else None

        return {
            "ti": ti,  # TODO: Need to convert this SQL Alchemy object to serializable object
            "email_for_state": email_for_state,  # Is this serializable?
            "task": task,  # Is this serializable?
            "callbacks": callbacks,  # Is this serializable?
            "context": context,  # Is this serializable?
        }

    @staticmethod
    @internal_api_call
    @provide_session
    def save_to_db(ti: TaskInstance, session: Session = NEW_SESSION):
        # TODO: Need to convert TaskInstance SQL Alchemy object to serializable object
        session.merge(ti)
        session.flush()

    @provide_session
    def handle_failure(
        self,
        error: None | str | Exception | KeyboardInterrupt,
        test_mode: bool | None = None,
        context: Context | None = None,
        force_fail: bool = False,
        session: Session = NEW_SESSION,
    ) -> None:
        """Handle Failure for the TaskInstance"""
        if test_mode is None:
            test_mode = self.test_mode

        failure_context = TaskInstance.fetch_handle_failure_context(
            dag_id=self.dag_id,
            run_id=self.run_id,
            task_id=self.task_id,
            map_index=self.map_index,
            error=error,
            test_mode=test_mode,
            context=context,
            force_fail=force_fail,
            session=session,
        )

        self._log_state("Immediate failure requested. " if force_fail else "")
        if (
            failure_context["task"]
            and failure_context["email_for_state"](failure_context["task"])
            and failure_context["task"].email
        ):
            try:
                self.email_alert(error, failure_context["task"])
            except Exception:
                self.log.exception("Failed to send email to: %s", failure_context["task"].email)

        if failure_context["callbacks"] and failure_context["context"]:
            self._run_finished_callback(failure_context["callbacks"], failure_context["context"])

        if not test_mode:
            TaskInstance.save_to_db(failure_context["ti"], session)

    def is_eligible_to_retry(self):
        """Is task instance is eligible for retry"""
        if self.state == State.RESTARTING:
            # If a task is cleared when running, it goes into RESTARTING state and is always
            # eligible for retry
            return True
        if not getattr(self, "task", None):
            # Couldn't load the task, don't know number of retries, guess:
            return self.try_number <= self.max_tries

        return self.task.retries and self.try_number <= self.max_tries

    def get_template_context(
        self,
        session: Session | None = None,
        ignore_param_exceptions: bool = True,
    ) -> Context:
        """Return TI Context"""
        # Do not use provide_session here -- it expunges everything on exit!
        if not session:
            session = settings.Session()

        from airflow import macros
        from airflow.models.abstractoperator import NotMapped

        integrate_macros_plugins()

        task = self.task
        if TYPE_CHECKING:
            assert task.dag
        dag: DAG = task.dag

        dag_run = self.get_dagrun(session)
        data_interval = dag.get_run_data_interval(dag_run)

        validated_params = process_params(dag, task, dag_run, suppress_exception=ignore_param_exceptions)

        logical_date = timezone.coerce_datetime(self.execution_date)
        ds = logical_date.strftime("%Y-%m-%d")
        ds_nodash = ds.replace("-", "")
        ts = logical_date.isoformat()
        ts_nodash = logical_date.strftime("%Y%m%dT%H%M%S")
        ts_nodash_with_tz = ts.replace("-", "").replace(":", "")

        @cache  # Prevent multiple database access.
        def _get_previous_dagrun_success() -> DagRun | None:
            return self.get_previous_dagrun(state=DagRunState.SUCCESS, session=session)

        def _get_previous_dagrun_data_interval_success() -> DataInterval | None:
            dagrun = _get_previous_dagrun_success()
            if dagrun is None:
                return None
            return dag.get_run_data_interval(dagrun)

        def get_prev_data_interval_start_success() -> pendulum.DateTime | None:
            data_interval = _get_previous_dagrun_data_interval_success()
            if data_interval is None:
                return None
            return data_interval.start

        def get_prev_data_interval_end_success() -> pendulum.DateTime | None:
            data_interval = _get_previous_dagrun_data_interval_success()
            if data_interval is None:
                return None
            return data_interval.end

        def get_prev_start_date_success() -> pendulum.DateTime | None:
            dagrun = _get_previous_dagrun_success()
            if dagrun is None:
                return None
            return timezone.coerce_datetime(dagrun.start_date)

        @cache
        def get_yesterday_ds() -> str:
            return (logical_date - timedelta(1)).strftime("%Y-%m-%d")

        def get_yesterday_ds_nodash() -> str:
            return get_yesterday_ds().replace("-", "")

        @cache
        def get_tomorrow_ds() -> str:
            return (logical_date + timedelta(1)).strftime("%Y-%m-%d")

        def get_tomorrow_ds_nodash() -> str:
            return get_tomorrow_ds().replace("-", "")

        @cache
        def get_next_execution_date() -> pendulum.DateTime | None:
            # For manually triggered dagruns that aren't run on a schedule,
            # the "next" execution date doesn't make sense, and should be set
            # to execution date for consistency with how execution_date is set
            # for manually triggered tasks, i.e. triggered_date == execution_date.
            if dag_run.external_trigger:
                return logical_date
            if dag is None:
                return None
            next_info = dag.next_dagrun_info(data_interval, restricted=False)
            if next_info is None:
                return None
            return timezone.coerce_datetime(next_info.logical_date)

        def get_next_ds() -> str | None:
            execution_date = get_next_execution_date()
            if execution_date is None:
                return None
            return execution_date.strftime("%Y-%m-%d")

        def get_next_ds_nodash() -> str | None:
            ds = get_next_ds()
            if ds is None:
                return ds
            return ds.replace("-", "")

        @cache
        def get_prev_execution_date():
            # For manually triggered dagruns that aren't run on a schedule,
            # the "previous" execution date doesn't make sense, and should be set
            # to execution date for consistency with how execution_date is set
            # for manually triggered tasks, i.e. triggered_date == execution_date.
            if dag_run.external_trigger:
                return logical_date
            with warnings.catch_warnings():
                warnings.simplefilter("ignore", RemovedInAirflow3Warning)
                return dag.previous_schedule(logical_date)

        @cache
        def get_prev_ds() -> str | None:
            execution_date = get_prev_execution_date()
            if execution_date is None:
                return None
            return execution_date.strftime(r"%Y-%m-%d")

        def get_prev_ds_nodash() -> str | None:
            prev_ds = get_prev_ds()
            if prev_ds is None:
                return None
            return prev_ds.replace("-", "")

        def get_triggering_events() -> dict[str, list[DatasetEvent]]:
            if TYPE_CHECKING:
                assert session is not None

            # The dag_run may not be attached to the session anymore since the
            # code base is over-zealous with use of session.expunge_all().
            # Re-attach it if we get called.
            nonlocal dag_run
            if dag_run not in session:
                dag_run = session.merge(dag_run, load=False)

            dataset_events = dag_run.consumed_dataset_events
            triggering_events: dict[str, list[DatasetEvent]] = defaultdict(list)
            for event in dataset_events:
                triggering_events[event.dataset.uri].append(event)

            return triggering_events

        try:
            expanded_ti_count: int | None = task.get_mapped_ti_count(self.run_id, session=session)
        except NotMapped:
            expanded_ti_count = None

        # NOTE: If you add anything to this dict, make sure to also update the
        # definition in airflow/utils/context.pyi, and KNOWN_CONTEXT_KEYS in
        # airflow/utils/context.py!
        context = {
            "conf": conf,
            "dag": dag,
            "dag_run": dag_run,
            "data_interval_end": timezone.coerce_datetime(data_interval.end),
            "data_interval_start": timezone.coerce_datetime(data_interval.start),
            "ds": ds,
            "ds_nodash": ds_nodash,
            "execution_date": logical_date,
            "expanded_ti_count": expanded_ti_count,
            "inlets": task.inlets,
            "logical_date": logical_date,
            "macros": macros,
            "next_ds": get_next_ds(),
            "next_ds_nodash": get_next_ds_nodash(),
            "next_execution_date": get_next_execution_date(),
            "outlets": task.outlets,
            "params": validated_params,
            "prev_data_interval_start_success": get_prev_data_interval_start_success(),
            "prev_data_interval_end_success": get_prev_data_interval_end_success(),
            "prev_ds": get_prev_ds(),
            "prev_ds_nodash": get_prev_ds_nodash(),
            "prev_execution_date": get_prev_execution_date(),
            "prev_execution_date_success": self.get_previous_execution_date(
                state=DagRunState.SUCCESS,
                session=session,
            ),
            "prev_start_date_success": get_prev_start_date_success(),
            "run_id": self.run_id,
            "task": task,
            "task_instance": self,
            "task_instance_key_str": f"{task.dag_id}__{task.task_id}__{ds_nodash}",
            "test_mode": self.test_mode,
            "ti": self,
            "tomorrow_ds": get_tomorrow_ds(),
            "tomorrow_ds_nodash": get_tomorrow_ds_nodash(),
            "triggering_dataset_events": lazy_object_proxy.Proxy(get_triggering_events),
            "ts": ts,
            "ts_nodash": ts_nodash,
            "ts_nodash_with_tz": ts_nodash_with_tz,
            "var": {
                "json": VariableAccessor(deserialize_json=True),
                "value": VariableAccessor(deserialize_json=False),
            },
            "conn": ConnectionAccessor(),
            "yesterday_ds": get_yesterday_ds(),
            "yesterday_ds_nodash": get_yesterday_ds_nodash(),
        }
        # Mypy doesn't like turning existing dicts in to a TypeDict -- and we "lie" in the type stub to say it
        # is one, but in practice it isn't. See https://github.com/python/mypy/issues/8890
        return Context(context)  # type: ignore

    @provide_session
    def get_rendered_template_fields(self, session: Session = NEW_SESSION) -> None:
        """
        Update task with rendered template fields for presentation in UI.
        If task has already run, will fetch from DB; otherwise will render.
        """
        from airflow.models.renderedtifields import RenderedTaskInstanceFields

        rendered_task_instance_fields = RenderedTaskInstanceFields.get_templated_fields(self, session=session)
        if rendered_task_instance_fields:
            self.task = self.task.unmap(None)
            for field_name, rendered_value in rendered_task_instance_fields.items():
                setattr(self.task, field_name, rendered_value)
            return

        try:
            # If we get here, either the task hasn't run or the RTIF record was purged.
            from airflow.utils.log.secrets_masker import redact

            self.render_templates()
            for field_name in self.task.template_fields:
                rendered_value = getattr(self.task, field_name)
                setattr(self.task, field_name, redact(rendered_value, field_name))
        except (TemplateAssertionError, UndefinedError) as e:
            raise AirflowException(
                "Webserver does not have access to User-defined Macros or Filters "
                "when Dag Serialization is enabled. Hence for the task that have not yet "
                "started running, please use 'airflow tasks render' for debugging the "
                "rendering of template_fields."
            ) from e

    @provide_session
    def get_rendered_k8s_spec(self, session: Session = NEW_SESSION):
        """Fetch rendered template fields from DB"""
        from airflow.models.renderedtifields import RenderedTaskInstanceFields

        rendered_k8s_spec = RenderedTaskInstanceFields.get_k8s_pod_yaml(self, session=session)
        if not rendered_k8s_spec:
            try:
                rendered_k8s_spec = self.render_k8s_pod_yaml()
            except (TemplateAssertionError, UndefinedError) as e:
                raise AirflowException(f"Unable to render a k8s spec for this taskinstance: {e}") from e
        return rendered_k8s_spec

    def overwrite_params_with_dag_run_conf(self, params, dag_run):
        """Overwrite Task Params with DagRun.conf"""
        if dag_run and dag_run.conf:
            self.log.debug("Updating task params (%s) with DagRun.conf (%s)", params, dag_run.conf)
            params.update(dag_run.conf)

    def render_templates(self, context: Context | None = None) -> Operator:
        """Render templates in the operator fields.

        If the task was originally mapped, this may replace ``self.task`` with
        the unmapped, fully rendered BaseOperator. The original ``self.task``
        before replacement is returned.
        """
        if not context:
            context = self.get_template_context()
        original_task = self.task

        # If self.task is mapped, this call replaces self.task to point to the
        # unmapped BaseOperator created by this function! This is because the
        # MappedOperator is useless for template rendering, and we need to be
        # able to access the unmapped task instead.
        original_task.render_template_fields(context)

        return original_task

    def render_k8s_pod_yaml(self) -> dict | None:
        """Render k8s pod yaml"""
        from kubernetes.client.api_client import ApiClient

        from airflow.kubernetes.kube_config import KubeConfig
        from airflow.kubernetes.kubernetes_helper_functions import create_pod_id  # Circular import
        from airflow.kubernetes.pod_generator import PodGenerator

        kube_config = KubeConfig()
        pod = PodGenerator.construct_pod(
            dag_id=self.dag_id,
            run_id=self.run_id,
            task_id=self.task_id,
            map_index=self.map_index,
            date=None,
            pod_id=create_pod_id(self.dag_id, self.task_id),
            try_number=self.try_number,
            kube_image=kube_config.kube_image,
            args=self.command_as_list(),
            pod_override_object=PodGenerator.from_obj(self.executor_config),
            scheduler_job_id="0",
            namespace=kube_config.executor_namespace,
            base_worker_pod=PodGenerator.deserialize_model_file(kube_config.pod_template_file),
            with_mutation_hook=True,
        )
        sanitized_pod = ApiClient().sanitize_for_serialization(pod)
        return sanitized_pod

    def get_email_subject_content(
        self, exception: BaseException, task: BaseOperator | None = None
    ) -> tuple[str, str, str]:
        """Get the email subject content for exceptions."""
        # For a ti from DB (without ti.task), return the default value
        if task is None:
            task = getattr(self, "task")
        use_default = task is None
        exception_html = str(exception).replace("\n", "<br>")

        default_subject = "Airflow alert: {{ti}}"
        # For reporting purposes, we report based on 1-indexed,
        # not 0-indexed lists (i.e. Try 1 instead of
        # Try 0 for the first attempt).
        default_html_content = (
            "Try {{try_number}} out of {{max_tries + 1}}<br>"
            "Exception:<br>{{exception_html}}<br>"
            'Log: <a href="{{ti.log_url}}">Link</a><br>'
            "Host: {{ti.hostname}}<br>"
            'Mark success: <a href="{{ti.mark_success_url}}">Link</a><br>'
        )

        default_html_content_err = (
            "Try {{try_number}} out of {{max_tries + 1}}<br>"
            "Exception:<br>Failed attempt to attach error logs<br>"
            'Log: <a href="{{ti.log_url}}">Link</a><br>'
            "Host: {{ti.hostname}}<br>"
            'Mark success: <a href="{{ti.mark_success_url}}">Link</a><br>'
        )

        # This function is called after changing the state from State.RUNNING,
        # so we need to subtract 1 from self.try_number here.
        current_try_number = self.try_number - 1
        additional_context: dict[str, Any] = {
            "exception": exception,
            "exception_html": exception_html,
            "try_number": current_try_number,
            "max_tries": self.max_tries,
        }

        if use_default:
            default_context = {"ti": self, **additional_context}
            jinja_env = jinja2.Environment(
                loader=jinja2.FileSystemLoader(os.path.dirname(__file__)), autoescape=True
            )
            subject = jinja_env.from_string(default_subject).render(**default_context)
            html_content = jinja_env.from_string(default_html_content).render(**default_context)
            html_content_err = jinja_env.from_string(default_html_content_err).render(**default_context)

        else:
            # Use the DAG's get_template_env() to set force_sandboxed. Don't add
            # the flag to the function on task object -- that function can be
            # overridden, and adding a flag breaks backward compatibility.
            dag = self.task.get_dag()
            if dag:
                jinja_env = dag.get_template_env(force_sandboxed=True)
            else:
                jinja_env = SandboxedEnvironment(cache_size=0)
            jinja_context = self.get_template_context()
            context_merge(jinja_context, additional_context)

            def render(key: str, content: str) -> str:
                if conf.has_option("email", key):
                    path = conf.get_mandatory_value("email", key)
                    try:
                        with open(path) as f:
                            content = f.read()
                    except FileNotFoundError:
                        self.log.warning(f"Could not find email template file '{path!r}'. Using defaults...")
                    except OSError:
                        self.log.exception(f"Error while using email template '{path!r}'. Using defaults...")
                return render_template_to_string(jinja_env.from_string(content), jinja_context)

            subject = render("subject_template", default_subject)
            html_content = render("html_content_template", default_html_content)
            html_content_err = render("html_content_template", default_html_content_err)

        return subject, html_content, html_content_err

    def email_alert(self, exception, task: BaseOperator) -> None:
        """Send alert email with exception information."""
        subject, html_content, html_content_err = self.get_email_subject_content(exception, task=task)
        assert task.email
        try:
            send_email(task.email, subject, html_content)
        except Exception:
            send_email(task.email, subject, html_content_err)

    def set_duration(self) -> None:
        """Set TI duration"""
        if self.end_date and self.start_date:
            self.duration = (self.end_date - self.start_date).total_seconds()
        else:
            self.duration = None
        self.log.debug("Task Duration set to %s", self.duration)

    def _record_task_map_for_downstreams(self, task: Operator, value: Any, *, session: Session) -> None:
        if next(task.iter_mapped_dependants(), None) is None:  # No mapped dependants, no need to validate.
            return
        # TODO: We don't push TaskMap for mapped task instances because it's not
        # currently possible for a downstream to depend on one individual mapped
        # task instance. This will change when we implement task mapping inside
        # a mapped task group, and we'll need to further analyze the case.
        if isinstance(task, MappedOperator):
            return
        if value is None:
            raise XComForMappingNotPushed()
        if not _is_mappable_value(value):
            raise UnmappableXComTypePushed(value)
        task_map = TaskMap.from_task_instance_xcom(self, value)
        max_map_length = conf.getint("core", "max_map_length", fallback=1024)
        if task_map.length > max_map_length:
            raise UnmappableXComLengthPushed(value, max_map_length)
        session.merge(task_map)

    @provide_session
    def xcom_push(
        self,
        key: str,
        value: Any,
        execution_date: datetime | None = None,
        session: Session = NEW_SESSION,
    ) -> None:
        """
        Make an XCom available for tasks to pull.

        :param key: Key to store the value under.
        :param value: Value to store. What types are possible depends on whether
            ``enable_xcom_pickling`` is true or not. If so, this can be any
            picklable object; only be JSON-serializable may be used otherwise.
        :param execution_date: Deprecated parameter that has no effect.
        """
        if execution_date is not None:
            self_execution_date = self.get_dagrun(session).execution_date
            if execution_date < self_execution_date:
                raise ValueError(
                    f"execution_date can not be in the past (current execution_date is "
                    f"{self_execution_date}; received {execution_date})"
                )
            elif execution_date is not None:
                message = "Passing 'execution_date' to 'TaskInstance.xcom_push()' is deprecated."
                warnings.warn(message, RemovedInAirflow3Warning, stacklevel=3)

        XCom.set(
            key=key,
            value=value,
            task_id=self.task_id,
            dag_id=self.dag_id,
            run_id=self.run_id,
            map_index=self.map_index,
            session=session,
        )

    @provide_session
    def xcom_pull(
        self,
        task_ids: str | Iterable[str] | None = None,
        dag_id: str | None = None,
        key: str = XCOM_RETURN_KEY,
        include_prior_dates: bool = False,
        session: Session = NEW_SESSION,
        *,
        map_indexes: int | Iterable[int] | None = None,
        default: Any = None,
    ) -> Any:
        """Pull XComs that optionally meet certain criteria.

        :param key: A key for the XCom. If provided, only XComs with matching
            keys will be returned. The default key is ``'return_value'``, also
            available as constant ``XCOM_RETURN_KEY``. This key is automatically
            given to XComs returned by tasks (as opposed to being pushed
            manually). To remove the filter, pass *None*.
        :param task_ids: Only XComs from tasks with matching ids will be
            pulled. Pass *None* to remove the filter.
        :param dag_id: If provided, only pulls XComs from this DAG. If *None*
            (default), the DAG of the calling task is used.
        :param map_indexes: If provided, only pull XComs with matching indexes.
            If *None* (default), this is inferred from the task(s) being pulled
            (see below for details).
        :param include_prior_dates: If False, only XComs from the current
            execution_date are returned. If *True*, XComs from previous dates
            are returned as well.

        When pulling one single task (``task_id`` is *None* or a str) without
        specifying ``map_indexes``, the return value is inferred from whether
        the specified task is mapped. If not, value from the one single task
        instance is returned. If the task to pull is mapped, an iterator (not a
        list) yielding XComs from mapped task instances is returned. In either
        case, ``default`` (*None* if not specified) is returned if no matching
        XComs are found.

        When pulling multiple tasks (i.e. either ``task_id`` or ``map_index`` is
        a non-str iterable), a list of matching XComs is returned. Elements in
        the list is ordered by item ordering in ``task_id`` and ``map_index``.
        """
        if dag_id is None:
            dag_id = self.dag_id

        query = XCom.get_many(
            key=key,
            run_id=self.run_id,
            dag_ids=dag_id,
            task_ids=task_ids,
            map_indexes=map_indexes,
            include_prior_dates=include_prior_dates,
            session=session,
        )

        # NOTE: Since we're only fetching the value field and not the whole
        # class, the @recreate annotation does not kick in. Therefore we need to
        # call XCom.deserialize_value() manually.

        # We are only pulling one single task.
        if (task_ids is None or isinstance(task_ids, str)) and not isinstance(map_indexes, Iterable):
            first = query.with_entities(
                XCom.run_id, XCom.task_id, XCom.dag_id, XCom.map_index, XCom.value
            ).first()
            if first is None:  # No matching XCom at all.
                return default
            if map_indexes is not None or first.map_index < 0:
                return XCom.deserialize_value(first)
            query = query.order_by(None).order_by(XCom.map_index.asc())
            return LazyXComAccess.build_from_xcom_query(query)

        # At this point either task_ids or map_indexes is explicitly multi-value.
        # Order return values to match task_ids and map_indexes ordering.
        query = query.order_by(None)
        if task_ids is None or isinstance(task_ids, str):
            query = query.order_by(XCom.task_id)
        else:
            task_id_whens = {tid: i for i, tid in enumerate(task_ids)}
            if task_id_whens:
                query = query.order_by(case(task_id_whens, value=XCom.task_id))
            else:
                query = query.order_by(XCom.task_id)
        if map_indexes is None or isinstance(map_indexes, int):
            query = query.order_by(XCom.map_index)
        elif isinstance(map_indexes, range):
            order = XCom.map_index
            if map_indexes.step < 0:
                order = order.desc()
            query = query.order_by(order)
        else:
            map_index_whens = {map_index: i for i, map_index in enumerate(map_indexes)}
            if map_index_whens:
                query = query.order_by(case(map_index_whens, value=XCom.map_index))
            else:
                query = query.order_by(XCom.map_index)
        return LazyXComAccess.build_from_xcom_query(query)

    @provide_session
    def get_num_running_task_instances(self, session: Session) -> int:
        """Return Number of running TIs from the DB"""
        # .count() is inefficient
        return (
            session.query(func.count())
            .filter(
                TaskInstance.dag_id == self.dag_id,
                TaskInstance.task_id == self.task_id,
                TaskInstance.state == State.RUNNING,
            )
            .scalar()
        )

    def init_run_context(self, raw: bool = False) -> None:
        """Sets the log context."""
        self.raw = raw
        self._set_context(self)

    @staticmethod
    def filter_for_tis(tis: Iterable[TaskInstance | TaskInstanceKey]) -> BooleanClauseList | None:
        """Returns SQLAlchemy filter to query selected task instances"""
        # DictKeys type, (what we often pass here from the scheduler) is not directly indexable :(
        # Or it might be a generator, but we need to be able to iterate over it more than once
        tis = list(tis)

        if not tis:
            return None

        first = tis[0]

        dag_id = first.dag_id
        run_id = first.run_id
        map_index = first.map_index
        first_task_id = first.task_id

        # pre-compute the set of dag_id, run_id, map_indices and task_ids
        dag_ids, run_ids, map_indices, task_ids = set(), set(), set(), set()
        for t in tis:
            dag_ids.add(t.dag_id)
            run_ids.add(t.run_id)
            map_indices.add(t.map_index)
            task_ids.add(t.task_id)

        # Common path optimisations: when all TIs are for the same dag_id and run_id, or same dag_id
        # and task_id -- this can be over 150x faster for huge numbers of TIs (20k+)
        if dag_ids == {dag_id} and run_ids == {run_id} and map_indices == {map_index}:
            return and_(
                TaskInstance.dag_id == dag_id,
                TaskInstance.run_id == run_id,
                TaskInstance.map_index == map_index,
                TaskInstance.task_id.in_(task_ids),
            )
        if dag_ids == {dag_id} and task_ids == {first_task_id} and map_indices == {map_index}:
            return and_(
                TaskInstance.dag_id == dag_id,
                TaskInstance.run_id.in_(run_ids),
                TaskInstance.map_index == map_index,
                TaskInstance.task_id == first_task_id,
            )
        if dag_ids == {dag_id} and run_ids == {run_id} and task_ids == {first_task_id}:
            return and_(
                TaskInstance.dag_id == dag_id,
                TaskInstance.run_id == run_id,
                TaskInstance.map_index.in_(map_indices),
                TaskInstance.task_id == first_task_id,
            )

        filter_condition = []
        # create 2 nested groups, both primarily grouped by dag_id and run_id,
        # and in the nested group 1 grouped by task_id the other by map_index.
        task_id_groups: dict[tuple, dict[Any, list[Any]]] = defaultdict(lambda: defaultdict(list))
        map_index_groups: dict[tuple, dict[Any, list[Any]]] = defaultdict(lambda: defaultdict(list))
        for t in tis:
            task_id_groups[(t.dag_id, t.run_id)][t.task_id].append(t.map_index)
            map_index_groups[(t.dag_id, t.run_id)][t.map_index].append(t.task_id)

        # this assumes that most dags have dag_id as the largest grouping, followed by run_id. even
        # if its not, this is still  a significant optimization over querying for every single tuple key
        for cur_dag_id in dag_ids:
            for cur_run_id in run_ids:
                # we compare the group size between task_id and map_index and use the smaller group
                dag_task_id_groups = task_id_groups[(cur_dag_id, cur_run_id)]
                dag_map_index_groups = map_index_groups[(cur_dag_id, cur_run_id)]

                if len(dag_task_id_groups) <= len(dag_map_index_groups):
                    for cur_task_id, cur_map_indices in dag_task_id_groups.items():
                        filter_condition.append(
                            and_(
                                TaskInstance.dag_id == cur_dag_id,
                                TaskInstance.run_id == cur_run_id,
                                TaskInstance.task_id == cur_task_id,
                                TaskInstance.map_index.in_(cur_map_indices),
                            )
                        )
                else:
                    for cur_map_index, cur_task_ids in dag_map_index_groups.items():
                        filter_condition.append(
                            and_(
                                TaskInstance.dag_id == cur_dag_id,
                                TaskInstance.run_id == cur_run_id,
                                TaskInstance.task_id.in_(cur_task_ids),
                                TaskInstance.map_index == cur_map_index,
                            )
                        )

        return or_(*filter_condition)

    @classmethod
    def ti_selector_condition(cls, vals: Collection[str | tuple[str, int]]) -> ColumnOperators:
        """
        Build an SQLAlchemy filter for a list where each element can contain
        whether a task_id, or a tuple of (task_id,map_index)

        :meta private:
        """
        # Compute a filter for TI.task_id and TI.map_index based on input values
        # For each item, it will either be a task_id, or (task_id, map_index)
        task_id_only = [v for v in vals if isinstance(v, str)]
        with_map_index = [v for v in vals if not isinstance(v, str)]

        filters: list[ColumnOperators] = []
        if task_id_only:
            filters.append(cls.task_id.in_(task_id_only))
        if with_map_index:
            filters.append(tuple_in_condition((cls.task_id, cls.map_index), with_map_index))

        if not filters:
            return false()
        if len(filters) == 1:
            return filters[0]
        return or_(*filters)

    @Sentry.enrich_errors
    @provide_session
    def schedule_downstream_tasks(self, session=None):
        """
        The mini-scheduler for scheduling downstream tasks of this task instance
        :meta: private
        """
        from sqlalchemy.exc import OperationalError

        from airflow.models import DagRun

        try:
            # Re-select the row with a lock
            dag_run = with_row_locks(
                session.query(DagRun).filter_by(
                    dag_id=self.dag_id,
                    run_id=self.run_id,
                ),
                session=session,
            ).one()

            task = self.task
            if TYPE_CHECKING:
                assert task.dag

            # Get a partial DAG with just the specific tasks we want to examine.
            # In order for dep checks to work correctly, we include ourself (so
            # TriggerRuleDep can check the state of the task we just executed).
            partial_dag = task.dag.partial_subset(
                task.downstream_task_ids,
                include_downstream=True,
                include_upstream=False,
                include_direct_upstream=True,
            )

            dag_run.dag = partial_dag
            info = dag_run.task_instance_scheduling_decisions(session)

            skippable_task_ids = {
                task_id for task_id in partial_dag.task_ids if task_id not in task.downstream_task_ids
            }

            schedulable_tis = [ti for ti in info.schedulable_tis if ti.task_id not in skippable_task_ids]
            for schedulable_ti in schedulable_tis:
                if not hasattr(schedulable_ti, "task"):
                    schedulable_ti.task = task.dag.get_task(schedulable_ti.task_id)

            num = dag_run.schedule_tis(schedulable_tis, session=session)
            self.log.info("%d downstream tasks scheduled from follow-on schedule check", num)

            session.flush()

        except OperationalError as e:
            # Any kind of DB error here is _non fatal_ as this block is just an optimisation.
            self.log.info(
                "Skipping mini scheduling run due to exception: %s",
                e.statement,
                exc_info=True,
            )
            session.rollback()

    def get_relevant_upstream_map_indexes(
        self,
        upstream: Operator,
        ti_count: int | None,
        *,
        session: Session,
    ) -> int | range | None:
        """Infer the map indexes of an upstream "relevant" to this ti.

        The bulk of the logic mainly exists to solve the problem described by
        the following example, where 'val' must resolve to different values,
        depending on where the reference is being used::

            @task
            def this_task(v):  # This is self.task.
                return v * 2

            @task_group
            def tg1(inp):
                val = upstream(inp)  # This is the upstream task.
                this_task(val)  # When inp is 1, val here should resolve to 2.
                return val

            # This val is the same object returned by tg1.
            val = tg1.expand(inp=[1, 2, 3])

            @task_group
            def tg2(inp):
                another_task(inp, val)  # val here should resolve to [2, 4, 6].

            tg2.expand(inp=["a", "b"])

        The surrounding mapped task groups of ``upstream`` and ``self.task`` are
        inspected to find a common "ancestor". If such an ancestor is found,
        we need to return specific map indexes to pull a partial value from
        upstream XCom.

        :param upstream: The referenced upstream task.
        :param ti_count: The total count of task instance this task was expanded
            by the scheduler, i.e. ``expanded_ti_count`` in the template context.
        :return: Specific map index or map indexes to pull, or ``None`` if we
            want to "whole" return value (i.e. no mapped task groups involved).
        """
        # Find the innermost common mapped task group between the current task
        # If the current task and the referenced task does not have a common
        # mapped task group, the two are in different task mapping contexts
        # (like another_task above), and we should use the "whole" value.
        common_ancestor = _find_common_ancestor_mapped_group(self.task, upstream)
        if common_ancestor is None:
            return None

        # This value should never be None since we already know the current task
        # is in a mapped task group, and should have been expanded. The check
        # exists mainly to satisfy Mypy.
        if ti_count is None:
            return None

        # At this point we know the two tasks share a mapped task group, and we
        # should use a "partial" value. Let's break down the mapped ti count
        # between the ancestor and further expansion happened inside it.
        ancestor_ti_count = common_ancestor.get_mapped_ti_count(self.run_id, session=session)
        ancestor_map_index = self.map_index * ancestor_ti_count // ti_count

        # If the task is NOT further expanded inside the common ancestor, we
        # only want to reference one single ti. We must walk the actual DAG,
        # and "ti_count == ancestor_ti_count" does not work, since the further
        # expansion may be of length 1.
        if not _is_further_mapped_inside(upstream, common_ancestor):
            return ancestor_map_index

        # Otherwise we need a partial aggregation for values from selected task
        # instances in the ancestor's expansion context.
        further_count = ti_count // ancestor_ti_count
        map_index_start = ancestor_map_index * further_count
        return range(map_index_start, map_index_start + further_count)


def _find_common_ancestor_mapped_group(node1: Operator, node2: Operator) -> MappedTaskGroup | None:
    """Given two operators, find their innermost common mapped task group."""
    if node1.dag is None or node2.dag is None or node1.dag_id != node2.dag_id:
        return None
    parent_group_ids = {g.group_id for g in node1.iter_mapped_task_groups()}
    common_groups = (g for g in node2.iter_mapped_task_groups() if g.group_id in parent_group_ids)
    return next(common_groups, None)


def _is_further_mapped_inside(operator: Operator, container: TaskGroup) -> bool:
    """Whether given operator is *further* mapped inside a task group."""
    if isinstance(operator, MappedOperator):
        return True
    task_group = operator.task_group
    while task_group is not None and task_group.group_id != container.group_id:
        if isinstance(task_group, MappedTaskGroup):
            return True
        task_group = task_group.parent_group
    return False


# State of the task instance.
# Stores string version of the task state.
TaskInstanceStateType = Tuple[TaskInstanceKey, str]


class SimpleTaskInstance:
    """
    Simplified Task Instance.

    Used to send data between processes via Queues.
    """

    def __init__(
        self,
        dag_id: str,
        task_id: str,
        run_id: str,
        start_date: datetime | None,
        end_date: datetime | None,
        try_number: int,
        map_index: int,
        state: str,
        executor_config: Any,
        pool: str,
        queue: str,
        key: TaskInstanceKey,
        run_as_user: str | None = None,
        priority_weight: int | None = None,
    ):
        self.dag_id = dag_id
        self.task_id = task_id
        self.run_id = run_id
        self.map_index = map_index
        self.start_date = start_date
        self.end_date = end_date
        self.try_number = try_number
        self.state = state
        self.executor_config = executor_config
        self.run_as_user = run_as_user
        self.pool = pool
        self.priority_weight = priority_weight
        self.queue = queue
        self.key = key

    def __eq__(self, other):
        if isinstance(other, self.__class__):
            return self.__dict__ == other.__dict__
        return NotImplemented

    def as_dict(self):
        warnings.warn(
            "This method is deprecated. Use BaseSerialization.serialize.",
            RemovedInAirflow3Warning,
            stacklevel=2,
        )
        new_dict = dict(self.__dict__)
        for key in new_dict:
            if key in ["start_date", "end_date"]:
                val = new_dict[key]
                if not val or isinstance(val, str):
                    continue
                new_dict.update({key: val.isoformat()})
        return new_dict

    @classmethod
    def from_ti(cls, ti: TaskInstance) -> SimpleTaskInstance:
        return cls(
            dag_id=ti.dag_id,
            task_id=ti.task_id,
            run_id=ti.run_id,
            map_index=ti.map_index,
            start_date=ti.start_date,
            end_date=ti.end_date,
            try_number=ti.try_number,
            state=ti.state,
            executor_config=ti.executor_config,
            pool=ti.pool,
            queue=ti.queue,
            key=ti.key,
            run_as_user=ti.run_as_user if hasattr(ti, "run_as_user") else None,
            priority_weight=ti.priority_weight if hasattr(ti, "priority_weight") else None,
        )

    @classmethod
    def from_dict(cls, obj_dict: dict) -> SimpleTaskInstance:
        warnings.warn(
            "This method is deprecated. Use BaseSerialization.deserialize.",
            RemovedInAirflow3Warning,
            stacklevel=2,
        )
        ti_key = TaskInstanceKey(*obj_dict.pop("key"))
        start_date = None
        end_date = None
        start_date_str: str | None = obj_dict.pop("start_date")
        end_date_str: str | None = obj_dict.pop("end_date")
        if start_date_str:
            start_date = timezone.parse(start_date_str)
        if end_date_str:
            end_date = timezone.parse(end_date_str)
        return cls(**obj_dict, start_date=start_date, end_date=end_date, key=ti_key)


class TaskInstanceNote(Base):
    """For storage of arbitrary notes concerning the task instance."""

    __tablename__ = "task_instance_note"

    user_id = Column(Integer, nullable=True)
    task_id = Column(StringID(), primary_key=True, nullable=False)
    dag_id = Column(StringID(), primary_key=True, nullable=False)
    run_id = Column(StringID(), primary_key=True, nullable=False)
    map_index = Column(Integer, primary_key=True, nullable=False)
    content = Column(String(1000).with_variant(Text(1000), "mysql"))
    created_at = Column(UtcDateTime, default=timezone.utcnow, nullable=False)
    updated_at = Column(UtcDateTime, default=timezone.utcnow, onupdate=timezone.utcnow, nullable=False)

    task_instance = relationship("TaskInstance", back_populates="task_instance_note")

    __table_args__ = (
        PrimaryKeyConstraint(
            "task_id", "dag_id", "run_id", "map_index", name="task_instance_note_pkey", mssql_clustered=True
        ),
        ForeignKeyConstraint(
            (dag_id, task_id, run_id, map_index),
            [
                "task_instance.dag_id",
                "task_instance.task_id",
                "task_instance.run_id",
                "task_instance.map_index",
            ],
            name="task_instance_note_ti_fkey",
            ondelete="CASCADE",
        ),
        ForeignKeyConstraint(
            (user_id,),
            ["ab_user.id"],
            name="task_instance_note_user_fkey",
        ),
    )

    def __init__(self, content, user_id=None):
        self.content = content
        self.user_id = user_id

    def __repr__(self):
        prefix = f"<{self.__class__.__name__}: {self.dag_id}.{self.task_id} {self.run_id}"
        if self.map_index != -1:
            prefix += f" map_index={self.map_index}"
        return prefix + ">"


STATICA_HACK = True
globals()["kcah_acitats"[::-1].upper()] = False
if STATICA_HACK:  # pragma: no cover
    from airflow.jobs.base_job import BaseJob

    TaskInstance.queued_by_job = relationship(BaseJob)<|MERGE_RESOLUTION|>--- conflicted
+++ resolved
@@ -86,11 +86,8 @@
     UnmappableXComTypePushed,
     XComForMappingNotPushed,
 )
-<<<<<<< HEAD
 from airflow.jobs.scheduler_job import TI
-=======
 from airflow.listeners.listener import get_listener_manager
->>>>>>> 2e1635a9
 from airflow.models.base import Base, StringID
 from airflow.models.log import Log
 from airflow.models.mappedoperator import MappedOperator
