--- conflicted
+++ resolved
@@ -1368,13 +1368,9 @@
         cascade="all, delete, delete-orphan",
     )
     note = association_proxy("task_instance_note", "content", creator=_creator_note)
-<<<<<<< HEAD
-
-    task: Operator  # Not always set...
+
+    task: Operator | None = None
     _thread_local_data = threading.local()
-=======
-    task: Operator | None = None
->>>>>>> 7494ab27
     test_mode: bool = False
     is_trigger_log_context: bool = False
     run_as_user: str | None = None
