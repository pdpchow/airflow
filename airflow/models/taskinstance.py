--- conflicted
+++ resolved
@@ -1916,19 +1916,12 @@
         if not test_mode:
             ti.refresh_from_db(session)
 
-<<<<<<< HEAD
         ti.end_date = timezone.utcnow()
         ti.set_duration()
-        Stats.incr(f"operator_failures_{ti.operator}")
-        Stats.incr("ti_failures", tags={"dag_id": ti.dag_id, "run_id": ti.run_id, "task_id": ti.task_id})
-=======
-        self.end_date = timezone.utcnow()
-        self.set_duration()
-
-        Stats.incr(f"operator_failures_{self.operator}", tags=self.stats_tags)
-        Stats.incr("ti_failures", tags=self.stats_tags)
-
->>>>>>> ffe3a68f
+
+        Stats.incr(f"operator_failures_{ti.operator}", tags=ti.stats_tags)
+        Stats.incr("ti_failures", tags=ti.stats_tags)
+
         if not test_mode:
             session.add(Log(State.FAILED, ti))
 
@@ -1967,14 +1960,10 @@
             ti.state = State.FAILED
             email_for_state = operator.attrgetter("email_on_failure")
             callbacks = task.on_failure_callback if task else None
-<<<<<<< HEAD
-=======
-            callback_type = "on_failure"
 
             if task and task.dag and task.dag.fail_stop:
-                tis = self.get_dagrun(session).get_task_instances()
-                stop_all_tasks_in_dag(tis, session, self.task_id)
->>>>>>> ffe3a68f
+                tis = ti.get_dagrun(session).get_task_instances()
+                stop_all_tasks_in_dag(tis, session, task.task_id)
         else:
             if ti.state == State.QUEUED:
                 # We increase the try_number to fail the task if it fails to start after sometime
@@ -2032,7 +2021,10 @@
                 self.log.exception("Failed to send email to: %s", failure_context["task"].email)
 
         if failure_context["callbacks"] and failure_context["context"]:
-            self._run_finished_callback(failure_context["callbacks"], failure_context["context"])
+            self._run_finished_callback(
+                failure_context["callbacks"],
+                failure_context["context"],
+            )
 
         if not test_mode:
             TaskInstance.save_to_db(failure_context["ti"], session)
