#
# Licensed to the Apache Software Foundation (ASF) under one
# or more contributor license agreements.  See the NOTICE file
# distributed with this work for additional information
# regarding copyright ownership.  The ASF licenses this file
# to you under the Apache License, Version 2.0 (the
# "License"); you may not use this file except in compliance
# with the License.  You may obtain a copy of the License at
#
#   http://www.apache.org/licenses/LICENSE-2.0
#
# Unless required by applicable law or agreed to in writing,
# software distributed under the License is distributed on an
# "AS IS" BASIS, WITHOUT WARRANTIES OR CONDITIONS OF ANY
# KIND, either express or implied.  See the License for the
# specific language governing permissions and limitations
# under the License.
from __future__ import annotations

import collections.abc
import contextlib
import hashlib
import logging
import math
import operator
import os
import signal
import warnings
from collections import defaultdict
from datetime import datetime, timedelta
from functools import partial
from types import TracebackType
from typing import TYPE_CHECKING, Any, Callable, Collection, Generator, Iterable, NamedTuple, Tuple
from urllib.parse import quote

import dill
import jinja2
import lazy_object_proxy
import pendulum
from jinja2 import TemplateAssertionError, UndefinedError
from sqlalchemy import (
    Column,
    DateTime,
    Float,
    ForeignKeyConstraint,
    Index,
    Integer,
    PrimaryKeyConstraint,
    String,
    Text,
    and_,
    false,
    func,
    inspect,
    or_,
    text,
)
from sqlalchemy.ext.associationproxy import association_proxy
from sqlalchemy.ext.mutable import MutableDict
from sqlalchemy.orm import reconstructor, relationship
from sqlalchemy.orm.attributes import NO_VALUE, set_committed_value
from sqlalchemy.orm.session import Session
from sqlalchemy.sql.elements import BooleanClauseList
from sqlalchemy.sql.expression import ColumnOperators, case

from airflow import settings
from airflow.api_internal.internal_api_call import internal_api_call
from airflow.compat.functools import cache
from airflow.configuration import conf
from airflow.datasets import Dataset
from airflow.datasets.manager import dataset_manager
from airflow.exceptions import (
    AirflowException,
    AirflowFailException,
    AirflowRescheduleException,
    AirflowSensorTimeout,
    AirflowSkipException,
    AirflowTaskTimeout,
    DagRunNotFound,
    RemovedInAirflow3Warning,
    TaskDeferralError,
    TaskDeferred,
    UnmappableXComLengthPushed,
    UnmappableXComTypePushed,
    XComForMappingNotPushed,
)
from airflow.jobs.scheduler_job import TI
from airflow.models.base import Base, StringID
from airflow.models.log import Log
from airflow.models.mappedoperator import MappedOperator
from airflow.models.param import process_params
from airflow.models.taskfail import TaskFail
from airflow.models.taskmap import TaskMap
from airflow.models.taskreschedule import TaskReschedule
from airflow.models.xcom import XCOM_RETURN_KEY, LazyXComAccess, XCom
from airflow.plugins_manager import integrate_macros_plugins
from airflow.sentry import Sentry
from airflow.stats import Stats
from airflow.templates import SandboxedEnvironment
from airflow.ti_deps.dep_context import DepContext
from airflow.ti_deps.dependencies_deps import REQUEUEABLE_DEPS, RUNNING_DEPS
from airflow.timetables.base import DataInterval
from airflow.typing_compat import Literal, TypeGuard
from airflow.utils import timezone
from airflow.utils.context import ConnectionAccessor, Context, VariableAccessor, context_merge
from airflow.utils.email import send_email
from airflow.utils.helpers import render_template_to_string
from airflow.utils.log.logging_mixin import LoggingMixin
from airflow.utils.module_loading import qualname
from airflow.utils.net import get_hostname
from airflow.utils.operator_helpers import context_to_airflow_vars
from airflow.utils.platform import getuser
from airflow.utils.retries import run_with_db_retries
from airflow.utils.session import NEW_SESSION, create_session, provide_session
from airflow.utils.sqlalchemy import (
    ExecutorConfigType,
    ExtendedJSON,
    UtcDateTime,
    tuple_in_condition,
    with_row_locks,
)
from airflow.utils.state import DagRunState, State, TaskInstanceState
from airflow.utils.timeout import timeout

TR = TaskReschedule

_CURRENT_CONTEXT: list[Context] = []
log = logging.getLogger(__name__)


if TYPE_CHECKING:
    from airflow.models.abstractoperator import TaskStateChangeCallback
    from airflow.models.baseoperator import BaseOperator
    from airflow.models.dag import DAG, DagModel
    from airflow.models.dagrun import DagRun
    from airflow.models.dataset import DatasetEvent
    from airflow.models.operator import Operator
    from airflow.utils.task_group import MappedTaskGroup, TaskGroup


PAST_DEPENDS_MET = "past_depends_met"


@contextlib.contextmanager
def set_current_context(context: Context) -> Generator[Context, None, None]:
    """
    Sets the current execution context to the provided context object.
    This method should be called once per Task execution, before calling operator.execute.
    """
    _CURRENT_CONTEXT.append(context)
    try:
        yield context
    finally:
        expected_state = _CURRENT_CONTEXT.pop()
        if expected_state != context:
            log.warning(
                "Current context is not equal to the state at context stack. Expected=%s, got=%s",
                context,
                expected_state,
            )


def clear_task_instances(
    tis: list[TaskInstance],
    session: Session,
    activate_dag_runs: None = None,
    dag: DAG | None = None,
    dag_run_state: DagRunState | Literal[False] = DagRunState.QUEUED,
) -> None:
    """
    Clears a set of task instances, but makes sure the running ones
    get killed.

    :param tis: a list of task instances
    :param session: current session
    :param dag_run_state: state to set DagRun to. If set to False, dagrun state will not
        be changed.
    :param dag: DAG object
    :param activate_dag_runs: Deprecated parameter, do not pass
    """
    job_ids = []
    # Keys: dag_id -> run_id -> map_indexes -> try_numbers -> task_id
    task_id_by_key: dict[str, dict[str, dict[int, dict[int, set[str]]]]] = defaultdict(
        lambda: defaultdict(lambda: defaultdict(lambda: defaultdict(set)))
    )
    for ti in tis:
        if ti.state == TaskInstanceState.RUNNING:
            if ti.job_id:
                # If a task is cleared when running, set its state to RESTARTING so that
                # the task is terminated and becomes eligible for retry.
                ti.state = TaskInstanceState.RESTARTING
                job_ids.append(ti.job_id)
        else:
            task_id = ti.task_id
            if dag and dag.has_task(task_id):
                task = dag.get_task(task_id)
                ti.refresh_from_task(task)
                task_retries = task.retries
                ti.max_tries = ti.try_number + task_retries - 1
            else:
                # Ignore errors when updating max_tries if dag is None or
                # task not found in dag since database records could be
                # outdated. We make max_tries the maximum value of its
                # original max_tries or the last attempted try number.
                ti.max_tries = max(ti.max_tries, ti.prev_attempted_tries)
            ti.state = None
            ti.external_executor_id = None
            ti.clear_next_method_args()
            session.merge(ti)

        task_id_by_key[ti.dag_id][ti.run_id][ti.map_index][ti.try_number].add(ti.task_id)

    if task_id_by_key:
        # Clear all reschedules related to the ti to clear

        # This is an optimization for the common case where all tis are for a small number
        # of dag_id, run_id, try_number, and map_index. Use a nested dict of dag_id,
        # run_id, try_number, map_index, and task_id to construct the where clause in a
        # hierarchical manner. This speeds up the delete statement by more than 40x for
        # large number of tis (50k+).
        conditions = or_(
            and_(
                TR.dag_id == dag_id,
                or_(
                    and_(
                        TR.run_id == run_id,
                        or_(
                            and_(
                                TR.map_index == map_index,
                                or_(
                                    and_(TR.try_number == try_number, TR.task_id.in_(task_ids))
                                    for try_number, task_ids in task_tries.items()
                                ),
                            )
                            for map_index, task_tries in map_indexes.items()
                        ),
                    )
                    for run_id, map_indexes in run_ids.items()
                ),
            )
            for dag_id, run_ids in task_id_by_key.items()
        )

        delete_qry = TR.__table__.delete().where(conditions)
        session.execute(delete_qry)

    if job_ids:
        from airflow.jobs.base_job import BaseJob

        for job in session.query(BaseJob).filter(BaseJob.id.in_(job_ids)).all():
            job.state = TaskInstanceState.RESTARTING

    if activate_dag_runs is not None:
        warnings.warn(
            "`activate_dag_runs` parameter to clear_task_instances function is deprecated. "
            "Please use `dag_run_state`",
            RemovedInAirflow3Warning,
            stacklevel=2,
        )
        if not activate_dag_runs:
            dag_run_state = False

    if dag_run_state is not False and tis:
        from airflow.models.dagrun import DagRun  # Avoid circular import

        run_ids_by_dag_id = defaultdict(set)
        for instance in tis:
            run_ids_by_dag_id[instance.dag_id].add(instance.run_id)

        drs = (
            session.query(DagRun)
            .filter(
                or_(
                    and_(DagRun.dag_id == dag_id, DagRun.run_id.in_(run_ids))
                    for dag_id, run_ids in run_ids_by_dag_id.items()
                )
            )
            .all()
        )
        dag_run_state = DagRunState(dag_run_state)  # Validate the state value.
        for dr in drs:
            dr.state = dag_run_state
            dr.start_date = timezone.utcnow()
            if dag_run_state == DagRunState.QUEUED:
                dr.last_scheduling_decision = None
                dr.start_date = None
    session.flush()


def _is_mappable_value(value: Any) -> TypeGuard[Collection]:
    """Whether a value can be used for task mapping.

    We only allow collections with guaranteed ordering, but exclude character
    sequences since that's usually not what users would expect to be mappable.
    """
    if not isinstance(value, (collections.abc.Sequence, dict)):
        return False
    if isinstance(value, (bytearray, bytes, str)):
        return False
    return True


class TaskInstanceKey(NamedTuple):
    """Key used to identify task instance."""

    dag_id: str
    task_id: str
    run_id: str
    try_number: int = 1
    map_index: int = -1

    @property
    def primary(self) -> tuple[str, str, str, int]:
        """Return task instance primary key part of the key"""
        return self.dag_id, self.task_id, self.run_id, self.map_index

    @property
    def reduced(self) -> TaskInstanceKey:
        """Remake the key by subtracting 1 from try number to match in memory information"""
        return TaskInstanceKey(
            self.dag_id, self.task_id, self.run_id, max(1, self.try_number - 1), self.map_index
        )

    def with_try_number(self, try_number: int) -> TaskInstanceKey:
        """Returns TaskInstanceKey with provided ``try_number``"""
        return TaskInstanceKey(self.dag_id, self.task_id, self.run_id, try_number, self.map_index)

    @property
    def key(self) -> TaskInstanceKey:
        """For API-compatibly with TaskInstance.

        Returns self
        """
        return self


def _creator_note(val):
    """Custom creator for the ``note`` association proxy."""
    if isinstance(val, str):
        return TaskInstanceNote(content=val)
    elif isinstance(val, dict):
        return TaskInstanceNote(**val)
    else:
        return TaskInstanceNote(*val)


class TaskInstance(Base, LoggingMixin):
    """
    Task instances store the state of a task instance. This table is the
    authority and single source of truth around what tasks have run and the
    state they are in.

    The SqlAlchemy model doesn't have a SqlAlchemy foreign key to the task or
    dag model deliberately to have more control over transactions.

    Database transactions on this table should insure double triggers and
    any confusion around what task instances are or aren't ready to run
    even while multiple schedulers may be firing task instances.

    A value of -1 in map_index represents any of: a TI without mapped tasks;
    a TI with mapped tasks that has yet to be expanded (state=pending);
    a TI with mapped tasks that expanded to an empty list (state=skipped).
    """

    __tablename__ = "task_instance"
    task_id = Column(StringID(), primary_key=True, nullable=False)
    dag_id = Column(StringID(), primary_key=True, nullable=False)
    run_id = Column(StringID(), primary_key=True, nullable=False)
    map_index = Column(Integer, primary_key=True, nullable=False, server_default=text("-1"))

    start_date = Column(UtcDateTime)
    end_date = Column(UtcDateTime)
    duration = Column(Float)
    state = Column(String(20))
    _try_number = Column("try_number", Integer, default=0)
    max_tries = Column(Integer, server_default=text("-1"))
    hostname = Column(String(1000))
    unixname = Column(String(1000))
    job_id = Column(Integer)
    pool = Column(String(256), nullable=False)
    pool_slots = Column(Integer, default=1, nullable=False)
    queue = Column(String(256))
    priority_weight = Column(Integer)
    operator = Column(String(1000))
    queued_dttm = Column(UtcDateTime)
    queued_by_job_id = Column(Integer)
    pid = Column(Integer)
    executor_config = Column(ExecutorConfigType(pickler=dill))
    updated_at = Column(UtcDateTime, default=timezone.utcnow, onupdate=timezone.utcnow)

    external_executor_id = Column(StringID())

    # The trigger to resume on if we are in state DEFERRED
    trigger_id = Column(Integer)

    # Optional timeout datetime for the trigger (past this, we'll fail)
    trigger_timeout = Column(DateTime)
    # The trigger_timeout should be TIMESTAMP(using UtcDateTime) but for ease of
    # migration, we are keeping it as DateTime pending a change where expensive
    # migration is inevitable.

    # The method to call next, and any extra arguments to pass to it.
    # Usually used when resuming from DEFERRED.
    next_method = Column(String(1000))
    next_kwargs = Column(MutableDict.as_mutable(ExtendedJSON))

    # If adding new fields here then remember to add them to
    # refresh_from_db() or they won't display in the UI correctly

    __table_args__ = (
        Index("ti_dag_state", dag_id, state),
        Index("ti_dag_run", dag_id, run_id),
        Index("ti_state", state),
        Index("ti_state_lkp", dag_id, task_id, run_id, state),
        Index("ti_pool", pool, state, priority_weight),
        Index("ti_job_id", job_id),
        Index("ti_trigger_id", trigger_id),
        PrimaryKeyConstraint(
            "dag_id", "task_id", "run_id", "map_index", name="task_instance_pkey", mssql_clustered=True
        ),
        ForeignKeyConstraint(
            [trigger_id],
            ["trigger.id"],
            name="task_instance_trigger_id_fkey",
            ondelete="CASCADE",
        ),
        ForeignKeyConstraint(
            [dag_id, run_id],
            ["dag_run.dag_id", "dag_run.run_id"],
            name="task_instance_dag_run_fkey",
            ondelete="CASCADE",
        ),
    )

    dag_model = relationship(
        "DagModel",
        primaryjoin="TaskInstance.dag_id == DagModel.dag_id",
        foreign_keys=dag_id,
        uselist=False,
        innerjoin=True,
        viewonly=True,
    )

    trigger = relationship("Trigger", uselist=False)
    triggerer_job = association_proxy("trigger", "triggerer_job")
    dag_run = relationship("DagRun", back_populates="task_instances", lazy="joined", innerjoin=True)
    rendered_task_instance_fields = relationship("RenderedTaskInstanceFields", lazy="noload", uselist=False)
    execution_date = association_proxy("dag_run", "execution_date")
    task_instance_note = relationship("TaskInstanceNote", back_populates="task_instance", uselist=False)
    note = association_proxy("task_instance_note", "content", creator=_creator_note)
    task: Operator  # Not always set...

    def __init__(
        self,
        task: Operator,
        execution_date: datetime | None = None,
        run_id: str | None = None,
        state: str | None = None,
        map_index: int = -1,
    ):
        super().__init__()
        self.dag_id = task.dag_id
        self.task_id = task.task_id
        self.map_index = map_index
        self.refresh_from_task(task)
        # init_on_load will config the log
        self.init_on_load()

        if run_id is None and execution_date is not None:
            from airflow.models.dagrun import DagRun  # Avoid circular import

            warnings.warn(
                "Passing an execution_date to `TaskInstance()` is deprecated in favour of passing a run_id",
                RemovedInAirflow3Warning,
                # Stack level is 4 because SQLA adds some wrappers around the constructor
                stacklevel=4,
            )
            # make sure we have a localized execution_date stored in UTC
            if execution_date and not timezone.is_localized(execution_date):
                self.log.warning(
                    "execution date %s has no timezone information. Using default from dag or system",
                    execution_date,
                )
                if self.task.has_dag():
                    if TYPE_CHECKING:
                        assert self.task.dag
                    execution_date = timezone.make_aware(execution_date, self.task.dag.timezone)
                else:
                    execution_date = timezone.make_aware(execution_date)

                execution_date = timezone.convert_to_utc(execution_date)
            with create_session() as session:
                run_id = (
                    session.query(DagRun.run_id)
                    .filter_by(dag_id=self.dag_id, execution_date=execution_date)
                    .scalar()
                )
                if run_id is None:
                    raise DagRunNotFound(
                        f"DagRun for {self.dag_id!r} with date {execution_date} not found"
                    ) from None

        self.run_id = run_id

        self.try_number = 0
        self.max_tries = self.task.retries
        self.unixname = getuser()
        if state:
            self.state = state
        self.hostname = ""
        # Is this TaskInstance being currently running within `airflow tasks run --raw`.
        # Not persisted to the database so only valid for the current process
        self.raw = False
        # can be changed when calling 'run'
        self.test_mode = False

    @staticmethod
    def insert_mapping(run_id: str, task: Operator, map_index: int) -> dict[str, Any]:
        """:meta private:"""
        return {
            "dag_id": task.dag_id,
            "task_id": task.task_id,
            "run_id": run_id,
            "_try_number": 0,
            "hostname": "",
            "unixname": getuser(),
            "queue": task.queue,
            "pool": task.pool,
            "pool_slots": task.pool_slots,
            "priority_weight": task.priority_weight_total,
            "run_as_user": task.run_as_user,
            "max_tries": task.retries,
            "executor_config": task.executor_config,
            "operator": task.task_type,
            "map_index": map_index,
        }

    @reconstructor
    def init_on_load(self) -> None:
        """Initialize the attributes that aren't stored in the DB"""
        # correctly config the ti log
        self._log = logging.getLogger("airflow.task")
        self.test_mode = False  # can be changed when calling 'run'

    @property
    def try_number(self):
        """
        Return the try number that this task number will be when it is actually
        run.

        If the TaskInstance is currently running, this will match the column in the
        database, in all other cases this will be incremented.
        """
        # This is designed so that task logs end up in the right file.
        if self.state == State.RUNNING:
            return self._try_number
        return self._try_number + 1

    @try_number.setter
    def try_number(self, value: int) -> None:
        self._try_number = value

    @property
    def prev_attempted_tries(self) -> int:
        """
        Based on this instance's try_number, this will calculate
        the number of previously attempted tries, defaulting to 0.
        """
        # Expose this for the Task Tries and Gantt graph views.
        # Using `try_number` throws off the counts for non-running tasks.
        # Also useful in error logging contexts to get
        # the try number for the last try that was attempted.
        # https://issues.apache.org/jira/browse/AIRFLOW-2143

        return self._try_number

    @property
    def next_try_number(self) -> int:
        return self._try_number + 1

    def command_as_list(
        self,
        mark_success=False,
        ignore_all_deps=False,
        ignore_task_deps=False,
        ignore_depends_on_past=False,
        wait_for_past_depends_before_skipping=False,
        ignore_ti_state=False,
        local=False,
        pickle_id=None,
        raw=False,
        job_id=None,
        pool=None,
        cfg_path=None,
    ):
        """
        Returns a command that can be executed anywhere where airflow is
        installed. This command is part of the message sent to executors by
        the orchestrator.
        """
        dag: DAG | DagModel
        # Use the dag if we have it, else fallback to the ORM dag_model, which might not be loaded
        if hasattr(self, "task") and hasattr(self.task, "dag"):
            dag = self.task.dag
        else:
            dag = self.dag_model

        should_pass_filepath = not pickle_id and dag
        path = None
        if should_pass_filepath:
            if dag.is_subdag:
                path = dag.parent_dag.relative_fileloc
            else:
                path = dag.relative_fileloc

            if path:
                if not path.is_absolute():
                    path = "DAGS_FOLDER" / path
                path = str(path)

        return TaskInstance.generate_command(
            self.dag_id,
            self.task_id,
            run_id=self.run_id,
            mark_success=mark_success,
            ignore_all_deps=ignore_all_deps,
            ignore_task_deps=ignore_task_deps,
            ignore_depends_on_past=ignore_depends_on_past,
            wait_for_past_depends_before_skipping=wait_for_past_depends_before_skipping,
            ignore_ti_state=ignore_ti_state,
            local=local,
            pickle_id=pickle_id,
            file_path=path,
            raw=raw,
            job_id=job_id,
            pool=pool,
            cfg_path=cfg_path,
            map_index=self.map_index,
        )

    @staticmethod
    def generate_command(
        dag_id: str,
        task_id: str,
        run_id: str,
        mark_success: bool = False,
        ignore_all_deps: bool = False,
        ignore_depends_on_past: bool = False,
        wait_for_past_depends_before_skipping: bool = False,
        ignore_task_deps: bool = False,
        ignore_ti_state: bool = False,
        local: bool = False,
        pickle_id: int | None = None,
        file_path: str | None = None,
        raw: bool = False,
        job_id: str | None = None,
        pool: str | None = None,
        cfg_path: str | None = None,
        map_index: int = -1,
    ) -> list[str]:
        """
        Generates the shell command required to execute this task instance.

        :param dag_id: DAG ID
        :param task_id: Task ID
        :param run_id: The run_id of this task's DagRun
        :param mark_success: Whether to mark the task as successful
        :param ignore_all_deps: Ignore all ignorable dependencies.
            Overrides the other ignore_* parameters.
        :param ignore_depends_on_past: Ignore depends_on_past parameter of DAGs
            (e.g. for Backfills)
        :param wait_for_past_depends_before_skipping: Wait for past depends before marking the ti as skipped
        :param ignore_task_deps: Ignore task-specific dependencies such as depends_on_past
            and trigger rule
        :param ignore_ti_state: Ignore the task instance's previous failure/success
        :param local: Whether to run the task locally
        :param pickle_id: If the DAG was serialized to the DB, the ID
            associated with the pickled DAG
        :param file_path: path to the file containing the DAG definition
        :param raw: raw mode (needs more details)
        :param job_id: job ID (needs more details)
        :param pool: the Airflow pool that the task should run in
        :param cfg_path: the Path to the configuration file
        :return: shell command that can be used to run the task instance
        """
        cmd = ["airflow", "tasks", "run", dag_id, task_id, run_id]
        if mark_success:
            cmd.extend(["--mark-success"])
        if pickle_id:
            cmd.extend(["--pickle", str(pickle_id)])
        if job_id:
            cmd.extend(["--job-id", str(job_id)])
        if ignore_all_deps:
            cmd.extend(["--ignore-all-dependencies"])
        if ignore_task_deps:
            cmd.extend(["--ignore-dependencies"])
        if ignore_depends_on_past:
            cmd.extend(["--depends-on-past", "ignore"])
        elif wait_for_past_depends_before_skipping:
            cmd.extend(["--depends-on-past", "wait"])
        if ignore_ti_state:
            cmd.extend(["--force"])
        if local:
            cmd.extend(["--local"])
        if pool:
            cmd.extend(["--pool", pool])
        if raw:
            cmd.extend(["--raw"])
        if file_path:
            cmd.extend(["--subdir", file_path])
        if cfg_path:
            cmd.extend(["--cfg-path", cfg_path])
        if map_index != -1:
            cmd.extend(["--map-index", str(map_index)])
        return cmd

    @property
    def log_url(self) -> str:
        """Log URL for TaskInstance"""
        iso = quote(self.execution_date.isoformat())
        base_url = conf.get_mandatory_value("webserver", "BASE_URL")
        return (
            f"{base_url}/log"
            f"?execution_date={iso}"
            f"&task_id={self.task_id}"
            f"&dag_id={self.dag_id}"
            f"&map_index={self.map_index}"
        )

    @property
    def mark_success_url(self) -> str:
        """URL to mark TI success"""
        base_url = conf.get_mandatory_value("webserver", "BASE_URL")
        return (
            f"{base_url}/confirm"
            f"?task_id={self.task_id}"
            f"&dag_id={self.dag_id}"
            f"&dag_run_id={quote(self.run_id)}"
            "&upstream=false"
            "&downstream=false"
            "&state=success"
        )

    @provide_session
    def current_state(self, session: Session = NEW_SESSION) -> str:
        """
        Get the very latest state from the database, if a session is passed,
        we use and looking up the state becomes part of the session, otherwise
        a new session is used.

        sqlalchemy.inspect is used here to get the primary keys ensuring that if they change
        it will not regress

        :param session: SQLAlchemy ORM Session
        """
        filters = (col == getattr(self, col.name) for col in inspect(TaskInstance).primary_key)
        return session.query(TaskInstance.state).filter(*filters).scalar()

    @provide_session
    def error(self, session: Session = NEW_SESSION) -> None:
        """
        Forces the task instance's state to FAILED in the database.

        :param session: SQLAlchemy ORM Session
        """
        self.log.error("Recording the task instance as FAILED")
        self.state = State.FAILED
        session.merge(self)
        session.commit()

    @staticmethod
    @internal_api_call
    @provide_session
    def get_task_instance(
        dag_id: str,
        run_id: str,
        task_id: str,
        map_index: int,
        lock_for_update: bool = False,
        session: Session = NEW_SESSION,
    ) -> TI | None:
        # TODO: need to convert SQLAlchemy objects to internal API objects
        query = session.query(TI).filter_by(
            dag_id=dag_id,
            run_id=run_id,
            task_id=task_id,
            map_index=map_index,
        )

        if lock_for_update:
            # TODO: pass the logger once resolved here https://github.com/apache/airflow/pull/28502
            for attempt in run_with_db_retries(logger=None):
                with attempt:
                    return query.with_for_update().one_or_none()
            else:
                return None
        else:
            return query.one_or_none()

    @provide_session
    def refresh_from_db(self, session: Session = NEW_SESSION, lock_for_update: bool = False) -> None:
        """
        Refreshes the task instance from the database based on the primary key

        :param session: SQLAlchemy ORM Session
        :param lock_for_update: if True, indicates that the database should
            lock the TaskInstance (issuing a FOR UPDATE clause) until the
            session is committed.
        """
        ti = TaskInstance.get_task_instance(
            dag_id=self.dag_id,
            task_id=self.task_id,
            run_id=self.run_id,
            map_index=self.map_index,
            lock_for_update=lock_for_update,
            session=session,
        )

        if ti:
            # Fields ordered per model definition
            self.start_date = ti.start_date
            self.end_date = ti.end_date
            self.duration = ti.duration
            self.state = ti.state
            # Since we selected columns, not the object, this is the raw value
            self.try_number = ti.try_number
            self.max_tries = ti.max_tries
            self.hostname = ti.hostname
            self.unixname = ti.unixname
            self.job_id = ti.job_id
            self.pool = ti.pool
            self.pool_slots = ti.pool_slots or 1
            self.queue = ti.queue
            self.priority_weight = ti.priority_weight
            self.operator = ti.operator
            self.queued_dttm = ti.queued_dttm
            self.queued_by_job_id = ti.queued_by_job_id
            self.pid = ti.pid
            self.executor_config = ti.executor_config
            self.external_executor_id = ti.external_executor_id
            self.trigger_id = ti.trigger_id
            self.next_method = ti.next_method
            self.next_kwargs = ti.next_kwargs
        else:
            self.state = None

    def refresh_from_task(self, task: Operator, pool_override: str | None = None) -> None:
        """
        Copy common attributes from the given task.

        :param task: The task object to copy from
        :param pool_override: Use the pool_override instead of task's pool
        """
        self.task = task
        self.queue = task.queue
        self.pool = pool_override or task.pool
        self.pool_slots = task.pool_slots
        self.priority_weight = task.priority_weight_total
        self.run_as_user = task.run_as_user
        # Do not set max_tries to task.retries here because max_tries is a cumulative
        # value that needs to be stored in the db.
        self.executor_config = task.executor_config
        self.operator = task.task_type

    @provide_session
    def clear_xcom_data(self, session: Session = NEW_SESSION) -> None:
        """Clear all XCom data from the database for the task instance.

        If the task is unmapped, all XComs matching this task ID in the same DAG
        run are removed. If the task is mapped, only the one with matching map
        index is removed.

        :param session: SQLAlchemy ORM Session
        """
        self.log.debug("Clearing XCom data")
        if self.map_index < 0:
            map_index: int | None = None
        else:
            map_index = self.map_index
        XCom.clear(
            dag_id=self.dag_id,
            task_id=self.task_id,
            run_id=self.run_id,
            map_index=map_index,
            session=session,
        )

    @property
    def key(self) -> TaskInstanceKey:
        """Returns a tuple that identifies the task instance uniquely"""
        return TaskInstanceKey(self.dag_id, self.task_id, self.run_id, self.try_number, self.map_index)

    @provide_session
    def set_state(self, state: str | None, session: Session = NEW_SESSION) -> bool:
        """
        Set TaskInstance state.

        :param state: State to set for the TI
        :param session: SQLAlchemy ORM Session
        :return: Was the state changed
        """
        if self.state == state:
            return False

        current_time = timezone.utcnow()
        self.log.debug("Setting task state for %s to %s", self, state)
        self.state = state
        self.start_date = self.start_date or current_time
        if self.state in State.finished or self.state == State.UP_FOR_RETRY:
            self.end_date = self.end_date or current_time
            self.duration = (self.end_date - self.start_date).total_seconds()
        session.merge(self)
        return True

    @property
    def is_premature(self) -> bool:
        """
        Returns whether a task is in UP_FOR_RETRY state and its retry interval
        has elapsed.
        """
        # is the task still in the retry waiting period?
        return self.state == State.UP_FOR_RETRY and not self.ready_for_retry()

    @provide_session
    def are_dependents_done(self, session: Session = NEW_SESSION) -> bool:
        """
        Checks whether the immediate dependents of this task instance have succeeded or have been skipped.
        This is meant to be used by wait_for_downstream.

        This is useful when you do not want to start processing the next
        schedule of a task until the dependents are done. For instance,
        if the task DROPs and recreates a table.

        :param session: SQLAlchemy ORM Session
        """
        task = self.task

        if not task.downstream_task_ids:
            return True

        ti = session.query(func.count(TaskInstance.task_id)).filter(
            TaskInstance.dag_id == self.dag_id,
            TaskInstance.task_id.in_(task.downstream_task_ids),
            TaskInstance.run_id == self.run_id,
            TaskInstance.state.in_([State.SKIPPED, State.SUCCESS]),
        )
        count = ti[0][0]
        return count == len(task.downstream_task_ids)

    @provide_session
    def get_previous_dagrun(
        self,
        state: DagRunState | None = None,
        session: Session | None = None,
    ) -> DagRun | None:
        """The DagRun that ran before this task instance's DagRun.

        :param state: If passed, it only take into account instances of a specific state.
        :param session: SQLAlchemy ORM Session.
        """
        dag = self.task.dag
        if dag is None:
            return None

        dr = self.get_dagrun(session=session)
        dr.dag = dag

        # We always ignore schedule in dagrun lookup when `state` is given
        # or the DAG is never scheduled. For legacy reasons, when
        # `catchup=True`, we use `get_previous_scheduled_dagrun` unless
        # `ignore_schedule` is `True`.
        ignore_schedule = state is not None or not dag.timetable.can_run
        if dag.catchup is True and not ignore_schedule:
            last_dagrun = dr.get_previous_scheduled_dagrun(session=session)
        else:
            last_dagrun = dr.get_previous_dagrun(session=session, state=state)

        if last_dagrun:
            return last_dagrun

        return None

    @provide_session
    def get_previous_ti(
        self,
        state: DagRunState | None = None,
        session: Session = NEW_SESSION,
    ) -> TaskInstance | None:
        """
        The task instance for the task that ran before this task instance.

        :param state: If passed, it only take into account instances of a specific state.
        :param session: SQLAlchemy ORM Session
        """
        dagrun = self.get_previous_dagrun(state, session=session)
        if dagrun is None:
            return None
        return dagrun.get_task_instance(self.task_id, session=session)

    @property
    def previous_ti(self) -> TaskInstance | None:
        """
        This attribute is deprecated.
        Please use `airflow.models.taskinstance.TaskInstance.get_previous_ti` method.
        """
        warnings.warn(
            """
            This attribute is deprecated.
            Please use `airflow.models.taskinstance.TaskInstance.get_previous_ti` method.
            """,
            RemovedInAirflow3Warning,
            stacklevel=2,
        )
        return self.get_previous_ti()

    @property
    def previous_ti_success(self) -> TaskInstance | None:
        """
        This attribute is deprecated.
        Please use `airflow.models.taskinstance.TaskInstance.get_previous_ti` method.
        """
        warnings.warn(
            """
            This attribute is deprecated.
            Please use `airflow.models.taskinstance.TaskInstance.get_previous_ti` method.
            """,
            RemovedInAirflow3Warning,
            stacklevel=2,
        )
        return self.get_previous_ti(state=DagRunState.SUCCESS)

    @provide_session
    def get_previous_execution_date(
        self,
        state: DagRunState | None = None,
        session: Session = NEW_SESSION,
    ) -> pendulum.DateTime | None:
        """
        The execution date from property previous_ti_success.

        :param state: If passed, it only take into account instances of a specific state.
        :param session: SQLAlchemy ORM Session
        """
        self.log.debug("previous_execution_date was called")
        prev_ti = self.get_previous_ti(state=state, session=session)
        return prev_ti and pendulum.instance(prev_ti.execution_date)

    @provide_session
    def get_previous_start_date(
        self, state: DagRunState | None = None, session: Session = NEW_SESSION
    ) -> pendulum.DateTime | None:
        """
        The start date from property previous_ti_success.

        :param state: If passed, it only take into account instances of a specific state.
        :param session: SQLAlchemy ORM Session
        """
        self.log.debug("previous_start_date was called")
        prev_ti = self.get_previous_ti(state=state, session=session)
        # prev_ti may not exist and prev_ti.start_date may be None.
        return prev_ti and prev_ti.start_date and pendulum.instance(prev_ti.start_date)

    @property
    def previous_start_date_success(self) -> pendulum.DateTime | None:
        """
        This attribute is deprecated.
        Please use `airflow.models.taskinstance.TaskInstance.get_previous_start_date` method.
        """
        warnings.warn(
            """
            This attribute is deprecated.
            Please use `airflow.models.taskinstance.TaskInstance.get_previous_start_date` method.
            """,
            RemovedInAirflow3Warning,
            stacklevel=2,
        )
        return self.get_previous_start_date(state=DagRunState.SUCCESS)

    @provide_session
    def are_dependencies_met(
        self, dep_context: DepContext | None = None, session: Session = NEW_SESSION, verbose: bool = False
    ) -> bool:
        """
        Returns whether or not all the conditions are met for this task instance to be run
        given the context for the dependencies (e.g. a task instance being force run from
        the UI will ignore some dependencies).

        :param dep_context: The execution context that determines the dependencies that
            should be evaluated.
        :param session: database session
        :param verbose: whether log details on failed dependencies on
            info or debug log level
        """
        dep_context = dep_context or DepContext()
        failed = False
        verbose_aware_logger = self.log.info if verbose else self.log.debug
        for dep_status in self.get_failed_dep_statuses(dep_context=dep_context, session=session):
            failed = True

            verbose_aware_logger(
                "Dependencies not met for %s, dependency '%s' FAILED: %s",
                self,
                dep_status.dep_name,
                dep_status.reason,
            )

        if failed:
            return False

        verbose_aware_logger("Dependencies all met for dep_context=%s ti=%s", dep_context.description, self)
        return True

    @provide_session
    def get_failed_dep_statuses(self, dep_context: DepContext | None = None, session: Session = NEW_SESSION):
        """Get failed Dependencies"""
        dep_context = dep_context or DepContext()
        for dep in dep_context.deps | self.task.deps:
            for dep_status in dep.get_dep_statuses(self, session, dep_context):

                self.log.debug(
                    "%s dependency '%s' PASSED: %s, %s",
                    self,
                    dep_status.dep_name,
                    dep_status.passed,
                    dep_status.reason,
                )

                if not dep_status.passed:
                    yield dep_status

    def __repr__(self) -> str:
        prefix = f"<TaskInstance: {self.dag_id}.{self.task_id} {self.run_id} "
        if self.map_index != -1:
            prefix += f"map_index={self.map_index} "
        return prefix + f"[{self.state}]>"

    def next_retry_datetime(self):
        """
        Get datetime of the next retry if the task instance fails. For exponential
        backoff, retry_delay is used as base and will be converted to seconds.
        """
        from airflow.models.abstractoperator import MAX_RETRY_DELAY

        delay = self.task.retry_delay
        if self.task.retry_exponential_backoff:
            # If the min_backoff calculation is below 1, it will be converted to 0 via int. Thus,
            # we must round up prior to converting to an int, otherwise a divide by zero error
            # will occur in the modded_hash calculation.
            min_backoff = int(math.ceil(delay.total_seconds() * (2 ** (self.try_number - 2))))

            # In the case when delay.total_seconds() is 0, min_backoff will not be rounded up to 1.
            # To address this, we impose a lower bound of 1 on min_backoff. This effectively makes
            # the ceiling function unnecessary, but the ceiling function was retained to avoid
            # introducing a breaking change.
            if min_backoff < 1:
                min_backoff = 1

            # deterministic per task instance
            ti_hash = int(
                hashlib.sha1(
                    f"{self.dag_id}#{self.task_id}#{self.execution_date}#{self.try_number}".encode()
                ).hexdigest(),
                16,
            )
            # between 1 and 1.0 * delay * (2^retry_number)
            modded_hash = min_backoff + ti_hash % min_backoff
            # timedelta has a maximum representable value. The exponentiation
            # here means this value can be exceeded after a certain number
            # of tries (around 50 if the initial delay is 1s, even fewer if
            # the delay is larger). Cap the value here before creating a
            # timedelta object so the operation doesn't fail with "OverflowError".
            delay_backoff_in_seconds = min(modded_hash, MAX_RETRY_DELAY)
            delay = timedelta(seconds=delay_backoff_in_seconds)
            if self.task.max_retry_delay:
                delay = min(self.task.max_retry_delay, delay)
        return self.end_date + delay

    def ready_for_retry(self) -> bool:
        """
        Checks on whether the task instance is in the right state and timeframe
        to be retried.
        """
        return self.state == State.UP_FOR_RETRY and self.next_retry_datetime() < timezone.utcnow()

    @provide_session
    def get_dagrun(self, session: Session = NEW_SESSION) -> DagRun:
        """
        Returns the DagRun for this TaskInstance

        :param session: SQLAlchemy ORM Session
        :return: DagRun
        """
        info = inspect(self)
        if info.attrs.dag_run.loaded_value is not NO_VALUE:
            return self.dag_run

        from airflow.models.dagrun import DagRun  # Avoid circular import

        dr = session.query(DagRun).filter(DagRun.dag_id == self.dag_id, DagRun.run_id == self.run_id).one()

        # Record it in the instance for next time. This means that `self.execution_date` will work correctly
        set_committed_value(self, "dag_run", dr)

        return dr

    @provide_session
    def check_and_change_state_before_execution(
        self,
        verbose: bool = True,
        ignore_all_deps: bool = False,
        ignore_depends_on_past: bool = False,
        wait_for_past_depends_before_skipping: bool = False,
        ignore_task_deps: bool = False,
        ignore_ti_state: bool = False,
        mark_success: bool = False,
        test_mode: bool = False,
        job_id: str | None = None,
        pool: str | None = None,
        external_executor_id: str | None = None,
        session: Session = NEW_SESSION,
    ) -> bool:
        """
        Checks dependencies and then sets state to RUNNING if they are met. Returns
        True if and only if state is set to RUNNING, which implies that task should be
        executed, in preparation for _run_raw_task

        :param verbose: whether to turn on more verbose logging
        :param ignore_all_deps: Ignore all of the non-critical dependencies, just runs
        :param ignore_depends_on_past: Ignore depends_on_past DAG attribute
        :param wait_for_past_depends_before_skipping: Wait for past depends before mark the ti as skipped
        :param ignore_task_deps: Don't check the dependencies of this TaskInstance's task
        :param ignore_ti_state: Disregards previous task instance state
        :param mark_success: Don't run the task, mark its state as success
        :param test_mode: Doesn't record success or failure in the DB
        :param job_id: Job (BackfillJob / LocalTaskJob / SchedulerJob) ID
        :param pool: specifies the pool to use to run the task instance
        :param external_executor_id: The identifier of the celery executor
        :param session: SQLAlchemy ORM Session
        :return: whether the state was changed to running or not
        """
        task = self.task
        self.refresh_from_task(task, pool_override=pool)
        self.test_mode = test_mode
        self.refresh_from_db(session=session, lock_for_update=True)
        self.job_id = job_id
        self.hostname = get_hostname()
        self.pid = None

        if not ignore_all_deps and not ignore_ti_state and self.state == State.SUCCESS:
            Stats.incr(
                "previously_succeeded",
                1,
                1,
                tags={"dag_id": self.dag_id, "run_id": self.run_id, "task_id": self.task_id},
            )

        if not mark_success:
            # Firstly find non-runnable and non-requeueable tis.
            # Since mark_success is not set, we do nothing.
            non_requeueable_dep_context = DepContext(
                deps=RUNNING_DEPS - REQUEUEABLE_DEPS,
                ignore_all_deps=ignore_all_deps,
                ignore_ti_state=ignore_ti_state,
                ignore_depends_on_past=ignore_depends_on_past,
                wait_for_past_depends_before_skipping=wait_for_past_depends_before_skipping,
                ignore_task_deps=ignore_task_deps,
                description="non-requeueable deps",
            )
            if not self.are_dependencies_met(
                dep_context=non_requeueable_dep_context, session=session, verbose=True
            ):
                session.commit()
                return False

            # For reporting purposes, we report based on 1-indexed,
            # not 0-indexed lists (i.e. Attempt 1 instead of
            # Attempt 0 for the first attempt).
            # Set the task start date. In case it was re-scheduled use the initial
            # start date that is recorded in task_reschedule table
            # If the task continues after being deferred (next_method is set), use the original start_date
            self.start_date = self.start_date if self.next_method else timezone.utcnow()
            if self.state == State.UP_FOR_RESCHEDULE:
                task_reschedule: TR = TR.query_for_task_instance(self, session=session).first()
                if task_reschedule:
                    self.start_date = task_reschedule.start_date

            # Secondly we find non-runnable but requeueable tis. We reset its state.
            # This is because we might have hit concurrency limits,
            # e.g. because of backfilling.
            dep_context = DepContext(
                deps=REQUEUEABLE_DEPS,
                ignore_all_deps=ignore_all_deps,
                ignore_depends_on_past=ignore_depends_on_past,
                wait_for_past_depends_before_skipping=wait_for_past_depends_before_skipping,
                ignore_task_deps=ignore_task_deps,
                ignore_ti_state=ignore_ti_state,
                description="requeueable deps",
            )
            if not self.are_dependencies_met(dep_context=dep_context, session=session, verbose=True):
                self.state = State.NONE
                self.log.warning(
                    "Rescheduling due to concurrency limits reached "
                    "at task runtime. Attempt %s of "
                    "%s. State set to NONE.",
                    self.try_number,
                    self.max_tries + 1,
                )
                self.queued_dttm = timezone.utcnow()
                session.merge(self)
                session.commit()
                return False

        self.log.info("Starting attempt %s of %s", self.try_number, self.max_tries + 1)
        self._try_number += 1

        if not test_mode:
            session.add(Log(State.RUNNING, self))
        self.state = State.RUNNING
        self.external_executor_id = external_executor_id
        self.end_date = None
        if not test_mode:
            session.merge(self).task = task
        session.commit()

        # Closing all pooled connections to prevent
        # "max number of connections reached"
        settings.engine.dispose()  # type: ignore
        if verbose:
            if mark_success:
                self.log.info("Marking success for %s on %s", self.task, self.execution_date)
            else:
                self.log.info("Executing %s on %s", self.task, self.execution_date)
        return True

    def _date_or_empty(self, attr: str) -> str:
        result: datetime | None = getattr(self, attr, None)
        return result.strftime("%Y%m%dT%H%M%S") if result else ""

    def _log_state(self, lead_msg: str = "") -> None:
        params = [
            lead_msg,
            str(self.state).upper(),
            self.dag_id,
            self.task_id,
        ]
        message = "%sMarking task as %s. dag_id=%s, task_id=%s, "
        if self.map_index >= 0:
            params.append(self.map_index)
            message += "map_index=%d, "
        self.log.info(
            message + "execution_date=%s, start_date=%s, end_date=%s",
            *params,
            self._date_or_empty("execution_date"),
            self._date_or_empty("start_date"),
            self._date_or_empty("end_date"),
        )

    # Ensure we unset next_method and next_kwargs to ensure that any
    # retries don't re-use them.
    def clear_next_method_args(self) -> None:
        self.log.debug("Clearing next_method and next_kwargs.")

        self.next_method = None
        self.next_kwargs = None

    @provide_session
    @Sentry.enrich_errors
    def _run_raw_task(
        self,
        mark_success: bool = False,
        test_mode: bool = False,
        job_id: str | None = None,
        pool: str | None = None,
        session: Session = NEW_SESSION,
    ) -> None:
        """
        Immediately runs the task (without checking or changing db state
        before execution) and then sets the appropriate final state after
        completion and runs any post-execute callbacks. Meant to be called
        only after another function changes the state to running.

        :param mark_success: Don't run the task, mark its state as success
        :param test_mode: Doesn't record success or failure in the DB
        :param pool: specifies the pool to use to run the task instance
        :param session: SQLAlchemy ORM Session
        """
        self.test_mode = test_mode
        self.refresh_from_task(self.task, pool_override=pool)
        self.refresh_from_db(session=session)
        self.job_id = job_id
        self.hostname = get_hostname()
        self.pid = os.getpid()
        if not test_mode:
            session.merge(self)
            session.commit()
        actual_start_date = timezone.utcnow()
        Stats.incr(f"ti.start.{self.task.dag_id}.{self.task.task_id}")
        # Initialize final state counters at zero
        for state in State.task_states:
            Stats.incr(f"ti.finish.{self.task.dag_id}.{self.task.task_id}.{state}", count=0)

        self.task = self.task.prepare_for_execution()
        context = self.get_template_context(ignore_param_exceptions=False)
        try:
            if not mark_success:
                self._execute_task_with_callbacks(context, test_mode)
            if not test_mode:
                self.refresh_from_db(lock_for_update=True, session=session)
            self.state = State.SUCCESS
        except TaskDeferred as defer:
            # The task has signalled it wants to defer execution based on
            # a trigger.
            self._defer_task(defer=defer, session=session)
            self.log.info(
                "Pausing task as DEFERRED. dag_id=%s, task_id=%s, execution_date=%s, start_date=%s",
                self.dag_id,
                self.task_id,
                self._date_or_empty("execution_date"),
                self._date_or_empty("start_date"),
            )
            if not test_mode:
                session.add(Log(self.state, self))
                session.merge(self)
                session.commit()
            return
        except AirflowSkipException as e:
            # Recording SKIP
            # log only if exception has any arguments to prevent log flooding
            if e.args:
                self.log.info(e)
            if not test_mode:
                self.refresh_from_db(lock_for_update=True, session=session)
            self.state = State.SKIPPED
        except AirflowRescheduleException as reschedule_exception:
            self._handle_reschedule(actual_start_date, reschedule_exception, test_mode, session=session)
            session.commit()
            return
        except (AirflowFailException, AirflowSensorTimeout) as e:
            # If AirflowFailException is raised, task should not retry.
            # If a sensor in reschedule mode reaches timeout, task should not retry.
            self.handle_failure(e, test_mode, context, force_fail=True, session=session)
            session.commit()
            raise
        except AirflowException as e:
            if not test_mode:
                self.refresh_from_db(lock_for_update=True, session=session)
            # for case when task is marked as success/failed externally
            # or dagrun timed out and task is marked as skipped
            # current behavior doesn't hit the callbacks
            if self.state in State.finished:
                self.clear_next_method_args()
                session.merge(self)
                session.commit()
                return
            else:
                self.handle_failure(e, test_mode, context, session=session)
                session.commit()
                raise
        except (Exception, KeyboardInterrupt) as e:
            self.handle_failure(e, test_mode, context, session=session)
            session.commit()
            raise
        finally:
            Stats.incr(f"ti.finish.{self.dag_id}.{self.task_id}.{self.state}")

        # Recording SKIPPED or SUCCESS
        self.clear_next_method_args()
        self.end_date = timezone.utcnow()
        self._log_state()
        self.set_duration()

        # run on_success_callback before db committing
        # otherwise, the LocalTaskJob sees the state is changed to `success`,
        # but the task_runner is still running, LocalTaskJob then treats the state is set externally!
        self._run_finished_callback(self.task.on_success_callback, context)

        if not test_mode:
            session.add(Log(self.state, self))
            session.merge(self).task = self.task
            if self.state == TaskInstanceState.SUCCESS:
                self._register_dataset_changes(session=session)
            session.commit()

    def _register_dataset_changes(self, *, session: Session) -> None:
        for obj in self.task.outlets or []:
            self.log.debug("outlet obj %s", obj)
            # Lineage can have other types of objects besides datasets
            if isinstance(obj, Dataset):
                dataset_manager.register_dataset_change(
                    task_instance=self,
                    dataset=obj,
                    session=session,
                )

    def _execute_task_with_callbacks(self, context, test_mode=False):
        """Prepare Task for Execution"""
        from airflow.models.renderedtifields import RenderedTaskInstanceFields

        parent_pid = os.getpid()

        def signal_handler(signum, frame):
            pid = os.getpid()

            # If a task forks during execution (from DAG code) for whatever
            # reason, we want to make sure that we react to the signal only in
            # the process that we've spawned ourselves (referred to here as the
            # parent process).
            if pid != parent_pid:
                os._exit(1)
                return
            self.log.error("Received SIGTERM. Terminating subprocesses.")
            self.task.on_kill()
            raise AirflowException("Task received SIGTERM signal")

        signal.signal(signal.SIGTERM, signal_handler)

        # Don't clear Xcom until the task is certain to execute, and check if we are resuming from deferral.
        if not self.next_method:
            self.clear_xcom_data()

        with Stats.timer(f"dag.{self.task.dag_id}.{self.task.task_id}.duration"):
            # Set the validated/merged params on the task object.
            self.task.params = context["params"]

            task_orig = self.render_templates(context=context)
            if not test_mode:
                rtif = RenderedTaskInstanceFields(ti=self, render_templates=False)
                RenderedTaskInstanceFields.write(rtif)
                RenderedTaskInstanceFields.delete_old_records(self.task_id, self.dag_id)

            # Export context to make it available for operators to use.
            airflow_context_vars = context_to_airflow_vars(context, in_env_var_format=True)
            os.environ.update(airflow_context_vars)

            # Log context only for the default execution method, the assumption
            # being that otherwise we're resuming a deferred task (in which
            # case there's no need to log these again).
            if not self.next_method:
                self.log.info(
                    "Exporting env vars: %s",
                    " ".join(f"{k}={v!r}" for k, v in airflow_context_vars.items()),
                )

            # Run pre_execute callback
            self.task.pre_execute(context=context)

            # Run on_execute callback
            self._run_execute_callback(context, self.task)

            # Execute the task
            with set_current_context(context):
                result = self._execute_task(context, task_orig)

            # Run post_execute callback
            self.task.post_execute(context=context, result=result)

        Stats.incr(f"operator_successes_{self.task.task_type}", 1, 1)
        Stats.incr(
            "ti_successes", tags={"dag_id": self.dag_id, "run_id": self.run_id, "task_id": self.task_id}
        )

    def _run_finished_callback(
        self,
        callbacks: None | TaskStateChangeCallback | list[TaskStateChangeCallback],
        context: Context,
    ) -> None:
        """Run callback after task finishes"""
        if callbacks:
            callbacks = callbacks if isinstance(callbacks, list) else [callbacks]
            for callback in callbacks:
                try:
                    callback(context)
                except Exception:
                    callback_name = qualname(callback).split(".")[-1]
                    self.log.exception(
                        f"Error when executing {callback_name} callback"  # type: ignore[attr-defined]
                    )

    def _execute_task(self, context, task_orig):
        """Executes Task (optionally with a Timeout) and pushes Xcom results"""
        task_to_execute = self.task
        # If the task has been deferred and is being executed due to a trigger,
        # then we need to pick the right method to come back to, otherwise
        # we go for the default execute
        if self.next_method:
            # __fail__ is a special signal value for next_method that indicates
            # this task was scheduled specifically to fail.
            if self.next_method == "__fail__":
                next_kwargs = self.next_kwargs or {}
                traceback = self.next_kwargs.get("traceback")
                if traceback is not None:
                    self.log.error("Trigger failed:\n%s", "\n".join(traceback))
                raise TaskDeferralError(next_kwargs.get("error", "Unknown"))
            # Grab the callable off the Operator/Task and add in any kwargs
            execute_callable = getattr(task_to_execute, self.next_method)
            if self.next_kwargs:
                execute_callable = partial(execute_callable, **self.next_kwargs)
        else:
            execute_callable = task_to_execute.execute
        # If a timeout is specified for the task, make it fail
        # if it goes beyond
        if task_to_execute.execution_timeout:
            # If we are coming in with a next_method (i.e. from a deferral),
            # calculate the timeout from our start_date.
            if self.next_method:
                timeout_seconds = (
                    task_to_execute.execution_timeout - (timezone.utcnow() - self.start_date)
                ).total_seconds()
            else:
                timeout_seconds = task_to_execute.execution_timeout.total_seconds()
            try:
                # It's possible we're already timed out, so fast-fail if true
                if timeout_seconds <= 0:
                    raise AirflowTaskTimeout()
                # Run task in timeout wrapper
                with timeout(timeout_seconds):
                    result = execute_callable(context=context)
            except AirflowTaskTimeout:
                task_to_execute.on_kill()
                raise
        else:
            result = execute_callable(context=context)
        with create_session() as session:
            if task_to_execute.do_xcom_push:
                xcom_value = result
            else:
                xcom_value = None
            if xcom_value is not None:  # If the task returns a result, push an XCom containing it.
                self.xcom_push(key=XCOM_RETURN_KEY, value=xcom_value, session=session)
            self._record_task_map_for_downstreams(task_orig, xcom_value, session=session)
        return result

    @provide_session
    def _defer_task(self, session: Session, defer: TaskDeferred) -> None:
        """
        Marks the task as deferred and sets up the trigger that is needed
        to resume it.
        """
        from airflow.models.trigger import Trigger

        # First, make the trigger entry
        trigger_row = Trigger.from_object(defer.trigger)
        session.add(trigger_row)
        session.flush()

        # Then, update ourselves so it matches the deferral request
        # Keep an eye on the logic in `check_and_change_state_before_execution()`
        # depending on self.next_method semantics
        self.state = State.DEFERRED
        self.trigger_id = trigger_row.id
        self.next_method = defer.method_name
        self.next_kwargs = defer.kwargs or {}

        # Decrement try number so the next one is the same try
        self._try_number -= 1

        # Calculate timeout too if it was passed
        if defer.timeout is not None:
            self.trigger_timeout = timezone.utcnow() + defer.timeout
        else:
            self.trigger_timeout = None

        # If an execution_timeout is set, set the timeout to the minimum of
        # it and the trigger timeout
        execution_timeout = self.task.execution_timeout
        if execution_timeout:
            if self.trigger_timeout:
                self.trigger_timeout = min(self.start_date + execution_timeout, self.trigger_timeout)
            else:
                self.trigger_timeout = self.start_date + execution_timeout

    def _run_execute_callback(self, context: Context, task: Operator) -> None:
        """Functions that need to be run before a Task is executed"""
        callbacks = task.on_execute_callback
        if callbacks:
            callbacks = callbacks if isinstance(callbacks, list) else [callbacks]
            for callback in callbacks:
                try:
                    callback(context)
                except Exception:
                    self.log.exception("Failed when executing execute callback")

    @provide_session
    def run(
        self,
        verbose: bool = True,
        ignore_all_deps: bool = False,
        ignore_depends_on_past: bool = False,
        wait_for_past_depends_before_skipping: bool = False,
        ignore_task_deps: bool = False,
        ignore_ti_state: bool = False,
        mark_success: bool = False,
        test_mode: bool = False,
        job_id: str | None = None,
        pool: str | None = None,
        session: Session = NEW_SESSION,
    ) -> None:
        """Run TaskInstance"""
        res = self.check_and_change_state_before_execution(
            verbose=verbose,
            ignore_all_deps=ignore_all_deps,
            ignore_depends_on_past=ignore_depends_on_past,
            wait_for_past_depends_before_skipping=wait_for_past_depends_before_skipping,
            ignore_task_deps=ignore_task_deps,
            ignore_ti_state=ignore_ti_state,
            mark_success=mark_success,
            test_mode=test_mode,
            job_id=job_id,
            pool=pool,
            session=session,
        )
        if not res:
            return

        self._run_raw_task(
            mark_success=mark_success, test_mode=test_mode, job_id=job_id, pool=pool, session=session
        )

    def dry_run(self) -> None:
        """Only Renders Templates for the TI"""
        from airflow.models.baseoperator import BaseOperator

        self.task = self.task.prepare_for_execution()
        self.render_templates()
        if TYPE_CHECKING:
            assert isinstance(self.task, BaseOperator)
        self.task.dry_run()

    @provide_session
    def _handle_reschedule(
        self, actual_start_date, reschedule_exception, test_mode=False, session=NEW_SESSION
    ):
        # Don't record reschedule request in test mode
        if test_mode:
            return

        from airflow.models.dagrun import DagRun  # Avoid circular import

        self.refresh_from_db(session)

        self.end_date = timezone.utcnow()
        self.set_duration()

        # Lock DAG run to be sure not to get into a deadlock situation when trying to insert
        # TaskReschedule which apparently also creates lock on corresponding DagRun entity
        with_row_locks(
            session.query(DagRun).filter_by(
                dag_id=self.dag_id,
                run_id=self.run_id,
            ),
            session=session,
        ).one()

        # Log reschedule request
        session.add(
            TaskReschedule(
                self.task,
                self.run_id,
                self._try_number,
                actual_start_date,
                self.end_date,
                reschedule_exception.reschedule_date,
                self.map_index,
            )
        )

        # set state
        self.state = State.UP_FOR_RESCHEDULE

        # Decrement try_number so subsequent runs will use the same try number and write
        # to same log file.
        self._try_number -= 1

        self.clear_next_method_args()

        session.merge(self)
        session.commit()
        self.log.info("Rescheduling task, marking task as UP_FOR_RESCHEDULE")

    @staticmethod
    def get_truncated_error_traceback(error: BaseException, truncate_to: Callable) -> TracebackType | None:
        """
        Truncates the traceback of an exception to the first frame called from within a given function

        :param error: exception to get traceback from
        :param truncate_to: Function to truncate TB to. Must have a ``__code__`` attribute

        :meta private:
        """
        tb = error.__traceback__
        code = truncate_to.__func__.__code__  # type: ignore[attr-defined]
        while tb is not None:
            if tb.tb_frame.f_code is code:
                return tb.tb_next
            tb = tb.tb_next
        return tb or error.__traceback__

    @staticmethod
    @internal_api_call
    @provide_session
    def fetch_handle_failure_context(
        dag_id: str,
        run_id: str,
        task_id: str,
        map_index: int,
        error: None | str | Exception | KeyboardInterrupt,  # Is this serializable?
        test_mode: bool | None = None,
        context: Context | None = None,  # Is this serializable?
        force_fail: bool = False,
        session: Session = NEW_SESSION,
    ):
        ti = TaskInstance.get_task_instance(
            dag_id=dag_id,
            task_id=task_id,
            run_id=run_id,
            map_index=map_index,
            session=session,
        )

        if ti is None:
            raise AirflowException(f"Unable to fetch the task instance from the database. dag_id={dag_id},"
                                   f"task_id={task_id}, run_id={run_id}, map_index={map_index}")

        if error:
            if isinstance(error, BaseException):
                tb = TaskInstance.get_truncated_error_traceback(error, truncate_to=ti._execute_task)
                # TODO address all log statements when https://github.com/apache/airflow/pull/28502 is merged
                # self.log.error("Task failed with exception", exc_info=(type(error), error, tb))
            else:
                # self.log.error("%s", error)
                pass
        if not test_mode:
            ti.refresh_from_db(session)

<<<<<<< HEAD
        ti.end_date = timezone.utcnow()
        ti.set_duration()
        Stats.incr(f"operator_failures_{ti.operator}")
        Stats.incr("ti_failures")
=======
        self.end_date = timezone.utcnow()
        self.set_duration()
        Stats.incr(f"operator_failures_{self.operator}")
        Stats.incr(
            "ti_failures", tags={"dag_id": self.dag_id, "run_id": self.run_id, "task_id": self.task_id}
        )
>>>>>>> c18dbe96
        if not test_mode:
            session.add(Log(State.FAILED, ti))

            # Log failure duration
            session.add(TaskFail(ti=ti))

        ti.clear_next_method_args()

        # In extreme cases (zombie in case of dag with parse error) we might _not_ have a Task.
        if context is None and getattr(ti, "task", None):
            context = ti.get_template_context(session)

        if context is not None:
            context["exception"] = error

        # Set state correctly and figure out how to log it and decide whether
        # to email

        # Note, callback invocation needs to be handled by caller of
        # _run_raw_task to avoid race conditions which could lead to duplicate
        # invocations or miss invocation.

        # Since this function is called only when the TaskInstance state is running,
        # try_number contains the current try_number (not the next). We
        # only mark task instance as FAILED if the next task instance
        # try_number exceeds the max_tries ... or if force_fail is truthy

        task: BaseOperator | None = None
        try:
            if getattr(ti, "task", None) and context:
                task = ti.task.unmap((context, session))
        except Exception:
            # self.log.error("Unable to unmap task to determine if we need to send an alert email")
            pass

        if force_fail or not ti.is_eligible_to_retry():
            ti.state = State.FAILED
            email_for_state = operator.attrgetter("email_on_failure")
            callbacks = task.on_failure_callback if task else None
        else:
            if ti.state == State.QUEUED:
                # We increase the try_number to fail the task if it fails to start after sometime
                ti._try_number += 1
            ti.state = State.UP_FOR_RETRY
            email_for_state = operator.attrgetter("email_on_retry")
            callbacks = task.on_retry_callback if task else None

        return {
            "ti": ti,  # TODO: Need to convert this SQL Alchemy object to serializable object
            "email_for_state": email_for_state,  # Is this serializable?
            "task": task,  # Is this serializable?
            "callbacks": callbacks,  # Is this serializable?
            "context": context,  # Is this serializable?
        }

    @staticmethod
    @internal_api_call
    @provide_session
    def save_to_db(ti: TaskInstance, session: Session = NEW_SESSION):
        # TODO: Need to convert TaskInstance SQL Alchemy object to serializable object
        session.merge(ti)
        session.flush()

    @provide_session
    def handle_failure(
        self,
        error: None | str | Exception | KeyboardInterrupt,
        test_mode: bool | None = None,
        context: Context | None = None,
        force_fail: bool = False,
        session: Session = NEW_SESSION,
    ) -> None:
        """Handle Failure for the TaskInstance"""
        if test_mode is None:
            test_mode = self.test_mode

        failure_context = TaskInstance.fetch_handle_failure_context(
            dag_id=self.dag_id,
            run_id=self.run_id,
            task_id=self.task_id,
            map_index=self.map_index,
            error=error,
            test_mode=test_mode,
            context=context,
            force_fail=force_fail,
            session=session,
        )

        self._log_state("Immediate failure requested. " if force_fail else "")
        if (
            failure_context["task"]
            and failure_context["email_for_state"](failure_context["task"])
            and failure_context["task"].email
        ):
            try:
                self.email_alert(error, failure_context["task"])
            except Exception:
                self.log.exception("Failed to send email to: %s", failure_context["task"].email)

        if failure_context["callbacks"] and failure_context["context"]:
            self._run_finished_callback(failure_context["callbacks"], failure_context["context"])

        if not test_mode:
            TaskInstance.save_to_db(failure_context["ti"], session)

    def is_eligible_to_retry(self):
        """Is task instance is eligible for retry"""
        if self.state == State.RESTARTING:
            # If a task is cleared when running, it goes into RESTARTING state and is always
            # eligible for retry
            return True
        if not getattr(self, "task", None):
            # Couldn't load the task, don't know number of retries, guess:
            return self.try_number <= self.max_tries

        return self.task.retries and self.try_number <= self.max_tries

    def get_template_context(
        self,
        session: Session | None = None,
        ignore_param_exceptions: bool = True,
    ) -> Context:
        """Return TI Context"""
        # Do not use provide_session here -- it expunges everything on exit!
        if not session:
            session = settings.Session()

        from airflow import macros
        from airflow.models.abstractoperator import NotMapped

        integrate_macros_plugins()

        task = self.task
        if TYPE_CHECKING:
            assert task.dag
        dag: DAG = task.dag

        dag_run = self.get_dagrun(session)
        data_interval = dag.get_run_data_interval(dag_run)

        validated_params = process_params(dag, task, dag_run, suppress_exception=ignore_param_exceptions)

        logical_date = timezone.coerce_datetime(self.execution_date)
        ds = logical_date.strftime("%Y-%m-%d")
        ds_nodash = ds.replace("-", "")
        ts = logical_date.isoformat()
        ts_nodash = logical_date.strftime("%Y%m%dT%H%M%S")
        ts_nodash_with_tz = ts.replace("-", "").replace(":", "")

        @cache  # Prevent multiple database access.
        def _get_previous_dagrun_success() -> DagRun | None:
            return self.get_previous_dagrun(state=DagRunState.SUCCESS, session=session)

        def _get_previous_dagrun_data_interval_success() -> DataInterval | None:
            dagrun = _get_previous_dagrun_success()
            if dagrun is None:
                return None
            return dag.get_run_data_interval(dagrun)

        def get_prev_data_interval_start_success() -> pendulum.DateTime | None:
            data_interval = _get_previous_dagrun_data_interval_success()
            if data_interval is None:
                return None
            return data_interval.start

        def get_prev_data_interval_end_success() -> pendulum.DateTime | None:
            data_interval = _get_previous_dagrun_data_interval_success()
            if data_interval is None:
                return None
            return data_interval.end

        def get_prev_start_date_success() -> pendulum.DateTime | None:
            dagrun = _get_previous_dagrun_success()
            if dagrun is None:
                return None
            return timezone.coerce_datetime(dagrun.start_date)

        @cache
        def get_yesterday_ds() -> str:
            return (logical_date - timedelta(1)).strftime("%Y-%m-%d")

        def get_yesterday_ds_nodash() -> str:
            return get_yesterday_ds().replace("-", "")

        @cache
        def get_tomorrow_ds() -> str:
            return (logical_date + timedelta(1)).strftime("%Y-%m-%d")

        def get_tomorrow_ds_nodash() -> str:
            return get_tomorrow_ds().replace("-", "")

        @cache
        def get_next_execution_date() -> pendulum.DateTime | None:
            # For manually triggered dagruns that aren't run on a schedule,
            # the "next" execution date doesn't make sense, and should be set
            # to execution date for consistency with how execution_date is set
            # for manually triggered tasks, i.e. triggered_date == execution_date.
            if dag_run.external_trigger:
                return logical_date
            if dag is None:
                return None
            next_info = dag.next_dagrun_info(data_interval, restricted=False)
            if next_info is None:
                return None
            return timezone.coerce_datetime(next_info.logical_date)

        def get_next_ds() -> str | None:
            execution_date = get_next_execution_date()
            if execution_date is None:
                return None
            return execution_date.strftime("%Y-%m-%d")

        def get_next_ds_nodash() -> str | None:
            ds = get_next_ds()
            if ds is None:
                return ds
            return ds.replace("-", "")

        @cache
        def get_prev_execution_date():
            # For manually triggered dagruns that aren't run on a schedule,
            # the "previous" execution date doesn't make sense, and should be set
            # to execution date for consistency with how execution_date is set
            # for manually triggered tasks, i.e. triggered_date == execution_date.
            if dag_run.external_trigger:
                return logical_date
            with warnings.catch_warnings():
                warnings.simplefilter("ignore", RemovedInAirflow3Warning)
                return dag.previous_schedule(logical_date)

        @cache
        def get_prev_ds() -> str | None:
            execution_date = get_prev_execution_date()
            if execution_date is None:
                return None
            return execution_date.strftime(r"%Y-%m-%d")

        def get_prev_ds_nodash() -> str | None:
            prev_ds = get_prev_ds()
            if prev_ds is None:
                return None
            return prev_ds.replace("-", "")

        def get_triggering_events() -> dict[str, list[DatasetEvent]]:
            if TYPE_CHECKING:
                assert session is not None

            # The dag_run may not be attached to the session anymore since the
            # code base is over-zealous with use of session.expunge_all().
            # Re-attach it if we get called.
            nonlocal dag_run
            if dag_run not in session:
                dag_run = session.merge(dag_run, load=False)

            dataset_events = dag_run.consumed_dataset_events
            triggering_events: dict[str, list[DatasetEvent]] = defaultdict(list)
            for event in dataset_events:
                triggering_events[event.dataset.uri].append(event)

            return triggering_events

        try:
            expanded_ti_count: int | None = task.get_mapped_ti_count(self.run_id, session=session)
        except NotMapped:
            expanded_ti_count = None

        # NOTE: If you add anything to this dict, make sure to also update the
        # definition in airflow/utils/context.pyi, and KNOWN_CONTEXT_KEYS in
        # airflow/utils/context.py!
        context = {
            "conf": conf,
            "dag": dag,
            "dag_run": dag_run,
            "data_interval_end": timezone.coerce_datetime(data_interval.end),
            "data_interval_start": timezone.coerce_datetime(data_interval.start),
            "ds": ds,
            "ds_nodash": ds_nodash,
            "execution_date": logical_date,
            "expanded_ti_count": expanded_ti_count,
            "inlets": task.inlets,
            "logical_date": logical_date,
            "macros": macros,
            "next_ds": get_next_ds(),
            "next_ds_nodash": get_next_ds_nodash(),
            "next_execution_date": get_next_execution_date(),
            "outlets": task.outlets,
            "params": validated_params,
            "prev_data_interval_start_success": get_prev_data_interval_start_success(),
            "prev_data_interval_end_success": get_prev_data_interval_end_success(),
            "prev_ds": get_prev_ds(),
            "prev_ds_nodash": get_prev_ds_nodash(),
            "prev_execution_date": get_prev_execution_date(),
            "prev_execution_date_success": self.get_previous_execution_date(
                state=DagRunState.SUCCESS,
                session=session,
            ),
            "prev_start_date_success": get_prev_start_date_success(),
            "run_id": self.run_id,
            "task": task,
            "task_instance": self,
            "task_instance_key_str": f"{task.dag_id}__{task.task_id}__{ds_nodash}",
            "test_mode": self.test_mode,
            "ti": self,
            "tomorrow_ds": get_tomorrow_ds(),
            "tomorrow_ds_nodash": get_tomorrow_ds_nodash(),
            "triggering_dataset_events": lazy_object_proxy.Proxy(get_triggering_events),
            "ts": ts,
            "ts_nodash": ts_nodash,
            "ts_nodash_with_tz": ts_nodash_with_tz,
            "var": {
                "json": VariableAccessor(deserialize_json=True),
                "value": VariableAccessor(deserialize_json=False),
            },
            "conn": ConnectionAccessor(),
            "yesterday_ds": get_yesterday_ds(),
            "yesterday_ds_nodash": get_yesterday_ds_nodash(),
        }
        # Mypy doesn't like turning existing dicts in to a TypeDict -- and we "lie" in the type stub to say it
        # is one, but in practice it isn't. See https://github.com/python/mypy/issues/8890
        return Context(context)  # type: ignore

    @provide_session
    def get_rendered_template_fields(self, session: Session = NEW_SESSION) -> None:
        """
        Update task with rendered template fields for presentation in UI.
        If task has already run, will fetch from DB; otherwise will render.
        """
        from airflow.models.renderedtifields import RenderedTaskInstanceFields

        rendered_task_instance_fields = RenderedTaskInstanceFields.get_templated_fields(self, session=session)
        if rendered_task_instance_fields:
            self.task = self.task.unmap(None)
            for field_name, rendered_value in rendered_task_instance_fields.items():
                setattr(self.task, field_name, rendered_value)
            return

        try:
            # If we get here, either the task hasn't run or the RTIF record was purged.
            from airflow.utils.log.secrets_masker import redact

            self.render_templates()
            for field_name in self.task.template_fields:
                rendered_value = getattr(self.task, field_name)
                setattr(self.task, field_name, redact(rendered_value, field_name))
        except (TemplateAssertionError, UndefinedError) as e:
            raise AirflowException(
                "Webserver does not have access to User-defined Macros or Filters "
                "when Dag Serialization is enabled. Hence for the task that have not yet "
                "started running, please use 'airflow tasks render' for debugging the "
                "rendering of template_fields."
            ) from e

    @provide_session
    def get_rendered_k8s_spec(self, session: Session = NEW_SESSION):
        """Fetch rendered template fields from DB"""
        from airflow.models.renderedtifields import RenderedTaskInstanceFields

        rendered_k8s_spec = RenderedTaskInstanceFields.get_k8s_pod_yaml(self, session=session)
        if not rendered_k8s_spec:
            try:
                rendered_k8s_spec = self.render_k8s_pod_yaml()
            except (TemplateAssertionError, UndefinedError) as e:
                raise AirflowException(f"Unable to render a k8s spec for this taskinstance: {e}") from e
        return rendered_k8s_spec

    def overwrite_params_with_dag_run_conf(self, params, dag_run):
        """Overwrite Task Params with DagRun.conf"""
        if dag_run and dag_run.conf:
            self.log.debug("Updating task params (%s) with DagRun.conf (%s)", params, dag_run.conf)
            params.update(dag_run.conf)

    def render_templates(self, context: Context | None = None) -> Operator:
        """Render templates in the operator fields.

        If the task was originally mapped, this may replace ``self.task`` with
        the unmapped, fully rendered BaseOperator. The original ``self.task``
        before replacement is returned.
        """
        if not context:
            context = self.get_template_context()
        original_task = self.task

        # If self.task is mapped, this call replaces self.task to point to the
        # unmapped BaseOperator created by this function! This is because the
        # MappedOperator is useless for template rendering, and we need to be
        # able to access the unmapped task instead.
        original_task.render_template_fields(context)

        return original_task

    def render_k8s_pod_yaml(self) -> dict | None:
        """Render k8s pod yaml"""
        from kubernetes.client.api_client import ApiClient

        from airflow.kubernetes.kube_config import KubeConfig
        from airflow.kubernetes.kubernetes_helper_functions import create_pod_id  # Circular import
        from airflow.kubernetes.pod_generator import PodGenerator

        kube_config = KubeConfig()
        pod = PodGenerator.construct_pod(
            dag_id=self.dag_id,
            run_id=self.run_id,
            task_id=self.task_id,
            map_index=self.map_index,
            date=None,
            pod_id=create_pod_id(self.dag_id, self.task_id),
            try_number=self.try_number,
            kube_image=kube_config.kube_image,
            args=self.command_as_list(),
            pod_override_object=PodGenerator.from_obj(self.executor_config),
            scheduler_job_id="0",
            namespace=kube_config.executor_namespace,
            base_worker_pod=PodGenerator.deserialize_model_file(kube_config.pod_template_file),
            with_mutation_hook=True,
        )
        sanitized_pod = ApiClient().sanitize_for_serialization(pod)
        return sanitized_pod

    def get_email_subject_content(
        self, exception: BaseException, task: BaseOperator | None = None
    ) -> tuple[str, str, str]:
        """Get the email subject content for exceptions."""
        # For a ti from DB (without ti.task), return the default value
        if task is None:
            task = getattr(self, "task")
        use_default = task is None
        exception_html = str(exception).replace("\n", "<br>")

        default_subject = "Airflow alert: {{ti}}"
        # For reporting purposes, we report based on 1-indexed,
        # not 0-indexed lists (i.e. Try 1 instead of
        # Try 0 for the first attempt).
        default_html_content = (
            "Try {{try_number}} out of {{max_tries + 1}}<br>"
            "Exception:<br>{{exception_html}}<br>"
            'Log: <a href="{{ti.log_url}}">Link</a><br>'
            "Host: {{ti.hostname}}<br>"
            'Mark success: <a href="{{ti.mark_success_url}}">Link</a><br>'
        )

        default_html_content_err = (
            "Try {{try_number}} out of {{max_tries + 1}}<br>"
            "Exception:<br>Failed attempt to attach error logs<br>"
            'Log: <a href="{{ti.log_url}}">Link</a><br>'
            "Host: {{ti.hostname}}<br>"
            'Mark success: <a href="{{ti.mark_success_url}}">Link</a><br>'
        )

        # This function is called after changing the state from State.RUNNING,
        # so we need to subtract 1 from self.try_number here.
        current_try_number = self.try_number - 1
        additional_context: dict[str, Any] = {
            "exception": exception,
            "exception_html": exception_html,
            "try_number": current_try_number,
            "max_tries": self.max_tries,
        }

        if use_default:
            default_context = {"ti": self, **additional_context}
            jinja_env = jinja2.Environment(
                loader=jinja2.FileSystemLoader(os.path.dirname(__file__)), autoescape=True
            )
            subject = jinja_env.from_string(default_subject).render(**default_context)
            html_content = jinja_env.from_string(default_html_content).render(**default_context)
            html_content_err = jinja_env.from_string(default_html_content_err).render(**default_context)

        else:
            # Use the DAG's get_template_env() to set force_sandboxed. Don't add
            # the flag to the function on task object -- that function can be
            # overridden, and adding a flag breaks backward compatibility.
            dag = self.task.get_dag()
            if dag:
                jinja_env = dag.get_template_env(force_sandboxed=True)
            else:
                jinja_env = SandboxedEnvironment(cache_size=0)
            jinja_context = self.get_template_context()
            context_merge(jinja_context, additional_context)

            def render(key: str, content: str) -> str:
                if conf.has_option("email", key):
                    path = conf.get_mandatory_value("email", key)
                    try:
                        with open(path) as f:
                            content = f.read()
                    except FileNotFoundError:
                        self.log.warning(f"Could not find email template file '{path!r}'. Using defaults...")
                    except OSError:
                        self.log.exception(f"Error while using email template '{path!r}'. Using defaults...")
                return render_template_to_string(jinja_env.from_string(content), jinja_context)

            subject = render("subject_template", default_subject)
            html_content = render("html_content_template", default_html_content)
            html_content_err = render("html_content_template", default_html_content_err)

        return subject, html_content, html_content_err

    def email_alert(self, exception, task: BaseOperator) -> None:
        """Send alert email with exception information."""
        subject, html_content, html_content_err = self.get_email_subject_content(exception, task=task)
        assert task.email
        try:
            send_email(task.email, subject, html_content)
        except Exception:
            send_email(task.email, subject, html_content_err)

    def set_duration(self) -> None:
        """Set TI duration"""
        if self.end_date and self.start_date:
            self.duration = (self.end_date - self.start_date).total_seconds()
        else:
            self.duration = None
        self.log.debug("Task Duration set to %s", self.duration)

    def _record_task_map_for_downstreams(self, task: Operator, value: Any, *, session: Session) -> None:
        if next(task.iter_mapped_dependants(), None) is None:  # No mapped dependants, no need to validate.
            return
        # TODO: We don't push TaskMap for mapped task instances because it's not
        # currently possible for a downstream to depend on one individual mapped
        # task instance. This will change when we implement task mapping inside
        # a mapped task group, and we'll need to further analyze the case.
        if isinstance(task, MappedOperator):
            return
        if value is None:
            raise XComForMappingNotPushed()
        if not _is_mappable_value(value):
            raise UnmappableXComTypePushed(value)
        task_map = TaskMap.from_task_instance_xcom(self, value)
        max_map_length = conf.getint("core", "max_map_length", fallback=1024)
        if task_map.length > max_map_length:
            raise UnmappableXComLengthPushed(value, max_map_length)
        session.merge(task_map)

    @provide_session
    def xcom_push(
        self,
        key: str,
        value: Any,
        execution_date: datetime | None = None,
        session: Session = NEW_SESSION,
    ) -> None:
        """
        Make an XCom available for tasks to pull.

        :param key: Key to store the value under.
        :param value: Value to store. What types are possible depends on whether
            ``enable_xcom_pickling`` is true or not. If so, this can be any
            picklable object; only be JSON-serializable may be used otherwise.
        :param execution_date: Deprecated parameter that has no effect.
        """
        if execution_date is not None:
            self_execution_date = self.get_dagrun(session).execution_date
            if execution_date < self_execution_date:
                raise ValueError(
                    f"execution_date can not be in the past (current execution_date is "
                    f"{self_execution_date}; received {execution_date})"
                )
            elif execution_date is not None:
                message = "Passing 'execution_date' to 'TaskInstance.xcom_push()' is deprecated."
                warnings.warn(message, RemovedInAirflow3Warning, stacklevel=3)

        XCom.set(
            key=key,
            value=value,
            task_id=self.task_id,
            dag_id=self.dag_id,
            run_id=self.run_id,
            map_index=self.map_index,
            session=session,
        )

    @provide_session
    def xcom_pull(
        self,
        task_ids: str | Iterable[str] | None = None,
        dag_id: str | None = None,
        key: str = XCOM_RETURN_KEY,
        include_prior_dates: bool = False,
        session: Session = NEW_SESSION,
        *,
        map_indexes: int | Iterable[int] | None = None,
        default: Any = None,
    ) -> Any:
        """Pull XComs that optionally meet certain criteria.

        :param key: A key for the XCom. If provided, only XComs with matching
            keys will be returned. The default key is ``'return_value'``, also
            available as constant ``XCOM_RETURN_KEY``. This key is automatically
            given to XComs returned by tasks (as opposed to being pushed
            manually). To remove the filter, pass *None*.
        :param task_ids: Only XComs from tasks with matching ids will be
            pulled. Pass *None* to remove the filter.
        :param dag_id: If provided, only pulls XComs from this DAG. If *None*
            (default), the DAG of the calling task is used.
        :param map_indexes: If provided, only pull XComs with matching indexes.
            If *None* (default), this is inferred from the task(s) being pulled
            (see below for details).
        :param include_prior_dates: If False, only XComs from the current
            execution_date are returned. If *True*, XComs from previous dates
            are returned as well.

        When pulling one single task (``task_id`` is *None* or a str) without
        specifying ``map_indexes``, the return value is inferred from whether
        the specified task is mapped. If not, value from the one single task
        instance is returned. If the task to pull is mapped, an iterator (not a
        list) yielding XComs from mapped task instances is returned. In either
        case, ``default`` (*None* if not specified) is returned if no matching
        XComs are found.

        When pulling multiple tasks (i.e. either ``task_id`` or ``map_index`` is
        a non-str iterable), a list of matching XComs is returned. Elements in
        the list is ordered by item ordering in ``task_id`` and ``map_index``.
        """
        if dag_id is None:
            dag_id = self.dag_id

        query = XCom.get_many(
            key=key,
            run_id=self.run_id,
            dag_ids=dag_id,
            task_ids=task_ids,
            map_indexes=map_indexes,
            include_prior_dates=include_prior_dates,
            session=session,
        )

        # NOTE: Since we're only fetching the value field and not the whole
        # class, the @recreate annotation does not kick in. Therefore we need to
        # call XCom.deserialize_value() manually.

        # We are only pulling one single task.
        if (task_ids is None or isinstance(task_ids, str)) and not isinstance(map_indexes, Iterable):
            first = query.with_entities(
                XCom.run_id, XCom.task_id, XCom.dag_id, XCom.map_index, XCom.value
            ).first()
            if first is None:  # No matching XCom at all.
                return default
            if map_indexes is not None or first.map_index < 0:
                return XCom.deserialize_value(first)
            query = query.order_by(None).order_by(XCom.map_index.asc())
            return LazyXComAccess.build_from_xcom_query(query)

        # At this point either task_ids or map_indexes is explicitly multi-value.
        # Order return values to match task_ids and map_indexes ordering.
        query = query.order_by(None)
        if task_ids is None or isinstance(task_ids, str):
            query = query.order_by(XCom.task_id)
        else:
            task_id_whens = {tid: i for i, tid in enumerate(task_ids)}
            if task_id_whens:
                query = query.order_by(case(task_id_whens, value=XCom.task_id))
            else:
                query = query.order_by(XCom.task_id)
        if map_indexes is None or isinstance(map_indexes, int):
            query = query.order_by(XCom.map_index)
        elif isinstance(map_indexes, range):
            order = XCom.map_index
            if map_indexes.step < 0:
                order = order.desc()
            query = query.order_by(order)
        else:
            map_index_whens = {map_index: i for i, map_index in enumerate(map_indexes)}
            if map_index_whens:
                query = query.order_by(case(map_index_whens, value=XCom.map_index))
            else:
                query = query.order_by(XCom.map_index)
        return LazyXComAccess.build_from_xcom_query(query)

    @provide_session
    def get_num_running_task_instances(self, session: Session) -> int:
        """Return Number of running TIs from the DB"""
        # .count() is inefficient
        return (
            session.query(func.count())
            .filter(
                TaskInstance.dag_id == self.dag_id,
                TaskInstance.task_id == self.task_id,
                TaskInstance.state == State.RUNNING,
            )
            .scalar()
        )

    def init_run_context(self, raw: bool = False) -> None:
        """Sets the log context."""
        self.raw = raw
        self._set_context(self)

    @staticmethod
    def filter_for_tis(tis: Iterable[TaskInstance | TaskInstanceKey]) -> BooleanClauseList | None:
        """Returns SQLAlchemy filter to query selected task instances"""
        # DictKeys type, (what we often pass here from the scheduler) is not directly indexable :(
        # Or it might be a generator, but we need to be able to iterate over it more than once
        tis = list(tis)

        if not tis:
            return None

        first = tis[0]

        dag_id = first.dag_id
        run_id = first.run_id
        map_index = first.map_index
        first_task_id = first.task_id

        # pre-compute the set of dag_id, run_id, map_indices and task_ids
        dag_ids, run_ids, map_indices, task_ids = set(), set(), set(), set()
        for t in tis:
            dag_ids.add(t.dag_id)
            run_ids.add(t.run_id)
            map_indices.add(t.map_index)
            task_ids.add(t.task_id)

        # Common path optimisations: when all TIs are for the same dag_id and run_id, or same dag_id
        # and task_id -- this can be over 150x faster for huge numbers of TIs (20k+)
        if dag_ids == {dag_id} and run_ids == {run_id} and map_indices == {map_index}:
            return and_(
                TaskInstance.dag_id == dag_id,
                TaskInstance.run_id == run_id,
                TaskInstance.map_index == map_index,
                TaskInstance.task_id.in_(task_ids),
            )
        if dag_ids == {dag_id} and task_ids == {first_task_id} and map_indices == {map_index}:
            return and_(
                TaskInstance.dag_id == dag_id,
                TaskInstance.run_id.in_(run_ids),
                TaskInstance.map_index == map_index,
                TaskInstance.task_id == first_task_id,
            )
        if dag_ids == {dag_id} and run_ids == {run_id} and task_ids == {first_task_id}:
            return and_(
                TaskInstance.dag_id == dag_id,
                TaskInstance.run_id == run_id,
                TaskInstance.map_index.in_(map_indices),
                TaskInstance.task_id == first_task_id,
            )

        filter_condition = []
        # create 2 nested groups, both primarily grouped by dag_id and run_id,
        # and in the nested group 1 grouped by task_id the other by map_index.
        task_id_groups: dict[tuple, dict[Any, list[Any]]] = defaultdict(lambda: defaultdict(list))
        map_index_groups: dict[tuple, dict[Any, list[Any]]] = defaultdict(lambda: defaultdict(list))
        for t in tis:
            task_id_groups[(t.dag_id, t.run_id)][t.task_id].append(t.map_index)
            map_index_groups[(t.dag_id, t.run_id)][t.map_index].append(t.task_id)

        # this assumes that most dags have dag_id as the largest grouping, followed by run_id. even
        # if its not, this is still  a significant optimization over querying for every single tuple key
        for cur_dag_id in dag_ids:
            for cur_run_id in run_ids:
                # we compare the group size between task_id and map_index and use the smaller group
                dag_task_id_groups = task_id_groups[(cur_dag_id, cur_run_id)]
                dag_map_index_groups = map_index_groups[(cur_dag_id, cur_run_id)]

                if len(dag_task_id_groups) <= len(dag_map_index_groups):
                    for cur_task_id, cur_map_indices in dag_task_id_groups.items():
                        filter_condition.append(
                            and_(
                                TaskInstance.dag_id == cur_dag_id,
                                TaskInstance.run_id == cur_run_id,
                                TaskInstance.task_id == cur_task_id,
                                TaskInstance.map_index.in_(cur_map_indices),
                            )
                        )
                else:
                    for cur_map_index, cur_task_ids in dag_map_index_groups.items():
                        filter_condition.append(
                            and_(
                                TaskInstance.dag_id == cur_dag_id,
                                TaskInstance.run_id == cur_run_id,
                                TaskInstance.task_id.in_(cur_task_ids),
                                TaskInstance.map_index == cur_map_index,
                            )
                        )

        return or_(*filter_condition)

    @classmethod
    def ti_selector_condition(cls, vals: Collection[str | tuple[str, int]]) -> ColumnOperators:
        """
        Build an SQLAlchemy filter for a list where each element can contain
        whether a task_id, or a tuple of (task_id,map_index)

        :meta private:
        """
        # Compute a filter for TI.task_id and TI.map_index based on input values
        # For each item, it will either be a task_id, or (task_id, map_index)
        task_id_only = [v for v in vals if isinstance(v, str)]
        with_map_index = [v for v in vals if not isinstance(v, str)]

        filters: list[ColumnOperators] = []
        if task_id_only:
            filters.append(cls.task_id.in_(task_id_only))
        if with_map_index:
            filters.append(tuple_in_condition((cls.task_id, cls.map_index), with_map_index))

        if not filters:
            return false()
        if len(filters) == 1:
            return filters[0]
        return or_(*filters)

    @Sentry.enrich_errors
    @provide_session
    def schedule_downstream_tasks(self, session=None):
        """
        The mini-scheduler for scheduling downstream tasks of this task instance
        :meta: private
        """
        from sqlalchemy.exc import OperationalError

        from airflow.models import DagRun

        try:
            # Re-select the row with a lock
            dag_run = with_row_locks(
                session.query(DagRun).filter_by(
                    dag_id=self.dag_id,
                    run_id=self.run_id,
                ),
                session=session,
            ).one()

            task = self.task
            if TYPE_CHECKING:
                assert task.dag

            # Get a partial DAG with just the specific tasks we want to examine.
            # In order for dep checks to work correctly, we include ourself (so
            # TriggerRuleDep can check the state of the task we just executed).
            partial_dag = task.dag.partial_subset(
                task.downstream_task_ids,
                include_downstream=True,
                include_upstream=False,
                include_direct_upstream=True,
            )

            dag_run.dag = partial_dag
            info = dag_run.task_instance_scheduling_decisions(session)

            skippable_task_ids = {
                task_id for task_id in partial_dag.task_ids if task_id not in task.downstream_task_ids
            }

            schedulable_tis = [ti for ti in info.schedulable_tis if ti.task_id not in skippable_task_ids]
            for schedulable_ti in schedulable_tis:
                if not hasattr(schedulable_ti, "task"):
                    schedulable_ti.task = task.dag.get_task(schedulable_ti.task_id)

            num = dag_run.schedule_tis(schedulable_tis, session=session)
            self.log.info("%d downstream tasks scheduled from follow-on schedule check", num)

            session.flush()

        except OperationalError as e:
            # Any kind of DB error here is _non fatal_ as this block is just an optimisation.
            self.log.info(
                "Skipping mini scheduling run due to exception: %s",
                e.statement,
                exc_info=True,
            )
            session.rollback()

    def get_relevant_upstream_map_indexes(
        self,
        upstream: Operator,
        ti_count: int | None,
        *,
        session: Session,
    ) -> int | range | None:
        """Infer the map indexes of an upstream "relevant" to this ti.

        The bulk of the logic mainly exists to solve the problem described by
        the following example, where 'val' must resolve to different values,
        depending on where the reference is being used::

            @task
            def this_task(v):  # This is self.task.
                return v * 2

            @task_group
            def tg1(inp):
                val = upstream(inp)  # This is the upstream task.
                this_task(val)  # When inp is 1, val here should resolve to 2.
                return val

            # This val is the same object returned by tg1.
            val = tg1.expand(inp=[1, 2, 3])

            @task_group
            def tg2(inp):
                another_task(inp, val)  # val here should resolve to [2, 4, 6].

            tg2.expand(inp=["a", "b"])

        The surrounding mapped task groups of ``upstream`` and ``self.task`` are
        inspected to find a common "ancestor". If such an ancestor is found,
        we need to return specific map indexes to pull a partial value from
        upstream XCom.

        :param upstream: The referenced upstream task.
        :param ti_count: The total count of task instance this task was expanded
            by the scheduler, i.e. ``expanded_ti_count`` in the template context.
        :return: Specific map index or map indexes to pull, or ``None`` if we
            want to "whole" return value (i.e. no mapped task groups involved).
        """
        # Find the innermost common mapped task group between the current task
        # If the current task and the referenced task does not have a common
        # mapped task group, the two are in different task mapping contexts
        # (like another_task above), and we should use the "whole" value.
        common_ancestor = _find_common_ancestor_mapped_group(self.task, upstream)
        if common_ancestor is None:
            return None

        # This value should never be None since we already know the current task
        # is in a mapped task group, and should have been expanded. The check
        # exists mainly to satisfy Mypy.
        if ti_count is None:
            return None

        # At this point we know the two tasks share a mapped task group, and we
        # should use a "partial" value. Let's break down the mapped ti count
        # between the ancestor and further expansion happened inside it.
        ancestor_ti_count = common_ancestor.get_mapped_ti_count(self.run_id, session=session)
        ancestor_map_index = self.map_index * ancestor_ti_count // ti_count

        # If the task is NOT further expanded inside the common ancestor, we
        # only want to reference one single ti. We must walk the actual DAG,
        # and "ti_count == ancestor_ti_count" does not work, since the further
        # expansion may be of length 1.
        if not _is_further_mapped_inside(upstream, common_ancestor):
            return ancestor_map_index

        # Otherwise we need a partial aggregation for values from selected task
        # instances in the ancestor's expansion context.
        further_count = ti_count // ancestor_ti_count
        map_index_start = ancestor_map_index * further_count
        return range(map_index_start, map_index_start + further_count)


def _find_common_ancestor_mapped_group(node1: Operator, node2: Operator) -> MappedTaskGroup | None:
    """Given two operators, find their innermost common mapped task group."""
    if node1.dag is None or node2.dag is None or node1.dag_id != node2.dag_id:
        return None
    parent_group_ids = {g.group_id for g in node1.iter_mapped_task_groups()}
    common_groups = (g for g in node2.iter_mapped_task_groups() if g.group_id in parent_group_ids)
    return next(common_groups, None)


def _is_further_mapped_inside(operator: Operator, container: TaskGroup) -> bool:
    """Whether given operator is *further* mapped inside a task group."""
    if isinstance(operator, MappedOperator):
        return True
    task_group = operator.task_group
    while task_group is not None and task_group.group_id != container.group_id:
        if isinstance(task_group, MappedTaskGroup):
            return True
        task_group = task_group.parent_group
    return False


# State of the task instance.
# Stores string version of the task state.
TaskInstanceStateType = Tuple[TaskInstanceKey, str]


class SimpleTaskInstance:
    """
    Simplified Task Instance.

    Used to send data between processes via Queues.
    """

    def __init__(
        self,
        dag_id: str,
        task_id: str,
        run_id: str,
        start_date: datetime | None,
        end_date: datetime | None,
        try_number: int,
        map_index: int,
        state: str,
        executor_config: Any,
        pool: str,
        queue: str,
        key: TaskInstanceKey,
        run_as_user: str | None = None,
        priority_weight: int | None = None,
    ):
        self.dag_id = dag_id
        self.task_id = task_id
        self.run_id = run_id
        self.map_index = map_index
        self.start_date = start_date
        self.end_date = end_date
        self.try_number = try_number
        self.state = state
        self.executor_config = executor_config
        self.run_as_user = run_as_user
        self.pool = pool
        self.priority_weight = priority_weight
        self.queue = queue
        self.key = key

    def __eq__(self, other):
        if isinstance(other, self.__class__):
            return self.__dict__ == other.__dict__
        return NotImplemented

    def as_dict(self):
        warnings.warn(
            "This method is deprecated. Use BaseSerialization.serialize.",
            RemovedInAirflow3Warning,
            stacklevel=2,
        )
        new_dict = dict(self.__dict__)
        for key in new_dict:
            if key in ["start_date", "end_date"]:
                val = new_dict[key]
                if not val or isinstance(val, str):
                    continue
                new_dict.update({key: val.isoformat()})
        return new_dict

    @classmethod
    def from_ti(cls, ti: TaskInstance) -> SimpleTaskInstance:
        return cls(
            dag_id=ti.dag_id,
            task_id=ti.task_id,
            run_id=ti.run_id,
            map_index=ti.map_index,
            start_date=ti.start_date,
            end_date=ti.end_date,
            try_number=ti.try_number,
            state=ti.state,
            executor_config=ti.executor_config,
            pool=ti.pool,
            queue=ti.queue,
            key=ti.key,
            run_as_user=ti.run_as_user if hasattr(ti, "run_as_user") else None,
            priority_weight=ti.priority_weight if hasattr(ti, "priority_weight") else None,
        )

    @classmethod
    def from_dict(cls, obj_dict: dict) -> SimpleTaskInstance:
        warnings.warn(
            "This method is deprecated. Use BaseSerialization.deserialize.",
            RemovedInAirflow3Warning,
            stacklevel=2,
        )
        ti_key = TaskInstanceKey(*obj_dict.pop("key"))
        start_date = None
        end_date = None
        start_date_str: str | None = obj_dict.pop("start_date")
        end_date_str: str | None = obj_dict.pop("end_date")
        if start_date_str:
            start_date = timezone.parse(start_date_str)
        if end_date_str:
            end_date = timezone.parse(end_date_str)
        return cls(**obj_dict, start_date=start_date, end_date=end_date, key=ti_key)


class TaskInstanceNote(Base):
    """For storage of arbitrary notes concerning the task instance."""

    __tablename__ = "task_instance_note"

    user_id = Column(Integer, nullable=True)
    task_id = Column(StringID(), primary_key=True, nullable=False)
    dag_id = Column(StringID(), primary_key=True, nullable=False)
    run_id = Column(StringID(), primary_key=True, nullable=False)
    map_index = Column(Integer, primary_key=True, nullable=False)
    content = Column(String(1000).with_variant(Text(1000), "mysql"))
    created_at = Column(UtcDateTime, default=timezone.utcnow, nullable=False)
    updated_at = Column(UtcDateTime, default=timezone.utcnow, onupdate=timezone.utcnow, nullable=False)

    task_instance = relationship("TaskInstance", back_populates="task_instance_note")

    __table_args__ = (
        PrimaryKeyConstraint(
            "task_id", "dag_id", "run_id", "map_index", name="task_instance_note_pkey", mssql_clustered=True
        ),
        ForeignKeyConstraint(
            (dag_id, task_id, run_id, map_index),
            [
                "task_instance.dag_id",
                "task_instance.task_id",
                "task_instance.run_id",
                "task_instance.map_index",
            ],
            name="task_instance_note_ti_fkey",
            ondelete="CASCADE",
        ),
        ForeignKeyConstraint(
            (user_id,),
            ["ab_user.id"],
            name="task_instance_note_user_fkey",
        ),
    )

    def __init__(self, content, user_id=None):
        self.content = content
        self.user_id = user_id

    def __repr__(self):
        prefix = f"<{self.__class__.__name__}: {self.dag_id}.{self.task_id} {self.run_id}"
        if self.map_index != -1:
            prefix += f" map_index={self.map_index}"
        return prefix + ">"


STATICA_HACK = True
globals()["kcah_acitats"[::-1].upper()] = False
if STATICA_HACK:  # pragma: no cover
    from airflow.jobs.base_job import BaseJob

    TaskInstance.queued_by_job = relationship(BaseJob)<|MERGE_RESOLUTION|>--- conflicted
+++ resolved
@@ -1832,19 +1832,12 @@
         if not test_mode:
             ti.refresh_from_db(session)
 
-<<<<<<< HEAD
         ti.end_date = timezone.utcnow()
         ti.set_duration()
         Stats.incr(f"operator_failures_{ti.operator}")
-        Stats.incr("ti_failures")
-=======
-        self.end_date = timezone.utcnow()
-        self.set_duration()
-        Stats.incr(f"operator_failures_{self.operator}")
         Stats.incr(
-            "ti_failures", tags={"dag_id": self.dag_id, "run_id": self.run_id, "task_id": self.task_id}
-        )
->>>>>>> c18dbe96
+            "ti_failures", tags={"dag_id": dag_id, "run_id": run_id, "task_id": task_id}
+        )
         if not test_mode:
             session.add(Log(State.FAILED, ti))
 
