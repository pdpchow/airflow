#
# Licensed to the Apache Software Foundation (ASF) under one
# or more contributor license agreements.  See the NOTICE file
# distributed with this work for additional information
# regarding copyright ownership.  The ASF licenses this file
# to you under the Apache License, Version 2.0 (the
# "License"); you may not use this file except in compliance
# with the License.  You may obtain a copy of the License at
#
#   http://www.apache.org/licenses/LICENSE-2.0
#
# Unless required by applicable law or agreed to in writing,
# software distributed under the License is distributed on an
# "AS IS" BASIS, WITHOUT WARRANTIES OR CONDITIONS OF ANY
# KIND, either express or implied.  See the License for the
# specific language governing permissions and limitations
# under the License.

import datetime
import json
import logging
import pickle
<<<<<<< HEAD
import warnings
from typing import TYPE_CHECKING, Any, Iterable, Optional, Type, Union, overload
=======
from typing import TYPE_CHECKING, Any, Iterable, Optional, Type, Union, cast, overload
>>>>>>> 6dd0a0df

import pendulum
from sqlalchemy import Column, LargeBinary, String
from sqlalchemy.ext.associationproxy import association_proxy
from sqlalchemy.orm import Query, Session, reconstructor, relationship

from airflow.configuration import conf
from airflow.models.base import COLLATION_ARGS, ID_LEN, Base
from airflow.utils import timezone
from airflow.utils.helpers import is_container
from airflow.utils.log.logging_mixin import LoggingMixin
from airflow.utils.session import provide_session
from airflow.utils.sqlalchemy import UtcDateTime

log = logging.getLogger(__name__)

# MAX XCOM Size is 48KB
# https://github.com/apache/airflow/pull/1618#discussion_r68249677
MAX_XCOM_SIZE = 49344
XCOM_RETURN_KEY = 'return_value'

# Work around 'airflow task test' generating a temporary in-memory DAG run
# without storing it in the database. To avoid interfering with actual XCom
# entries but still behave _somewhat_ consistently, we store XCom to a distant
# time in the future. Eventually we want to migrate XCom's primary to use run_id
# instead, so execution_date can just be None for this case.
IN_MEMORY_DAGRUN_ID = "__airflow_in_memory_dagrun__"

# This is the largest possible value we can store in MySQL.
# https://dev.mysql.com/doc/refman/5.7/en/datetime.html
_DISTANT_FUTURE = datetime.datetime(2038, 1, 19, 3, 14, 7, tzinfo=timezone.utc)


class BaseXCom(Base, LoggingMixin):
    """Base class for XCom objects."""

    __tablename__ = "xcom"

    key = Column(String(512, **COLLATION_ARGS), primary_key=True)
    value = Column(LargeBinary)
    timestamp = Column(UtcDateTime, default=timezone.utcnow, nullable=False)
    execution_date = Column(UtcDateTime, primary_key=True)

    # source information
    task_id = Column(String(ID_LEN, **COLLATION_ARGS), primary_key=True)
    dag_id = Column(String(ID_LEN, **COLLATION_ARGS), primary_key=True)

    # For _now_, we link this via execution_date, in 2.3 we will migrate this table to use run_id too
    dag_run = relationship(
        "DagRun",
        primaryjoin="""and_(
            BaseXCom.dag_id == foreign(DagRun.dag_id),
            BaseXCom.execution_date == foreign(DagRun.execution_date)
        )""",
        uselist=False,
        passive_deletes="all",
    )
    run_id = association_proxy("dag_run", "run_id")

    @reconstructor
    def init_on_load(self):
        """
        Called by the ORM after the instance has been loaded from the DB or otherwise reconstituted
        i.e automatically deserialize Xcom value when loading from DB.
        """
        self.value = self.orm_deserialize_value()

    def __repr__(self):
        return f'<XCom "{self.key}" ({self.task_id} @ {self.execution_date})>'

    @overload
    @classmethod
    def set(
        cls,
        key: str,
        value: Any,
        *,
<<<<<<< HEAD
        task_id: str,
        dag_id: str,
        run_id: str,
        session: Optional[Session] = None,
    ) -> None:
        ...
=======
        dag_id: str,
        task_id: str,
        run_id: str,
        session: Optional[Session] = None,
    ) -> None:
        """Store an XCom value.

        A deprecated form of this function accepts ``execution_date`` instead of
        ``run_id``. The two arguments are mutually exclusive.

        :param key: Key to store the XCom.
        :param value: XCom value to store.
        :param dag_id: DAG ID.
        :param task_id: Task ID.
        :param run_id: DAG run ID for the task.
        :param session: Database session. If not given, a new session will be
            created for this function.
        :type session: sqlalchemy.orm.session.Session
        """
>>>>>>> 6dd0a0df

    @overload
    @classmethod
    def set(
        cls,
        key: str,
        value: Any,
        task_id: str,
        dag_id: str,
        execution_date: datetime.datetime,
        session: Optional[Session] = None,
    ) -> None:
<<<<<<< HEAD
        ...
=======
        """:sphinx-autoapi-skip:"""
>>>>>>> 6dd0a0df

    @classmethod
    @provide_session
    def set(
        cls,
        key: str,
        value: Any,
        task_id: str,
        dag_id: str,
        execution_date: Optional[datetime.datetime] = None,
<<<<<<< HEAD
        *,
        run_id: Optional[str] = None,
        session: Session,
    ) -> None:
        """Store an XCom value.

        :param key: Key to store the value under.
        :param value: Value to store. What types are possible depends on whether
            ``enable_xcom_pickling`` is true or not. If so, this can be any
            picklable object; only be JSON-serializable may be used otherwise.
        :param task_id: Task ID of the task.
        :param dag_id: DAG ID of the task.
        :param run_id: DAG run ID of the task.
        :param execution_date: Execution date of the task. Deprecated; use
            ``run_id`` instead.
        :type execution_date: datetime
        :param session: database session
        :type session: sqlalchemy.orm.session.Session
        """
=======
        session: Session = None,
        *,
        run_id: Optional[str] = None,
    ) -> None:
        """:sphinx-autoapi-skip:"""
>>>>>>> 6dd0a0df
        if not (execution_date is None) ^ (run_id is None):
            raise ValueError("Exactly one of execution_date or run_id must be passed")

        if run_id == IN_MEMORY_DAGRUN_ID:
            execution_date = _DISTANT_FUTURE
        elif run_id is not None:
            from airflow.models.dagrun import DagRun

<<<<<<< HEAD
            execution_date = (
                session.query(DagRun.execution_date)
                .filter(DagRun.dag_id == dag_id, DagRun.run_id == run_id)
                .scalar()
            )
        else:  # Guarantees execution_date is not None.
            message = "Passing 'execution_date' to 'XCom.set()' is deprecated. Use 'run_id' instead."
            warnings.warn(message, DeprecationWarning, stacklevel=3)
=======
            dag_run = session.query(DagRun).filter_by(dag_id=dag_id, run_id=run_id).one()
            execution_date = dag_run.execution_date
>>>>>>> 6dd0a0df

        # Remove duplicate XComs and insert a new one.
        session.query(cls).filter(
            cls.key == key,
            cls.execution_date == execution_date,
            cls.task_id == task_id,
            cls.dag_id == dag_id,
        ).delete()
<<<<<<< HEAD
        klass: Any = cls  # Work around Mypy complaining SQLAlchemy model init kawrgs.
        new = klass(
=======
        new = cast(Any, cls)(  # Work around Mypy complaining model not defining '__init__'.
>>>>>>> 6dd0a0df
            key=key,
            value=cls.serialize_value(value),
            execution_date=execution_date,
            task_id=task_id,
            dag_id=dag_id,
        )
        session.add(new)
        session.flush()

    @overload
    @classmethod
    def get_one(
        cls,
        *,
        run_id: str,
        key: Optional[str] = None,
        task_id: Optional[str] = None,
        dag_id: Optional[str] = None,
        include_prior_dates: bool = False,
        session: Optional[Session] = None,
    ) -> Optional[Any]:
<<<<<<< HEAD
        ...
=======
        """Retrieve an XCom value, optionally meeting certain criteria.

        This method returns "full" XCom values (i.e. uses ``deserialize_value``
        from the XCom backend). Use :meth:`get_many` if you want the "shortened"
        value via ``orm_deserialize_value``.

        If there are no results, *None* is returned.

        A deprecated form of this function accepts ``execution_date`` instead of
        ``run_id``. The two arguments are mutually exclusive.

        :param run_id: DAG run ID for the task.
        :param key: A key for the XCom. If provided, only XCom with matching
            keys will be returned. Pass *None* (default) to remove the filter.
        :param task_id: Only XCom from task with matching ID will be pulled.
            Pass *None* (default) to remove the filter.
        :param dag_id: Only pull XCom from this DAG. If *None* (default), the
            DAG of the calling task is used.
        :param include_prior_dates: If *False* (default), only XCom from the
            specified DAG run is returned. If *True*, the latest matching XCom is
            returned regardless of the run it belongs to.
        :param session: Database session. If not given, a new session will be
            created for this function.
        :type session: sqlalchemy.orm.session.Session
        """
>>>>>>> 6dd0a0df

    @overload
    @classmethod
    def get_one(
        cls,
        execution_date: pendulum.DateTime,
        key: Optional[str] = None,
        task_id: Optional[str] = None,
        dag_id: Optional[str] = None,
        include_prior_dates: bool = False,
<<<<<<< HEAD
        *,
        session: Optional[Session] = None,
    ) -> Optional[Any]:
        ...
=======
        session: Optional[Session] = None,
    ) -> Optional[Any]:
        """:sphinx-autoapi-skip:"""
>>>>>>> 6dd0a0df

    @classmethod
    @provide_session
    def get_one(
        cls,
        execution_date: Optional[pendulum.DateTime] = None,
        key: Optional[str] = None,
        task_id: Optional[Union[str, Iterable[str]]] = None,
        dag_id: Optional[Union[str, Iterable[str]]] = None,
        include_prior_dates: bool = False,
        session: Session = None,
        *,
        run_id: Optional[str] = None,
    ) -> Optional[Any]:
<<<<<<< HEAD
        """Retrieve an XCom value, optionally meeting certain criteria.

        If there are no matching results, *None* is returned.

        This method returns "full" XCom values (i.e. uses ``deserialize_value``
        from the XCom backend). Use :meth:`get_many` if you want the "shortened"
        value via ``orm_deserialize_value``.

        :param run_id: DAG run ID of the task.
        :type run_id: str
        :param execution_date: Execution date of the task. Deprecated; use
            ``run_id`` instead.
        :type execution_date: pendulum.DateTime
        :param key: If provided, only XComs matching the key will be returned.
            Pass *None* to remove the filter.
        :type key: str | None
        :param task_id: If provided, only pulls XComs from task(s) with matching
            ID. Pass *None* to remove the filter.
        :type task_id: str | None
        :param dag_id: If provided, only pulls XCom from this DAG.
            If *None* (default), the DAG of the calling task is used.
        :type dag_id: str | None
        :param include_prior_dates: If *False* (default), only XCom values from
            the current DAG run are returned. If *True*, XCom values from
            previous DAG runs are returned as well.
        :type include_prior_dates: bool
        :param session: database session
        :type session: sqlalchemy.orm.session.Session
        """
=======
        """:sphinx-autoapi-skip:"""
>>>>>>> 6dd0a0df
        if not (execution_date is None) ^ (run_id is None):
            raise ValueError("Exactly one of execution_date or run_id must be passed")

        if run_id is not None:
            query = cls.get_many(
                run_id=run_id,
                key=key,
                task_ids=task_id,
                dag_ids=dag_id,
                include_prior_dates=include_prior_dates,
                session=session,
            )
        elif execution_date is not None:
<<<<<<< HEAD
            message = "Passing 'execution_date' to 'XCom.get_one()' is deprecated. Use 'run_id' instead."
            warnings.warn(message, PendingDeprecationWarning, stacklevel=3)

=======
>>>>>>> 6dd0a0df
            query = cls.get_many(
                execution_date=execution_date,
                key=key,
                task_ids=task_id,
                dag_ids=dag_id,
                include_prior_dates=include_prior_dates,
                session=session,
            )
        else:
            raise RuntimeError("Should not happen?")

        result = query.with_entities(cls.value).first()
        if result:
            return cls.deserialize_value(result)
        return None

    @overload
    @classmethod
    def get_many(
        cls,
        *,
        run_id: str,
        key: Optional[str] = None,
        task_ids: Union[str, Iterable[str], None] = None,
        dag_ids: Union[str, Iterable[str], None] = None,
        include_prior_dates: bool = False,
        limit: Optional[int] = None,
        session: Optional[Session] = None,
    ) -> Query:
<<<<<<< HEAD
        ...
=======
        """Composes a query to get one or more XCom entries.

        This function returns an SQLAlchemy query of full XCom objects. If you
        just want one stored value, use :meth:`get_one` instead.

        A deprecated form of this function accepts ``execution_date`` instead of
        ``run_id``. The two arguments are mutually exclusive.

        :param run_id: DAG run ID for the task.
        :param key: A key for the XComs. If provided, only XComs with matching
            keys will be returned. Pass *None* (default) to remove the filter.
        :param task_ids: Only XComs from task with matching IDs will be pulled.
            Pass *None* (default) to remove the filter.
        :param dag_id: Only pulls XComs from this DAG. If *None* (default), the
            DAG of the calling task is used.
        :param include_prior_dates: If *False* (default), only XComs from the
            specified DAG run are returned. If *True*, all matching XComs are
            returned regardless of the run it belongs to.
        :param session: Database session. If not given, a new session will be
            created for this function.
        :type session: sqlalchemy.orm.session.Session
        """
>>>>>>> 6dd0a0df

    @overload
    @classmethod
    def get_many(
        cls,
        execution_date: pendulum.DateTime,
        key: Optional[str] = None,
        task_ids: Union[str, Iterable[str], None] = None,
        dag_ids: Union[str, Iterable[str], None] = None,
        include_prior_dates: bool = False,
        limit: Optional[int] = None,
<<<<<<< HEAD
        *,
        session: Optional[Session] = None,
    ) -> Query:
        ...
=======
        session: Optional[Session] = None,
    ) -> Query:
        """:sphinx-autoapi-skip:"""
>>>>>>> 6dd0a0df

    @classmethod
    @provide_session
    def get_many(
        cls,
        execution_date: Optional[pendulum.DateTime] = None,
        key: Optional[str] = None,
        task_ids: Optional[Union[str, Iterable[str]]] = None,
        dag_ids: Optional[Union[str, Iterable[str]]] = None,
        include_prior_dates: bool = False,
        limit: Optional[int] = None,
<<<<<<< HEAD
        *,
        session: Session,
    ) -> Query:
        """Composes a query to get XCom values.

        An iterable of full XCom objects are returned. If you just want one
        stored value, use :meth:`get_one` instead. The built-in XCom backend
        implements this to return a SQLAlchemy query.

        :param run_id: DAG run ID of the task.
        :type run_id: str
        :param execution_date: Execution date of the task. Deprecated; use
            ``run_id`` instead.
        :type execution_date: pendulum.DateTime
        :param key: If provided, only XComs with matching keys will be returned.
            Pass *None* to remove the filter.
        :type key: str | list[str] | None
        :param task_ids: If provided, only pulls XComs from task(s) with matching
            ID. Pass *None* to remove the filter.
        :type task_ids: str | list[str] | None
        :param dag_ids: If provided, only pulls XCom from specified DAG(s).
            If *None* (default), the DAG of the calling task is used.
        :type dag_ids: str | list[str] | None
        :param include_prior_dates: If *False*, only XCom values from the
            current DAG run are returned. If True, XCom values from previous
            DAG runs are returned as well.
        :type include_prior_dates: bool
        :param limit: If provided, limit the number of returned objects.
            XCom objects can be quite big and you might want to limit the
            number of rows.
        :type limit: int
        :param session: database session
        :type session: sqlalchemy.orm.session.Session
        """
        from airflow.models.dagrun import DagRun

=======
        session: Session = None,
        *,
        run_id: Optional[str] = None,
    ) -> Query:
        """:sphinx-autoapi-skip:"""
>>>>>>> 6dd0a0df
        if not (execution_date is None) ^ (run_id is None):
            raise ValueError("Exactly one of execution_date or run_id must be passed")
        if execution_date is not None:
            message = "Passing 'execution_date' to 'XCom.get_many()' is deprecated. Use 'run_id' instead."
            warnings.warn(message, PendingDeprecationWarning, stacklevel=3)

        query = session.query(cls)

        if key:
            query = query.filter(cls.key == key)

        if is_container(task_ids):
            query = query.filter(cls.task_id.in_(task_ids))
        elif task_ids is not None:
            query = query.filter(cls.task_id == task_ids)

        if is_container(dag_ids):
            query = query.filter(cls.dag_id.in_(dag_ids))
        elif dag_ids is not None:
            query = query.filter(cls.dag_id == dag_ids)

        if include_prior_dates:
            if execution_date is not None:
                query = query.filter(cls.execution_date <= execution_date)
            else:
                # This returns an empty query result for IN_MEMORY_DAGRUN_ID,
                # but that is impossible to implement. Sorry?
                dr = session.query(DagRun.execution_date).filter(DagRun.run_id == run_id).subquery()
                query = query.filter(cls.execution_date <= dr.c.execution_date)
        elif execution_date is not None:
            query = query.filter(cls.execution_date == execution_date)
        elif run_id == IN_MEMORY_DAGRUN_ID:
            query = query.filter(cls.execution_date == _DISTANT_FUTURE)
        else:
            query = query.join(cls.dag_run).filter(DagRun.run_id == run_id)

        query = query.order_by(cls.execution_date.desc(), cls.timestamp.desc())
        if limit:
            return query.limit(limit)
        return query

    @classmethod
    @provide_session
<<<<<<< HEAD
    def delete(cls, xcoms, session=None):
        """Delete an XCom."""
=======
    def delete(cls, xcoms: Union["XCom", Iterable["XCom"]], session: Session) -> None:
        """Delete one or multiple XCom entries."""
>>>>>>> 6dd0a0df
        if isinstance(xcoms, XCom):
            xcoms = [xcoms]
        for xcom in xcoms:
            if not isinstance(xcom, XCom):
                raise TypeError(f'Expected XCom; received {xcom.__class__.__name__}')
            session.delete(xcom)
        session.commit()

    @overload
    @classmethod
    def clear(cls, *, dag_id: str, task_id: str, run_id: str, session: Optional[Session] = None) -> None:
<<<<<<< HEAD
        ...
=======
        """Clear all XCom data from the database for the given task instance.

        A deprecated form of this function accepts ``execution_date`` instead of
        ``run_id``. The two arguments are mutually exclusive.

        :param dag_id: ID of DAG to clear the XCom for.
        :param task_id: ID of task to clear the XCom for.
        :param run_id: ID of DAG run to clear the XCom for.
        :param session: Database session. If not given, a new session will be
            created for this function.
        :type session: sqlalchemy.orm.session.Session
        """
>>>>>>> 6dd0a0df

    @overload
    @classmethod
    def clear(
        cls,
        execution_date: pendulum.DateTime,
        dag_id: str,
        task_id: str,
        session: Optional[Session] = None,
    ) -> None:
<<<<<<< HEAD
        ...
=======
        """:sphinx-autoapi-skip:"""
>>>>>>> 6dd0a0df

    @classmethod
    @provide_session
    def clear(
        cls,
        execution_date: Optional[pendulum.DateTime] = None,
        dag_id: Optional[str] = None,
        task_id: Optional[str] = None,
<<<<<<< HEAD
        *,
        run_id: Optional[str] = None,
        session: Session,
    ) -> None:
        """Clears XCom data for the task instance.

        :param run_id: DAG run ID of the task.
        :type run_id: str
        :param execution_date: Execution date of the task. Deprecated; use
            ``run_id`` instead.
        :type execution_date: pendulum.DateTime
        :param task_id: Clears XComs from task with matching ID.
        :type task_ids: str
        :param dag_id: Clears XCom from this DAG.
        :type dag_id: str
        :param session: database session
        :type session: sqlalchemy.orm.session.Session
        """
        # Given the historic order of this function (execution_date was first
        # argument), we need to add default values for everything to add a new
        # optional parameter :(
        if not dag_id:
=======
        run_id: Optional[str] = None,
        session: Session = None,
    ) -> None:
        """:sphinx-autoapi-skip:"""
        # Given the historic order of this function (execution_date was first argument) to add a new optional
        # param we need to add default values for everything :(
        if dag_id is None:
>>>>>>> 6dd0a0df
            raise TypeError("clear() missing required argument: dag_id")
        if task_id is None:
            raise TypeError("clear() missing required argument: task_id")
        if not (execution_date is None) ^ (run_id is None):
            raise ValueError("Exactly one of execution_date or run_id must be passed")

        query = session.query(cls).filter(cls.dag_id == dag_id, cls.task_id == task_id)
        if execution_date is not None:
            message = "Passing 'execution_date' to 'XCom.clear()' is deprecated. Use 'run_id' instead."
            warnings.warn(message, DeprecationWarning, stacklevel=3)
            query = query.filter(cls.execution_date == execution_date)
        elif run_id == IN_MEMORY_DAGRUN_ID:
            query = query.filter(cls.execution_date == _DISTANT_FUTURE)
        else:
            from airflow.models.dagrun import DagRun

            execution_date = session.query(DagRun.execution_date).filter(DagRun.run_id == run_id).scalar()
            query = query.filter(cls.execution_date == execution_date)

        return query.delete()

    @staticmethod
    def serialize_value(value: Any):
        """Serialize Xcom value to str or pickled object"""
        if conf.getboolean('core', 'enable_xcom_pickling'):
            return pickle.dumps(value)
        try:
            return json.dumps(value).encode('UTF-8')
        except (ValueError, TypeError):
            log.error(
                "Could not serialize the XCom value into JSON."
                " If you are using pickle instead of JSON for XCom,"
                " then you need to enable pickle support for XCom"
                " in your airflow config."
            )
            raise

    @staticmethod
    def deserialize_value(result: "XCom") -> Any:
        """Deserialize XCom value from str or pickle object"""
        if conf.getboolean('core', 'enable_xcom_pickling'):
            try:
                return pickle.loads(result.value)
            except pickle.UnpicklingError:
                return json.loads(result.value.decode('UTF-8'))
        else:
            try:
                return json.loads(result.value.decode('UTF-8'))
            except (json.JSONDecodeError, UnicodeDecodeError):
                return pickle.loads(result.value)

    def orm_deserialize_value(self) -> Any:
        """
        Deserialize method which is used to reconstruct ORM XCom object.

        This method should be overridden in custom XCom backends to avoid
        unnecessary request or other resource consuming operations when
        creating XCom orm model. This is used when viewing XCom listing
        in the webserver, for example.
        """
        return BaseXCom.deserialize_value(self)


def resolve_xcom_backend() -> Type[BaseXCom]:
    """Resolves custom XCom class"""
    clazz = conf.getimport("core", "xcom_backend", fallback=f"airflow.models.xcom.{BaseXCom.__name__}")
    if clazz:
        if not issubclass(clazz, BaseXCom):
            raise TypeError(
                f"Your custom XCom class `{clazz.__name__}` is not a subclass of `{BaseXCom.__name__}`."
            )
        return clazz
    return BaseXCom


if TYPE_CHECKING:
<<<<<<< HEAD
    XCom = BaseXCom  # Hack to avoid Mypy "Variable is not valid as a type".
=======
    XCom = BaseXCom  # Hack to avoid Mypy "Variable 'XCom' is not valid as a type".
>>>>>>> 6dd0a0df
else:
    XCom = resolve_xcom_backend()<|MERGE_RESOLUTION|>--- conflicted
+++ resolved
@@ -20,12 +20,8 @@
 import json
 import logging
 import pickle
-<<<<<<< HEAD
 import warnings
-from typing import TYPE_CHECKING, Any, Iterable, Optional, Type, Union, overload
-=======
 from typing import TYPE_CHECKING, Any, Iterable, Optional, Type, Union, cast, overload
->>>>>>> 6dd0a0df
 
 import pendulum
 from sqlalchemy import Column, LargeBinary, String
@@ -103,14 +99,6 @@
         key: str,
         value: Any,
         *,
-<<<<<<< HEAD
-        task_id: str,
-        dag_id: str,
-        run_id: str,
-        session: Optional[Session] = None,
-    ) -> None:
-        ...
-=======
         dag_id: str,
         task_id: str,
         run_id: str,
@@ -130,7 +118,6 @@
             created for this function.
         :type session: sqlalchemy.orm.session.Session
         """
->>>>>>> 6dd0a0df
 
     @overload
     @classmethod
@@ -143,11 +130,7 @@
         execution_date: datetime.datetime,
         session: Optional[Session] = None,
     ) -> None:
-<<<<<<< HEAD
-        ...
-=======
-        """:sphinx-autoapi-skip:"""
->>>>>>> 6dd0a0df
+        """:sphinx-autoapi-skip:"""
 
     @classmethod
     @provide_session
@@ -158,33 +141,11 @@
         task_id: str,
         dag_id: str,
         execution_date: Optional[datetime.datetime] = None,
-<<<<<<< HEAD
         *,
         run_id: Optional[str] = None,
         session: Session,
     ) -> None:
-        """Store an XCom value.
-
-        :param key: Key to store the value under.
-        :param value: Value to store. What types are possible depends on whether
-            ``enable_xcom_pickling`` is true or not. If so, this can be any
-            picklable object; only be JSON-serializable may be used otherwise.
-        :param task_id: Task ID of the task.
-        :param dag_id: DAG ID of the task.
-        :param run_id: DAG run ID of the task.
-        :param execution_date: Execution date of the task. Deprecated; use
-            ``run_id`` instead.
-        :type execution_date: datetime
-        :param session: database session
-        :type session: sqlalchemy.orm.session.Session
-        """
-=======
-        session: Session = None,
-        *,
-        run_id: Optional[str] = None,
-    ) -> None:
-        """:sphinx-autoapi-skip:"""
->>>>>>> 6dd0a0df
+        """:sphinx-autoapi-skip:"""
         if not (execution_date is None) ^ (run_id is None):
             raise ValueError("Exactly one of execution_date or run_id must be passed")
 
@@ -193,7 +154,6 @@
         elif run_id is not None:
             from airflow.models.dagrun import DagRun
 
-<<<<<<< HEAD
             execution_date = (
                 session.query(DagRun.execution_date)
                 .filter(DagRun.dag_id == dag_id, DagRun.run_id == run_id)
@@ -202,10 +162,6 @@
         else:  # Guarantees execution_date is not None.
             message = "Passing 'execution_date' to 'XCom.set()' is deprecated. Use 'run_id' instead."
             warnings.warn(message, DeprecationWarning, stacklevel=3)
-=======
-            dag_run = session.query(DagRun).filter_by(dag_id=dag_id, run_id=run_id).one()
-            execution_date = dag_run.execution_date
->>>>>>> 6dd0a0df
 
         # Remove duplicate XComs and insert a new one.
         session.query(cls).filter(
@@ -214,12 +170,7 @@
             cls.task_id == task_id,
             cls.dag_id == dag_id,
         ).delete()
-<<<<<<< HEAD
-        klass: Any = cls  # Work around Mypy complaining SQLAlchemy model init kawrgs.
-        new = klass(
-=======
         new = cast(Any, cls)(  # Work around Mypy complaining model not defining '__init__'.
->>>>>>> 6dd0a0df
             key=key,
             value=cls.serialize_value(value),
             execution_date=execution_date,
@@ -241,9 +192,6 @@
         include_prior_dates: bool = False,
         session: Optional[Session] = None,
     ) -> Optional[Any]:
-<<<<<<< HEAD
-        ...
-=======
         """Retrieve an XCom value, optionally meeting certain criteria.
 
         This method returns "full" XCom values (i.e. uses ``deserialize_value``
@@ -269,7 +217,6 @@
             created for this function.
         :type session: sqlalchemy.orm.session.Session
         """
->>>>>>> 6dd0a0df
 
     @overload
     @classmethod
@@ -280,16 +227,9 @@
         task_id: Optional[str] = None,
         dag_id: Optional[str] = None,
         include_prior_dates: bool = False,
-<<<<<<< HEAD
-        *,
         session: Optional[Session] = None,
     ) -> Optional[Any]:
-        ...
-=======
-        session: Optional[Session] = None,
-    ) -> Optional[Any]:
-        """:sphinx-autoapi-skip:"""
->>>>>>> 6dd0a0df
+        """:sphinx-autoapi-skip:"""
 
     @classmethod
     @provide_session
@@ -304,39 +244,7 @@
         *,
         run_id: Optional[str] = None,
     ) -> Optional[Any]:
-<<<<<<< HEAD
-        """Retrieve an XCom value, optionally meeting certain criteria.
-
-        If there are no matching results, *None* is returned.
-
-        This method returns "full" XCom values (i.e. uses ``deserialize_value``
-        from the XCom backend). Use :meth:`get_many` if you want the "shortened"
-        value via ``orm_deserialize_value``.
-
-        :param run_id: DAG run ID of the task.
-        :type run_id: str
-        :param execution_date: Execution date of the task. Deprecated; use
-            ``run_id`` instead.
-        :type execution_date: pendulum.DateTime
-        :param key: If provided, only XComs matching the key will be returned.
-            Pass *None* to remove the filter.
-        :type key: str | None
-        :param task_id: If provided, only pulls XComs from task(s) with matching
-            ID. Pass *None* to remove the filter.
-        :type task_id: str | None
-        :param dag_id: If provided, only pulls XCom from this DAG.
-            If *None* (default), the DAG of the calling task is used.
-        :type dag_id: str | None
-        :param include_prior_dates: If *False* (default), only XCom values from
-            the current DAG run are returned. If *True*, XCom values from
-            previous DAG runs are returned as well.
-        :type include_prior_dates: bool
-        :param session: database session
-        :type session: sqlalchemy.orm.session.Session
-        """
-=======
-        """:sphinx-autoapi-skip:"""
->>>>>>> 6dd0a0df
+        """:sphinx-autoapi-skip:"""
         if not (execution_date is None) ^ (run_id is None):
             raise ValueError("Exactly one of execution_date or run_id must be passed")
 
@@ -350,12 +258,9 @@
                 session=session,
             )
         elif execution_date is not None:
-<<<<<<< HEAD
             message = "Passing 'execution_date' to 'XCom.get_one()' is deprecated. Use 'run_id' instead."
             warnings.warn(message, PendingDeprecationWarning, stacklevel=3)
 
-=======
->>>>>>> 6dd0a0df
             query = cls.get_many(
                 execution_date=execution_date,
                 key=key,
@@ -385,9 +290,6 @@
         limit: Optional[int] = None,
         session: Optional[Session] = None,
     ) -> Query:
-<<<<<<< HEAD
-        ...
-=======
         """Composes a query to get one or more XCom entries.
 
         This function returns an SQLAlchemy query of full XCom objects. If you
@@ -410,7 +312,6 @@
             created for this function.
         :type session: sqlalchemy.orm.session.Session
         """
->>>>>>> 6dd0a0df
 
     @overload
     @classmethod
@@ -422,16 +323,9 @@
         dag_ids: Union[str, Iterable[str], None] = None,
         include_prior_dates: bool = False,
         limit: Optional[int] = None,
-<<<<<<< HEAD
-        *,
         session: Optional[Session] = None,
     ) -> Query:
-        ...
-=======
-        session: Optional[Session] = None,
-    ) -> Query:
-        """:sphinx-autoapi-skip:"""
->>>>>>> 6dd0a0df
+        """:sphinx-autoapi-skip:"""
 
     @classmethod
     @provide_session
@@ -443,50 +337,13 @@
         dag_ids: Optional[Union[str, Iterable[str]]] = None,
         include_prior_dates: bool = False,
         limit: Optional[int] = None,
-<<<<<<< HEAD
-        *,
-        session: Session,
-    ) -> Query:
-        """Composes a query to get XCom values.
-
-        An iterable of full XCom objects are returned. If you just want one
-        stored value, use :meth:`get_one` instead. The built-in XCom backend
-        implements this to return a SQLAlchemy query.
-
-        :param run_id: DAG run ID of the task.
-        :type run_id: str
-        :param execution_date: Execution date of the task. Deprecated; use
-            ``run_id`` instead.
-        :type execution_date: pendulum.DateTime
-        :param key: If provided, only XComs with matching keys will be returned.
-            Pass *None* to remove the filter.
-        :type key: str | list[str] | None
-        :param task_ids: If provided, only pulls XComs from task(s) with matching
-            ID. Pass *None* to remove the filter.
-        :type task_ids: str | list[str] | None
-        :param dag_ids: If provided, only pulls XCom from specified DAG(s).
-            If *None* (default), the DAG of the calling task is used.
-        :type dag_ids: str | list[str] | None
-        :param include_prior_dates: If *False*, only XCom values from the
-            current DAG run are returned. If True, XCom values from previous
-            DAG runs are returned as well.
-        :type include_prior_dates: bool
-        :param limit: If provided, limit the number of returned objects.
-            XCom objects can be quite big and you might want to limit the
-            number of rows.
-        :type limit: int
-        :param session: database session
-        :type session: sqlalchemy.orm.session.Session
-        """
-        from airflow.models.dagrun import DagRun
-
-=======
         session: Session = None,
         *,
         run_id: Optional[str] = None,
     ) -> Query:
         """:sphinx-autoapi-skip:"""
->>>>>>> 6dd0a0df
+        from airflow.models.dagrun import DagRun
+
         if not (execution_date is None) ^ (run_id is None):
             raise ValueError("Exactly one of execution_date or run_id must be passed")
         if execution_date is not None:
@@ -530,13 +387,8 @@
 
     @classmethod
     @provide_session
-<<<<<<< HEAD
-    def delete(cls, xcoms, session=None):
-        """Delete an XCom."""
-=======
     def delete(cls, xcoms: Union["XCom", Iterable["XCom"]], session: Session) -> None:
         """Delete one or multiple XCom entries."""
->>>>>>> 6dd0a0df
         if isinstance(xcoms, XCom):
             xcoms = [xcoms]
         for xcom in xcoms:
@@ -548,9 +400,6 @@
     @overload
     @classmethod
     def clear(cls, *, dag_id: str, task_id: str, run_id: str, session: Optional[Session] = None) -> None:
-<<<<<<< HEAD
-        ...
-=======
         """Clear all XCom data from the database for the given task instance.
 
         A deprecated form of this function accepts ``execution_date`` instead of
@@ -563,7 +412,6 @@
             created for this function.
         :type session: sqlalchemy.orm.session.Session
         """
->>>>>>> 6dd0a0df
 
     @overload
     @classmethod
@@ -574,11 +422,7 @@
         task_id: str,
         session: Optional[Session] = None,
     ) -> None:
-<<<<<<< HEAD
-        ...
-=======
-        """:sphinx-autoapi-skip:"""
->>>>>>> 6dd0a0df
+        """:sphinx-autoapi-skip:"""
 
     @classmethod
     @provide_session
@@ -587,30 +431,6 @@
         execution_date: Optional[pendulum.DateTime] = None,
         dag_id: Optional[str] = None,
         task_id: Optional[str] = None,
-<<<<<<< HEAD
-        *,
-        run_id: Optional[str] = None,
-        session: Session,
-    ) -> None:
-        """Clears XCom data for the task instance.
-
-        :param run_id: DAG run ID of the task.
-        :type run_id: str
-        :param execution_date: Execution date of the task. Deprecated; use
-            ``run_id`` instead.
-        :type execution_date: pendulum.DateTime
-        :param task_id: Clears XComs from task with matching ID.
-        :type task_ids: str
-        :param dag_id: Clears XCom from this DAG.
-        :type dag_id: str
-        :param session: database session
-        :type session: sqlalchemy.orm.session.Session
-        """
-        # Given the historic order of this function (execution_date was first
-        # argument), we need to add default values for everything to add a new
-        # optional parameter :(
-        if not dag_id:
-=======
         run_id: Optional[str] = None,
         session: Session = None,
     ) -> None:
@@ -618,7 +438,6 @@
         # Given the historic order of this function (execution_date was first argument) to add a new optional
         # param we need to add default values for everything :(
         if dag_id is None:
->>>>>>> 6dd0a0df
             raise TypeError("clear() missing required argument: dag_id")
         if task_id is None:
             raise TypeError("clear() missing required argument: task_id")
@@ -695,10 +514,6 @@
 
 
 if TYPE_CHECKING:
-<<<<<<< HEAD
-    XCom = BaseXCom  # Hack to avoid Mypy "Variable is not valid as a type".
-=======
     XCom = BaseXCom  # Hack to avoid Mypy "Variable 'XCom' is not valid as a type".
->>>>>>> 6dd0a0df
 else:
     XCom = resolve_xcom_backend()