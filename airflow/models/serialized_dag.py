--- conflicted
+++ resolved
@@ -264,7 +264,6 @@
 
     @classmethod
     @provide_session
-<<<<<<< HEAD
     def remove_deleted_file(cls, filepath: str, processor_subdir: str | None = None, session: Session = None):
         """
         Delete DAG(s) found in the given filepath.
@@ -284,10 +283,7 @@
 
     @classmethod
     @provide_session
-    def has_dag(cls, dag_id: str, session: Session = None) -> bool:
-=======
     def has_dag(cls, dag_id: str, session: Session = NEW_SESSION) -> bool:
->>>>>>> 4e4e563d
         """Checks a DAG exist in serialized_dag table.
 
         :param dag_id: the DAG to check
