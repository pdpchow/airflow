# -*- coding: utf-8 -*-
#
# Licensed to the Apache Software Foundation (ASF) under one
# or more contributor license agreements.  See the NOTICE file
# distributed with this work for additional information
# regarding copyright ownership.  The ASF licenses this file
# to you under the Apache License, Version 2.0 (the
# "License"); you may not use this file except in compliance
# with the License.  You may obtain a copy of the License at
#
#   http://www.apache.org/licenses/LICENSE-2.0
#
# Unless required by applicable law or agreed to in writing,
# software distributed under the License is distributed on an
# "AS IS" BASIS, WITHOUT WARRANTIES OR CONDITIONS OF ANY
# KIND, either express or implied.  See the License for the
# specific language governing permissions and limitations
# under the License.
<<<<<<< HEAD
#
"""
This module contains a BigQuery Hook, as well as a very basic PEP 249
implementation for BigQuery.
"""

import time
import six
from builtins import range
from copy import deepcopy
from six import iteritems

from past.builtins import basestring

from airflow import AirflowException
from airflow.contrib.hooks.gcp_api_base_hook import GoogleCloudBaseHook
from airflow.hooks.dbapi_hook import DbApiHook
from airflow.utils.log.logging_mixin import LoggingMixin
from apiclient.discovery import HttpError, build
from googleapiclient import errors
from pandas_gbq.gbq import \
    _check_google_client_version as gbq_check_google_client_version
from pandas_gbq import read_gbq
from pandas_gbq.gbq import \
    _test_google_api_imports as gbq_test_google_api_imports
from pandas_gbq.gbq import GbqConnector


class BigQueryHook(GoogleCloudBaseHook, DbApiHook, LoggingMixin):
    """
    Interact with BigQuery. This hook uses the Google Cloud Platform
    connection.
    """
    conn_name_attr = 'bigquery_conn_id'

    def __init__(self,
                 bigquery_conn_id='bigquery_default',
                 delegate_to=None,
                 use_legacy_sql=True,
                 location=None):
        super(BigQueryHook, self).__init__(
            gcp_conn_id=bigquery_conn_id, delegate_to=delegate_to)
        self.use_legacy_sql = use_legacy_sql
        self.location = location

    def get_conn(self):
        """
        Returns a BigQuery PEP 249 connection object.
        """
        service = self.get_service()
        project = self._get_field('project')
        return BigQueryConnection(
            service=service,
            project_id=project,
            use_legacy_sql=self.use_legacy_sql,
            location=self.location,
        )

    def get_service(self):
        """
        Returns a BigQuery service object.
        """
        http_authorized = self._authorize()
        return build(
            'bigquery', 'v2', http=http_authorized, cache_discovery=False)

    def insert_rows(self, table, rows, target_fields=None, commit_every=1000):
        """
        Insertion is currently unsupported. Theoretically, you could use
        BigQuery's streaming API to insert rows into a table, but this hasn't
        been implemented.
        """
        raise NotImplementedError()

    def get_pandas_df(self, sql, parameters=None, dialect=None):
        """
        Returns a Pandas DataFrame for the results produced by a BigQuery
        query. The DbApiHook method must be overridden because Pandas
        doesn't support PEP 249 connections, except for SQLite. See:

        https://github.com/pydata/pandas/blob/master/pandas/io/sql.py#L447
        https://github.com/pydata/pandas/issues/6900

        :param sql: The BigQuery SQL to execute.
        :type sql: str
        :param parameters: The parameters to render the SQL query with (not
            used, leave to override superclass method)
        :type parameters: mapping or iterable
        :param dialect: Dialect of BigQuery SQL – legacy SQL or standard SQL
            defaults to use `self.use_legacy_sql` if not specified
        :type dialect: str in {'legacy', 'standard'}
        """
        if dialect is None:
            dialect = 'legacy' if self.use_legacy_sql else 'standard'

        return read_gbq(sql,
                        project_id=self._get_field('project'),
                        dialect=dialect,
                        verbose=False)

    def table_exists(self, project_id, dataset_id, table_id):
        """
        Checks for the existence of a table in Google BigQuery.

        :param project_id: The Google cloud project in which to look for the
            table. The connection supplied to the hook must provide access to
            the specified project.
        :type project_id: str
        :param dataset_id: The name of the dataset in which to look for the
            table.
        :type dataset_id: str
        :param table_id: The name of the table to check the existence of.
        :type table_id: str
        """
        service = self.get_service()
        try:
            service.tables().get(
                projectId=project_id, datasetId=dataset_id,
                tableId=table_id).execute()
            return True
        except errors.HttpError as e:
            if e.resp['status'] == '404':
                return False
            raise


class BigQueryPandasConnector(GbqConnector):
    """
    This connector behaves identically to GbqConnector (from Pandas), except
    that it allows the service to be injected, and disables a call to
    self.get_credentials(). This allows Airflow to use BigQuery with Pandas
    without forcing a three legged OAuth connection. Instead, we can inject
    service account credentials into the binding.
    """

    def __init__(self,
                 project_id,
                 service,
                 reauth=False,
                 verbose=False,
                 dialect='legacy'):
        super(BigQueryPandasConnector, self).__init__(project_id)
        gbq_check_google_client_version()
        gbq_test_google_api_imports()
        self.project_id = project_id
        self.reauth = reauth
        self.service = service
        self.verbose = verbose
        self.dialect = dialect


class BigQueryConnection(object):
    """
    BigQuery does not have a notion of a persistent connection. Thus, these
    objects are small stateless factories for cursors, which do all the real
    work.
    """

    def __init__(self, *args, **kwargs):
        self._args = args
        self._kwargs = kwargs

    def close(self):
        """ BigQueryConnection does not have anything to close. """
        pass

    def commit(self):
        """ BigQueryConnection does not support transactions. """
        pass

    def cursor(self):
        """ Return a new :py:class:`Cursor` object using the connection. """
        return BigQueryCursor(*self._args, **self._kwargs)

    def rollback(self):
        raise NotImplementedError(
            "BigQueryConnection does not have transactions")


class BigQueryBaseCursor(LoggingMixin):
    """
    The BigQuery base cursor contains helper methods to execute queries against
    BigQuery. The methods can be used directly by operators, in cases where a
    PEP 249 cursor isn't needed.
    """

    def __init__(self,
                 service,
                 project_id,
                 use_legacy_sql=True,
                 api_resource_configs=None,
                 location=None):

        self.service = service
        self.project_id = project_id
        self.use_legacy_sql = use_legacy_sql
        if api_resource_configs:
            _validate_value("api_resource_configs", api_resource_configs, dict)
        self.api_resource_configs = api_resource_configs \
            if api_resource_configs else {}
        self.running_job_id = None
        self.location = location

    def create_empty_table(self,
                           project_id,
                           dataset_id,
                           table_id,
                           schema_fields=None,
                           time_partitioning=None,
                           labels=None,
                           view=None):
        """
        Creates a new, empty table in the dataset.
        To create a view, which is defined by a SQL query, parse a dictionary to 'view' kwarg

        :param project_id: The project to create the table into.
        :type project_id: str
        :param dataset_id: The dataset to create the table into.
        :type dataset_id: str
        :param table_id: The Name of the table to be created.
        :type table_id: str
        :param schema_fields: If set, the schema field list as defined here:
            https://cloud.google.com/bigquery/docs/reference/rest/v2/jobs#configuration.load.schema
        :type schema_fields: list
        :param labels: a dictionary containing labels for the table, passed to BigQuery
        :type labels: dict

        **Example**: ::

            schema_fields=[{"name": "emp_name", "type": "STRING", "mode": "REQUIRED"},
                           {"name": "salary", "type": "INTEGER", "mode": "NULLABLE"}]

        :param time_partitioning: configure optional time partitioning fields i.e.
            partition by field, type and expiration as per API specifications.

            .. seealso::
            https://cloud.google.com/bigquery/docs/reference/rest/v2/tables#timePartitioning
        :type time_partitioning: dict
        :param view: [Optional] A dictionary containing definition for the view.
            If set, it will create a view instead of a table:
            https://cloud.google.com/bigquery/docs/reference/rest/v2/tables#view
        :type view: dict

        **Example**: ::

            view = {
                "query": "SELECT * FROM `test-project-id.test_dataset_id.test_table_prefix*` LIMIT 1000",
                "useLegacySql": False
            }

        :return:
        """

        project_id = project_id if project_id is not None else self.project_id

        table_resource = {
            'tableReference': {
                'tableId': table_id
            }
        }

        if schema_fields:
            table_resource['schema'] = {'fields': schema_fields}

        if time_partitioning:
            table_resource['timePartitioning'] = time_partitioning

        if labels:
            table_resource['labels'] = labels

        if view:
            table_resource['view'] = view

        self.log.info('Creating Table %s:%s.%s',
                      project_id, dataset_id, table_id)

        try:
            self.service.tables().insert(
                projectId=project_id,
                datasetId=dataset_id,
                body=table_resource).execute()

            self.log.info('Table created successfully: %s:%s.%s',
                          project_id, dataset_id, table_id)

        except HttpError as err:
            raise AirflowException(
                'BigQuery job failed. Error was: {}'.format(err.content)
            )

    def create_external_table(self,
                              external_project_dataset_table,
                              schema_fields,
                              source_uris,
                              source_format='CSV',
                              autodetect=False,
                              compression='NONE',
                              ignore_unknown_values=False,
                              max_bad_records=0,
                              skip_leading_rows=0,
                              field_delimiter=',',
                              quote_character=None,
                              allow_quoted_newlines=False,
                              allow_jagged_rows=False,
                              src_fmt_configs=None,
                              labels=None
                              ):
        """
        Creates a new external table in the dataset with the data in Google
        Cloud Storage. See here:

        https://cloud.google.com/bigquery/docs/reference/rest/v2/tables#resource

        for more details about these parameters.

        :param external_project_dataset_table:
            The dotted (<project>.|<project>:)<dataset>.<table>($<partition>) BigQuery
            table name to create external table.
            If <project> is not included, project will be the
            project defined in the connection json.
        :type external_project_dataset_table: str
        :param schema_fields: The schema field list as defined here:
            https://cloud.google.com/bigquery/docs/reference/rest/v2/tables#resource
        :type schema_fields: list
        :param source_uris: The source Google Cloud
            Storage URI (e.g. gs://some-bucket/some-file.txt). A single wild
            per-object name can be used.
        :type source_uris: list
        :param source_format: File format to export.
        :type source_format: str
        :param autodetect: Try to detect schema and format options automatically.
            Any option specified explicitly will be honored.
        :type autodetect: bool
        :param compression: [Optional] The compression type of the data source.
            Possible values include GZIP and NONE.
            The default value is NONE.
            This setting is ignored for Google Cloud Bigtable,
                Google Cloud Datastore backups and Avro formats.
        :type compression: str
        :param ignore_unknown_values: [Optional] Indicates if BigQuery should allow
            extra values that are not represented in the table schema.
            If true, the extra values are ignored. If false, records with extra columns
            are treated as bad records, and if there are too many bad records, an
            invalid error is returned in the job result.
        :type ignore_unknown_values: bool
        :param max_bad_records: The maximum number of bad records that BigQuery can
            ignore when running the job.
        :type max_bad_records: int
        :param skip_leading_rows: Number of rows to skip when loading from a CSV.
        :type skip_leading_rows: int
        :param field_delimiter: The delimiter to use when loading from a CSV.
        :type field_delimiter: str
        :param quote_character: The value that is used to quote data sections in a CSV
            file.
        :type quote_character: str
        :param allow_quoted_newlines: Whether to allow quoted newlines (true) or not
            (false).
        :type allow_quoted_newlines: bool
        :param allow_jagged_rows: Accept rows that are missing trailing optional columns.
            The missing values are treated as nulls. If false, records with missing
            trailing columns are treated as bad records, and if there are too many bad
            records, an invalid error is returned in the job result. Only applicable when
            soure_format is CSV.
        :type allow_jagged_rows: bool
        :param src_fmt_configs: configure optional fields specific to the source format
        :type src_fmt_configs: dict
        :param labels: a dictionary containing labels for the table, passed to BigQuery
        :type labels: dict
        """

        if src_fmt_configs is None:
            src_fmt_configs = {}
        project_id, dataset_id, external_table_id = \
            _split_tablename(table_input=external_project_dataset_table,
                             default_project_id=self.project_id,
                             var_name='external_project_dataset_table')

        # bigquery only allows certain source formats
        # we check to make sure the passed source format is valid
        # if it's not, we raise a ValueError
        # Refer to this link for more details:
        #   https://cloud.google.com/bigquery/docs/reference/rest/v2/tables#externalDataConfiguration.sourceFormat

        source_format = source_format.upper()
        allowed_formats = [
            "CSV", "NEWLINE_DELIMITED_JSON", "AVRO", "GOOGLE_SHEETS",
            "DATASTORE_BACKUP", "PARQUET"
        ]
        if source_format not in allowed_formats:
            raise ValueError("{0} is not a valid source format. "
                             "Please use one of the following types: {1}"
                             .format(source_format, allowed_formats))

        compression = compression.upper()
        allowed_compressions = ['NONE', 'GZIP']
        if compression not in allowed_compressions:
            raise ValueError("{0} is not a valid compression format. "
                             "Please use one of the following types: {1}"
                             .format(compression, allowed_compressions))

        table_resource = {
            'externalDataConfiguration': {
                'autodetect': autodetect,
                'sourceFormat': source_format,
                'sourceUris': source_uris,
                'compression': compression,
                'ignoreUnknownValues': ignore_unknown_values
            },
            'tableReference': {
                'projectId': project_id,
                'datasetId': dataset_id,
                'tableId': external_table_id,
            }
        }

        if schema_fields:
            table_resource['externalDataConfiguration'].update({
                'schema': {
                    'fields': schema_fields
                }
            })

        self.log.info('Creating external table: %s', external_project_dataset_table)

        if max_bad_records:
            table_resource['externalDataConfiguration']['maxBadRecords'] = max_bad_records

        # if following fields are not specified in src_fmt_configs,
        # honor the top-level params for backward-compatibility
        if 'skipLeadingRows' not in src_fmt_configs:
            src_fmt_configs['skipLeadingRows'] = skip_leading_rows
        if 'fieldDelimiter' not in src_fmt_configs:
            src_fmt_configs['fieldDelimiter'] = field_delimiter
        if 'quote_character' not in src_fmt_configs:
            src_fmt_configs['quote'] = quote_character
        if 'allowQuotedNewlines' not in src_fmt_configs:
            src_fmt_configs['allowQuotedNewlines'] = allow_quoted_newlines
        if 'allowJaggedRows' not in src_fmt_configs:
            src_fmt_configs['allowJaggedRows'] = allow_jagged_rows

        src_fmt_to_param_mapping = {
            'CSV': 'csvOptions',
            'GOOGLE_SHEETS': 'googleSheetsOptions'
        }

        src_fmt_to_configs_mapping = {
            'csvOptions': [
                'allowJaggedRows', 'allowQuotedNewlines',
                'fieldDelimiter', 'skipLeadingRows',
                'quote'
            ],
            'googleSheetsOptions': ['skipLeadingRows']
        }

        if source_format in src_fmt_to_param_mapping.keys():

            valid_configs = src_fmt_to_configs_mapping[
                src_fmt_to_param_mapping[source_format]
            ]

            src_fmt_configs = {
                k: v
                for k, v in src_fmt_configs.items() if k in valid_configs
            }

            table_resource['externalDataConfiguration'][src_fmt_to_param_mapping[
                source_format]] = src_fmt_configs

        if labels:
            table_resource['labels'] = labels

        try:
            self.service.tables().insert(
                projectId=project_id,
                datasetId=dataset_id,
                body=table_resource
            ).execute()

            self.log.info('External table created successfully: %s',
                          external_project_dataset_table)

        except HttpError as err:
            raise Exception(
                'BigQuery job failed. Error was: {}'.format(err.content)
            )

    def run_query(self,
                  sql,
                  destination_dataset_table=None,
                  write_disposition='WRITE_EMPTY',
                  allow_large_results=False,
                  flatten_results=None,
                  udf_config=None,
                  use_legacy_sql=None,
                  maximum_billing_tier=None,
                  maximum_bytes_billed=None,
                  create_disposition='CREATE_IF_NEEDED',
                  query_params=None,
                  labels=None,
                  schema_update_options=(),
                  priority='INTERACTIVE',
                  time_partitioning=None,
                  api_resource_configs=None,
                  cluster_fields=None,
                  location=None):
        """
        Executes a BigQuery SQL query. Optionally persists results in a BigQuery
        table. See here:

        https://cloud.google.com/bigquery/docs/reference/v2/jobs

        For more details about these parameters.

        :param sql: The BigQuery SQL to execute.
        :type sql: str
        :param destination_dataset_table: The dotted <dataset>.<table>
            BigQuery table to save the query results.
        :type destination_dataset_table: str
        :param write_disposition: What to do if the table already exists in
            BigQuery.
        :type write_disposition: str
        :param allow_large_results: Whether to allow large results.
        :type allow_large_results: bool
        :param flatten_results: If true and query uses legacy SQL dialect, flattens
            all nested and repeated fields in the query results. ``allowLargeResults``
            must be true if this is set to false. For standard SQL queries, this
            flag is ignored and results are never flattened.
        :type flatten_results: bool
        :param udf_config: The User Defined Function configuration for the query.
            See https://cloud.google.com/bigquery/user-defined-functions for details.
        :type udf_config: list
        :param use_legacy_sql: Whether to use legacy SQL (true) or standard SQL (false).
            If `None`, defaults to `self.use_legacy_sql`.
        :type use_legacy_sql: bool
        :param api_resource_configs: a dictionary that contain params
            'configuration' applied for Google BigQuery Jobs API:
            https://cloud.google.com/bigquery/docs/reference/rest/v2/jobs
            for example, {'query': {'useQueryCache': False}}. You could use it
            if you need to provide some params that are not supported by the
            BigQueryHook like args.
        :type api_resource_configs: dict
        :param maximum_billing_tier: Positive integer that serves as a
            multiplier of the basic price.
        :type maximum_billing_tier: int
        :param maximum_bytes_billed: Limits the bytes billed for this job.
            Queries that will have bytes billed beyond this limit will fail
            (without incurring a charge). If unspecified, this will be
            set to your project default.
        :type maximum_bytes_billed: float
        :param create_disposition: Specifies whether the job is allowed to
            create new tables.
        :type create_disposition: str
        :param query_params a dictionary containing query parameter types and
            values, passed to BigQuery
        :type query_params: dict
        :param labels a dictionary containing labels for the job/query,
            passed to BigQuery
        :type labels: dict
        :param schema_update_options: Allows the schema of the destination
            table to be updated as a side effect of the query job.
        :type schema_update_options: tuple
        :param priority: Specifies a priority for the query.
            Possible values include INTERACTIVE and BATCH.
            The default value is INTERACTIVE.
        :type priority: str
        :param time_partitioning: configure optional time partitioning fields i.e.
            partition by field, type and expiration as per API specifications.
        :type time_partitioning: dict
        :param cluster_fields: Request that the result of this query be stored sorted
            by one or more columns. This is only available in combination with
            time_partitioning. The order of columns given determines the sort order.
        :type cluster_fields: list of str
        :param location: The geographic location of the job. Required except for
            US and EU. See details at
            https://cloud.google.com/bigquery/docs/locations#specifying_your_location
        :type location: str
        """

        if time_partitioning is None:
            time_partitioning = {}

        if location:
            self.location = location

        if not api_resource_configs:
            api_resource_configs = self.api_resource_configs
        else:
            _validate_value('api_resource_configs',
                            api_resource_configs, dict)
        configuration = deepcopy(api_resource_configs)
        if 'query' not in configuration:
            configuration['query'] = {}

        else:
            _validate_value("api_resource_configs['query']",
                            configuration['query'], dict)

        if sql is None and not configuration['query'].get('query', None):
            raise TypeError('`BigQueryBaseCursor.run_query` '
                            'missing 1 required positional argument: `sql`')

        # BigQuery also allows you to define how you want a table's schema to change
        # as a side effect of a query job
        # for more details:
        #   https://cloud.google.com/bigquery/docs/reference/rest/v2/jobs#configuration.query.schemaUpdateOptions

        allowed_schema_update_options = [
            'ALLOW_FIELD_ADDITION', "ALLOW_FIELD_RELAXATION"
        ]

        if not set(allowed_schema_update_options
                   ).issuperset(set(schema_update_options)):
            raise ValueError("{0} contains invalid schema update options. "
                             "Please only use one or more of the following "
                             "options: {1}"
                             .format(schema_update_options,
                                     allowed_schema_update_options))

        if schema_update_options:
            if write_disposition not in ["WRITE_APPEND", "WRITE_TRUNCATE"]:
                raise ValueError("schema_update_options is only "
                                 "allowed if write_disposition is "
                                 "'WRITE_APPEND' or 'WRITE_TRUNCATE'.")

        if destination_dataset_table:
            destination_project, destination_dataset, destination_table = \
                _split_tablename(table_input=destination_dataset_table,
                                 default_project_id=self.project_id)

            destination_dataset_table = {
                'projectId': destination_project,
                'datasetId': destination_dataset,
                'tableId': destination_table,
            }

        if cluster_fields:
            cluster_fields = {'fields': cluster_fields}

        query_param_list = [
            (sql, 'query', None, six.string_types),
            (priority, 'priority', 'INTERACTIVE', six.string_types),
            (use_legacy_sql, 'useLegacySql', self.use_legacy_sql, bool),
            (query_params, 'queryParameters', None, dict),
            (udf_config, 'userDefinedFunctionResources', None, list),
            (maximum_billing_tier, 'maximumBillingTier', None, int),
            (maximum_bytes_billed, 'maximumBytesBilled', None, float),
            (time_partitioning, 'timePartitioning', {}, dict),
            (schema_update_options, 'schemaUpdateOptions', None, tuple),
            (destination_dataset_table, 'destinationTable', None, dict),
            (cluster_fields, 'clustering', None, dict),
        ]

        for param_tuple in query_param_list:

            param, param_name, param_default, param_type = param_tuple

            if param_name not in configuration['query'] and param in [None, {}, ()]:
                if param_name == 'timePartitioning':
                    param_default = _cleanse_time_partitioning(
                        destination_dataset_table, time_partitioning)
                param = param_default

            if param not in [None, {}, ()]:
                _api_resource_configs_duplication_check(
                    param_name, param, configuration['query'])

                configuration['query'][param_name] = param

                # check valid type of provided param,
                # it last step because we can get param from 2 sources,
                # and first of all need to find it

                _validate_value(param_name, configuration['query'][param_name],
                                param_type)

                if param_name == 'schemaUpdateOptions' and param:
                    self.log.info("Adding experimental 'schemaUpdateOptions': "
                                  "{0}".format(schema_update_options))

                if param_name == 'destinationTable':
                    for key in ['projectId', 'datasetId', 'tableId']:
                        if key not in configuration['query']['destinationTable']:
                            raise ValueError(
                                "Not correct 'destinationTable' in "
                                "api_resource_configs. 'destinationTable' "
                                "must be a dict with {'projectId':'', "
                                "'datasetId':'', 'tableId':''}")

                    configuration['query'].update({
                        'allowLargeResults': allow_large_results,
                        'flattenResults': flatten_results,
                        'writeDisposition': write_disposition,
                        'createDisposition': create_disposition,
                    })

        if 'useLegacySql' in configuration['query'] and \
                'queryParameters' in configuration['query']:
            raise ValueError("Query parameters are not allowed "
                             "when using legacy SQL")

        if labels:
            _api_resource_configs_duplication_check(
                'labels', labels, configuration)
            configuration['labels'] = labels

        return self.run_with_configuration(configuration)

    def run_extract(  # noqa
            self,
            source_project_dataset_table,
            destination_cloud_storage_uris,
            compression='NONE',
            export_format='CSV',
            field_delimiter=',',
            print_header=True,
            labels=None):
        """
        Executes a BigQuery extract command to copy data from BigQuery to
        Google Cloud Storage. See here:

        https://cloud.google.com/bigquery/docs/reference/v2/jobs

        For more details about these parameters.

        :param source_project_dataset_table: The dotted <dataset>.<table>
            BigQuery table to use as the source data.
        :type source_project_dataset_table: str
        :param destination_cloud_storage_uris: The destination Google Cloud
            Storage URI (e.g. gs://some-bucket/some-file.txt). Follows
            convention defined here:
            https://cloud.google.com/bigquery/exporting-data-from-bigquery#exportingmultiple
        :type destination_cloud_storage_uris: list
        :param compression: Type of compression to use.
        :type compression: str
        :param export_format: File format to export.
        :type export_format: str
        :param field_delimiter: The delimiter to use when extracting to a CSV.
        :type field_delimiter: str
        :param print_header: Whether to print a header for a CSV file extract.
        :type print_header: bool
        :param labels: a dictionary containing labels for the job/query,
            passed to BigQuery
        :type labels: dict
        """

        source_project, source_dataset, source_table = \
            _split_tablename(table_input=source_project_dataset_table,
                             default_project_id=self.project_id,
                             var_name='source_project_dataset_table')

        configuration = {
            'extract': {
                'sourceTable': {
                    'projectId': source_project,
                    'datasetId': source_dataset,
                    'tableId': source_table,
                },
                'compression': compression,
                'destinationUris': destination_cloud_storage_uris,
                'destinationFormat': export_format,
            }
        }

        if labels:
            configuration['labels'] = labels

        if export_format == 'CSV':
            # Only set fieldDelimiter and printHeader fields if using CSV.
            # Google does not like it if you set these fields for other export
            # formats.
            configuration['extract']['fieldDelimiter'] = field_delimiter
            configuration['extract']['printHeader'] = print_header

        return self.run_with_configuration(configuration)

    def run_copy(self,
                 source_project_dataset_tables,
                 destination_project_dataset_table,
                 write_disposition='WRITE_EMPTY',
                 create_disposition='CREATE_IF_NEEDED',
                 labels=None):
        """
        Executes a BigQuery copy command to copy data from one BigQuery table
        to another. See here:

        https://cloud.google.com/bigquery/docs/reference/v2/jobs#configuration.copy

        For more details about these parameters.

        :param source_project_dataset_tables: One or more dotted
            (project:|project.)<dataset>.<table>
            BigQuery tables to use as the source data. Use a list if there are
            multiple source tables.
            If <project> is not included, project will be the project defined
            in the connection json.
        :type source_project_dataset_tables: list|string
        :param destination_project_dataset_table: The destination BigQuery
            table. Format is: (project:|project.)<dataset>.<table>
        :type destination_project_dataset_table: str
        :param write_disposition: The write disposition if the table already exists.
        :type write_disposition: str
        :param create_disposition: The create disposition if the table doesn't exist.
        :type create_disposition: str
        :param labels a dictionary containing labels for the job/query,
            passed to BigQuery
        :type labels: dict
        """
        source_project_dataset_tables = ([
            source_project_dataset_tables
        ] if not isinstance(source_project_dataset_tables, list) else
            source_project_dataset_tables)

        source_project_dataset_tables_fixup = []
        for source_project_dataset_table in source_project_dataset_tables:
            source_project, source_dataset, source_table = \
                _split_tablename(table_input=source_project_dataset_table,
                                 default_project_id=self.project_id,
                                 var_name='source_project_dataset_table')
            source_project_dataset_tables_fixup.append({
                'projectId':
                source_project,
                'datasetId':
                source_dataset,
                'tableId':
                source_table
            })

        destination_project, destination_dataset, destination_table = \
            _split_tablename(table_input=destination_project_dataset_table,
                             default_project_id=self.project_id)
        configuration = {
            'copy': {
                'createDisposition': create_disposition,
                'writeDisposition': write_disposition,
                'sourceTables': source_project_dataset_tables_fixup,
                'destinationTable': {
                    'projectId': destination_project,
                    'datasetId': destination_dataset,
                    'tableId': destination_table
                }
            }
        }

        if labels:
            configuration['labels'] = labels

        return self.run_with_configuration(configuration)

    def run_load(self,
                 destination_project_dataset_table,
                 source_uris,
                 schema_fields=None,
                 source_format='CSV',
                 create_disposition='CREATE_IF_NEEDED',
                 skip_leading_rows=0,
                 write_disposition='WRITE_EMPTY',
                 field_delimiter=',',
                 max_bad_records=0,
                 quote_character=None,
                 ignore_unknown_values=False,
                 allow_quoted_newlines=False,
                 allow_jagged_rows=False,
                 schema_update_options=(),
                 src_fmt_configs=None,
                 time_partitioning=None,
                 cluster_fields=None,
                 autodetect=False):
        """
        Executes a BigQuery load command to load data from Google Cloud Storage
        to BigQuery. See here:

        https://cloud.google.com/bigquery/docs/reference/v2/jobs

        For more details about these parameters.

        :param destination_project_dataset_table:
            The dotted (<project>.|<project>:)<dataset>.<table>($<partition>) BigQuery
            table to load data into. If <project> is not included, project will be the
            project defined in the connection json. If a partition is specified the
            operator will automatically append the data, create a new partition or create
            a new DAY partitioned table.
        :type destination_project_dataset_table: str
        :param schema_fields: The schema field list as defined here:
            https://cloud.google.com/bigquery/docs/reference/v2/jobs#configuration.load
            Required if autodetect=False; optional if autodetect=True.
        :type schema_fields: list
        :param autodetect: Attempt to autodetect the schema for CSV and JSON
            source files.
        :type autodetect: bool
        :param source_uris: The source Google Cloud
            Storage URI (e.g. gs://some-bucket/some-file.txt). A single wild
            per-object name can be used.
        :type source_uris: list
        :param source_format: File format to export.
        :type source_format: str
        :param create_disposition: The create disposition if the table doesn't exist.
        :type create_disposition: str
        :param skip_leading_rows: Number of rows to skip when loading from a CSV.
        :type skip_leading_rows: int
        :param write_disposition: The write disposition if the table already exists.
        :type write_disposition: str
        :param field_delimiter: The delimiter to use when loading from a CSV.
        :type field_delimiter: str
        :param max_bad_records: The maximum number of bad records that BigQuery can
            ignore when running the job.
        :type max_bad_records: int
        :param quote_character: The value that is used to quote data sections in a CSV
            file.
        :type quote_character: str
        :param ignore_unknown_values: [Optional] Indicates if BigQuery should allow
            extra values that are not represented in the table schema.
            If true, the extra values are ignored. If false, records with extra columns
            are treated as bad records, and if there are too many bad records, an
            invalid error is returned in the job result.
        :type ignore_unknown_values: bool
        :param allow_quoted_newlines: Whether to allow quoted newlines (true) or not
            (false).
        :type allow_quoted_newlines: bool
        :param allow_jagged_rows: Accept rows that are missing trailing optional columns.
            The missing values are treated as nulls. If false, records with missing
            trailing columns are treated as bad records, and if there are too many bad
            records, an invalid error is returned in the job result. Only applicable when
            soure_format is CSV.
        :type allow_jagged_rows: bool
        :param schema_update_options: Allows the schema of the desitination
            table to be updated as a side effect of the load job.
        :type schema_update_options: tuple
        :param src_fmt_configs: configure optional fields specific to the source format
        :type src_fmt_configs: dict
        :param time_partitioning: configure optional time partitioning fields i.e.
            partition by field, type and  expiration as per API specifications.
        :type time_partitioning: dict
        :param cluster_fields: Request that the result of this load be stored sorted
            by one or more columns. This is only available in combination with
            time_partitioning. The order of columns given determines the sort order.
        :type cluster_fields: list of str
        """

        # bigquery only allows certain source formats
        # we check to make sure the passed source format is valid
        # if it's not, we raise a ValueError
        # Refer to this link for more details:
        #   https://cloud.google.com/bigquery/docs/reference/rest/v2/jobs#configuration.query.tableDefinitions.(key).sourceFormat

        if schema_fields is None and not autodetect:
            raise ValueError(
                'You must either pass a schema or autodetect=True.')

        if src_fmt_configs is None:
            src_fmt_configs = {}

        source_format = source_format.upper()
        allowed_formats = [
            "CSV", "NEWLINE_DELIMITED_JSON", "AVRO", "GOOGLE_SHEETS",
            "DATASTORE_BACKUP", "PARQUET"
        ]
        if source_format not in allowed_formats:
            raise ValueError("{0} is not a valid source format. "
                             "Please use one of the following types: {1}"
                             .format(source_format, allowed_formats))

        # bigquery also allows you to define how you want a table's schema to change
        # as a side effect of a load
        # for more details:
        # https://cloud.google.com/bigquery/docs/reference/rest/v2/jobs#configuration.load.schemaUpdateOptions
        allowed_schema_update_options = [
            'ALLOW_FIELD_ADDITION', "ALLOW_FIELD_RELAXATION"
        ]
        if not set(allowed_schema_update_options).issuperset(
                set(schema_update_options)):
            raise ValueError(
                "{0} contains invalid schema update options."
                "Please only use one or more of the following options: {1}"
                .format(schema_update_options, allowed_schema_update_options))

        destination_project, destination_dataset, destination_table = \
            _split_tablename(table_input=destination_project_dataset_table,
                             default_project_id=self.project_id,
                             var_name='destination_project_dataset_table')

        configuration = {
            'load': {
                'autodetect': autodetect,
                'createDisposition': create_disposition,
                'destinationTable': {
                    'projectId': destination_project,
                    'datasetId': destination_dataset,
                    'tableId': destination_table,
                },
                'sourceFormat': source_format,
                'sourceUris': source_uris,
                'writeDisposition': write_disposition,
                'ignoreUnknownValues': ignore_unknown_values
            }
        }

        time_partitioning = _cleanse_time_partitioning(
            destination_project_dataset_table,
            time_partitioning
        )
        if time_partitioning:
            configuration['load'].update({
                'timePartitioning': time_partitioning
            })

        if cluster_fields:
            configuration['load'].update({'clustering': {'fields': cluster_fields}})

        if schema_fields:
            configuration['load']['schema'] = {'fields': schema_fields}

        if schema_update_options:
            if write_disposition not in ["WRITE_APPEND", "WRITE_TRUNCATE"]:
                raise ValueError("schema_update_options is only "
                                 "allowed if write_disposition is "
                                 "'WRITE_APPEND' or 'WRITE_TRUNCATE'.")
            else:
                self.log.info(
                    "Adding experimental "
                    "'schemaUpdateOptions': {0}".format(schema_update_options))
                configuration['load'][
                    'schemaUpdateOptions'] = schema_update_options

        if max_bad_records:
            configuration['load']['maxBadRecords'] = max_bad_records

        # if following fields are not specified in src_fmt_configs,
        # honor the top-level params for backward-compatibility
        if 'skipLeadingRows' not in src_fmt_configs:
            src_fmt_configs['skipLeadingRows'] = skip_leading_rows
        if 'fieldDelimiter' not in src_fmt_configs:
            src_fmt_configs['fieldDelimiter'] = field_delimiter
        if 'ignoreUnknownValues' not in src_fmt_configs:
            src_fmt_configs['ignoreUnknownValues'] = ignore_unknown_values
        if quote_character is not None:
            src_fmt_configs['quote'] = quote_character
        if allow_quoted_newlines:
            src_fmt_configs['allowQuotedNewlines'] = allow_quoted_newlines

        src_fmt_to_configs_mapping = {
            'CSV': [
                'allowJaggedRows', 'allowQuotedNewlines', 'autodetect',
                'fieldDelimiter', 'skipLeadingRows', 'ignoreUnknownValues',
                'nullMarker', 'quote'
            ],
            'DATASTORE_BACKUP': ['projectionFields'],
            'NEWLINE_DELIMITED_JSON': ['autodetect', 'ignoreUnknownValues'],
            'PARQUET': ['autodetect', 'ignoreUnknownValues'],
            'AVRO': [],
        }
        valid_configs = src_fmt_to_configs_mapping[source_format]
        src_fmt_configs = {
            k: v
            for k, v in src_fmt_configs.items() if k in valid_configs
        }
        configuration['load'].update(src_fmt_configs)

        if allow_jagged_rows:
            configuration['load']['allowJaggedRows'] = allow_jagged_rows

        return self.run_with_configuration(configuration)

    def run_with_configuration(self, configuration):
        """
        Executes a BigQuery SQL query. See here:

        https://cloud.google.com/bigquery/docs/reference/v2/jobs

        For more details about the configuration parameter.

        :param configuration: The configuration parameter maps directly to
            BigQuery's configuration field in the job object. See
            https://cloud.google.com/bigquery/docs/reference/v2/jobs for
            details.
        """
        jobs = self.service.jobs()
        job_data = {'configuration': configuration}

        # Send query and wait for reply.
        query_reply = jobs \
            .insert(projectId=self.project_id, body=job_data) \
            .execute()
        self.running_job_id = query_reply['jobReference']['jobId']

        # Wait for query to finish.
        keep_polling_job = True
        while keep_polling_job:
            try:
                if self.location:
                    job = jobs.get(
                        projectId=self.project_id,
                        jobId=self.running_job_id,
                        location=self.location).execute()
                else:
                    job = jobs.get(
                        projectId=self.project_id,
                        jobId=self.running_job_id).execute()
                if job['status']['state'] == 'DONE':
                    keep_polling_job = False
                    # Check if job had errors.
                    if 'errorResult' in job['status']:
                        raise Exception(
                            'BigQuery job failed. Final error was: {}. The job was: {}'.
                            format(job['status']['errorResult'], job))
                else:
                    self.log.info('Waiting for job to complete : %s, %s',
                                  self.project_id, self.running_job_id)
                    time.sleep(5)

            except HttpError as err:
                if err.resp.status in [500, 503]:
                    self.log.info(
                        '%s: Retryable error, waiting for job to complete: %s',
                        err.resp.status, self.running_job_id)
                    time.sleep(5)
                else:
                    raise Exception(
                        'BigQuery job status check failed. Final error was: %s',
                        err.resp.status)

        return self.running_job_id

    def poll_job_complete(self, job_id):
        jobs = self.service.jobs()
        try:
            if self.location:
                job = jobs.get(projectId=self.project_id,
                               jobId=job_id,
                               location=self.location).execute()
            else:
                job = jobs.get(projectId=self.project_id,
                               jobId=job_id).execute()
            if job['status']['state'] == 'DONE':
                return True
        except HttpError as err:
            if err.resp.status in [500, 503]:
                self.log.info(
                    '%s: Retryable error while polling job with id %s',
                    err.resp.status, job_id)
            else:
                raise Exception(
                    'BigQuery job status check failed. Final error was: %s',
                    err.resp.status)
        return False

    def cancel_query(self):
        """
        Cancel all started queries that have not yet completed
        """
        jobs = self.service.jobs()
        if (self.running_job_id and
                not self.poll_job_complete(self.running_job_id)):
            self.log.info('Attempting to cancel job : %s, %s', self.project_id,
                          self.running_job_id)
            if self.location:
                jobs.cancel(
                    projectId=self.project_id,
                    jobId=self.running_job_id,
                    location=self.location).execute()
            else:
                jobs.cancel(
                    projectId=self.project_id,
                    jobId=self.running_job_id).execute()
        else:
            self.log.info('No running BigQuery jobs to cancel.')
            return

        # Wait for all the calls to cancel to finish
        max_polling_attempts = 12
        polling_attempts = 0

        job_complete = False
        while polling_attempts < max_polling_attempts and not job_complete:
            polling_attempts = polling_attempts + 1
            job_complete = self.poll_job_complete(self.running_job_id)
            if job_complete:
                self.log.info('Job successfully canceled: %s, %s',
                              self.project_id, self.running_job_id)
            elif polling_attempts == max_polling_attempts:
                self.log.info(
                    "Stopping polling due to timeout. Job with id %s "
                    "has not completed cancel and may or may not finish.",
                    self.running_job_id)
            else:
                self.log.info('Waiting for canceled job with id %s to finish.',
                              self.running_job_id)
                time.sleep(5)

    def get_schema(self, dataset_id, table_id):
        """
        Get the schema for a given datset.table.
        see https://cloud.google.com/bigquery/docs/reference/v2/tables#resource

        :param dataset_id: the dataset ID of the requested table
        :param table_id: the table ID of the requested table
        :return: a table schema
        """
        tables_resource = self.service.tables() \
            .get(projectId=self.project_id, datasetId=dataset_id, tableId=table_id) \
            .execute()
        return tables_resource['schema']

    def get_tabledata(self, dataset_id, table_id,
                      max_results=None, selected_fields=None, page_token=None,
                      start_index=None):
        """
        Get the data of a given dataset.table and optionally with selected columns.
        see https://cloud.google.com/bigquery/docs/reference/v2/tabledata/list

        :param dataset_id: the dataset ID of the requested table.
        :param table_id: the table ID of the requested table.
        :param max_results: the maximum results to return.
        :param selected_fields: List of fields to return (comma-separated). If
            unspecified, all fields are returned.
        :param page_token: page token, returned from a previous call,
            identifying the result set.
        :param start_index: zero based index of the starting row to read.
        :return: map containing the requested rows.
        """
        optional_params = {}
        if max_results:
            optional_params['maxResults'] = max_results
        if selected_fields:
            optional_params['selectedFields'] = selected_fields
        if page_token:
            optional_params['pageToken'] = page_token
        if start_index:
            optional_params['startIndex'] = start_index
        return (self.service.tabledata().list(
            projectId=self.project_id,
            datasetId=dataset_id,
            tableId=table_id,
            **optional_params).execute())

    def run_table_delete(self, deletion_dataset_table,
                         ignore_if_missing=False):
        """
        Delete an existing table from the dataset;
        If the table does not exist, return an error unless ignore_if_missing
        is set to True.

        :param deletion_dataset_table: A dotted
        (<project>.|<project>:)<dataset>.<table> that indicates which table
        will be deleted.
        :type deletion_dataset_table: str
        :param ignore_if_missing: if True, then return success even if the
        requested table does not exist.
        :type ignore_if_missing: bool
        :return:
        """
        deletion_project, deletion_dataset, deletion_table = \
            _split_tablename(table_input=deletion_dataset_table,
                             default_project_id=self.project_id)

        try:
            self.service.tables() \
                .delete(projectId=deletion_project,
                        datasetId=deletion_dataset,
                        tableId=deletion_table) \
                .execute()
            self.log.info('Deleted table %s:%s.%s.', deletion_project,
                          deletion_dataset, deletion_table)
        except HttpError:
            if not ignore_if_missing:
                raise Exception('Table deletion failed. Table does not exist.')
            else:
                self.log.info('Table does not exist. Skipping.')

    def run_table_upsert(self, dataset_id, table_resource, project_id=None):
        """
        creates a new, empty table in the dataset;
        If the table already exists, update the existing table.
        Since BigQuery does not natively allow table upserts, this is not an
        atomic operation.

        :param dataset_id: the dataset to upsert the table into.
        :type dataset_id: str
        :param table_resource: a table resource. see
            https://cloud.google.com/bigquery/docs/reference/v2/tables#resource
        :type table_resource: dict
        :param project_id: the project to upsert the table into.  If None,
        project will be self.project_id.
        :return:
        """
        # check to see if the table exists
        table_id = table_resource['tableReference']['tableId']
        project_id = project_id if project_id is not None else self.project_id
        tables_list_resp = self.service.tables().list(
            projectId=project_id, datasetId=dataset_id).execute()
        while True:
            for table in tables_list_resp.get('tables', []):
                if table['tableReference']['tableId'] == table_id:
                    # found the table, do update
                    self.log.info('Table %s:%s.%s exists, updating.',
                                  project_id, dataset_id, table_id)
                    return self.service.tables().update(
                        projectId=project_id,
                        datasetId=dataset_id,
                        tableId=table_id,
                        body=table_resource).execute()
            # If there is a next page, we need to check the next page.
            if 'nextPageToken' in tables_list_resp:
                tables_list_resp = self.service.tables()\
                    .list(projectId=project_id,
                          datasetId=dataset_id,
                          pageToken=tables_list_resp['nextPageToken'])\
                    .execute()
            # If there is no next page, then the table doesn't exist.
            else:
                # do insert
                self.log.info('Table %s:%s.%s does not exist. creating.',
                              project_id, dataset_id, table_id)
                return self.service.tables().insert(
                    projectId=project_id,
                    datasetId=dataset_id,
                    body=table_resource).execute()

    def run_grant_dataset_view_access(self,
                                      source_dataset,
                                      view_dataset,
                                      view_table,
                                      source_project=None,
                                      view_project=None):
        """
        Grant authorized view access of a dataset to a view table.
        If this view has already been granted access to the dataset, do nothing.
        This method is not atomic.  Running it may clobber a simultaneous update.

        :param source_dataset: the source dataset
        :type source_dataset: str
        :param view_dataset: the dataset that the view is in
        :type view_dataset: str
        :param view_table: the table of the view
        :type view_table: str
        :param source_project: the project of the source dataset. If None,
        self.project_id will be used.
        :type source_project: str
        :param view_project: the project that the view is in. If None,
        self.project_id will be used.
        :type view_project: str
        :return: the datasets resource of the source dataset.
        """

        # Apply default values to projects
        source_project = source_project if source_project else self.project_id
        view_project = view_project if view_project else self.project_id

        # we don't want to clobber any existing accesses, so we have to get
        # info on the dataset before we can add view access
        source_dataset_resource = self.service.datasets().get(
            projectId=source_project, datasetId=source_dataset).execute()
        access = source_dataset_resource[
            'access'] if 'access' in source_dataset_resource else []
        view_access = {
            'view': {
                'projectId': view_project,
                'datasetId': view_dataset,
                'tableId': view_table
            }
        }
        # check to see if the view we want to add already exists.
        if view_access not in access:
            self.log.info(
                'Granting table %s:%s.%s authorized view access to %s:%s dataset.',
                view_project, view_dataset, view_table, source_project,
                source_dataset)
            access.append(view_access)
            return self.service.datasets().patch(
                projectId=source_project,
                datasetId=source_dataset,
                body={
                    'access': access
                }).execute()
        else:
            # if view is already in access, do nothing.
            self.log.info(
                'Table %s:%s.%s already has authorized view access to %s:%s dataset.',
                view_project, view_dataset, view_table, source_project, source_dataset)
            return source_dataset_resource

    def create_empty_dataset(self, dataset_id="", project_id="",
                             dataset_reference=None):
        """
        Create a new empty dataset:
        https://cloud.google.com/bigquery/docs/reference/rest/v2/datasets/insert

        :param project_id: The name of the project where we want to create
            an empty a dataset. Don't need to provide, if projectId in dataset_reference.
        :type project_id: str
        :param dataset_id: The id of dataset. Don't need to provide,
            if datasetId in dataset_reference.
        :type dataset_id: str
        :param dataset_reference: Dataset reference that could be provided
            with request body. More info:
            https://cloud.google.com/bigquery/docs/reference/rest/v2/datasets#resource
        :type dataset_reference: dict
        """

        if dataset_reference:
            _validate_value('dataset_reference', dataset_reference, dict)
        else:
            dataset_reference = {}

        if "datasetReference" not in dataset_reference:
            dataset_reference["datasetReference"] = {}

        if not dataset_reference["datasetReference"].get("datasetId") and not dataset_id:
            raise ValueError(
                "{} not provided datasetId. Impossible to create dataset")

        dataset_required_params = [(dataset_id, "datasetId", ""),
                                   (project_id, "projectId", self.project_id)]
        for param_tuple in dataset_required_params:
            param, param_name, param_default = param_tuple
            if param_name not in dataset_reference['datasetReference']:
                if param_default and not param:
                    self.log.info("{} was not specified. Will be used default "
                                  "value {}.".format(param_name,
                                                     param_default))
                    param = param_default
                dataset_reference['datasetReference'].update(
                    {param_name: param})
            elif param:
                _api_resource_configs_duplication_check(
                    param_name, param,
                    dataset_reference['datasetReference'], 'dataset_reference')

        dataset_id = dataset_reference.get("datasetReference").get("datasetId")
        dataset_project_id = dataset_reference.get("datasetReference").get(
            "projectId")

        self.log.info('Creating Dataset: %s in project: %s ', dataset_id,
                      dataset_project_id)

        try:
            self.service.datasets().insert(
                projectId=dataset_project_id,
                body=dataset_reference).execute()
            self.log.info('Dataset created successfully: In project %s '
                          'Dataset %s', dataset_project_id, dataset_id)

        except HttpError as err:
            raise AirflowException(
                'BigQuery job failed. Error was: {}'.format(err.content)
            )

    def delete_dataset(self, project_id, dataset_id):
        """
        Delete a dataset of Big query in your project.
        :param project_id: The name of the project where we have the dataset .
        :type project_id: str
        :param dataset_id: The dataset to be delete.
        :type dataset_id: str
        :return:
        """
        project_id = project_id if project_id is not None else self.project_id
        self.log.info('Deleting from project: %s  Dataset:%s',
                      project_id, dataset_id)

        try:
            self.service.datasets().delete(
                projectId=project_id,
                datasetId=dataset_id).execute()
            self.log.info('Dataset deleted successfully: In project %s '
                          'Dataset %s', project_id, dataset_id)

        except HttpError as err:
            raise AirflowException(
                'BigQuery job failed. Error was: {}'.format(err.content)
            )

    def get_dataset(self, dataset_id, project_id=None):
        """
        Method returns dataset_resource if dataset exist
        and raised 404 error if dataset does not exist

        :param dataset_id: The BigQuery Dataset ID
        :type dataset_id: str
        :param project_id: The GCP Project ID
        :type project_id: str
        :return: dataset_resource

            .. seealso::
                For more information, see Dataset Resource content:
                https://cloud.google.com/bigquery/docs/reference/rest/v2/datasets#resource
        """

        if not dataset_id or not isinstance(dataset_id, str):
            raise ValueError("dataset_id argument must be provided and has "
                             "a type 'str'. You provided: {}".format(dataset_id))

        dataset_project_id = project_id if project_id else self.project_id

        try:
            dataset_resource = self.service.datasets().get(
                datasetId=dataset_id, projectId=dataset_project_id).execute()
            self.log.info("Dataset Resource: {}".format(dataset_resource))
        except HttpError as err:
            raise AirflowException(
                'BigQuery job failed. Error was: {}'.format(err.content))

        return dataset_resource

    def get_datasets_list(self, project_id=None):
        """
        Method returns full list of BigQuery datasets in the current project

        .. seealso::
            For more information, see:
            https://cloud.google.com/bigquery/docs/reference/rest/v2/datasets/list

        :param project_id: Google Cloud Project for which you
            try to get all datasets
        :type project_id: str
        :return: datasets_list

            Example of returned datasets_list: ::

                   {
                      "kind":"bigquery#dataset",
                      "location":"US",
                      "id":"your-project:dataset_2_test",
                      "datasetReference":{
                         "projectId":"your-project",
                         "datasetId":"dataset_2_test"
                      }
                   },
                   {
                      "kind":"bigquery#dataset",
                      "location":"US",
                      "id":"your-project:dataset_1_test",
                      "datasetReference":{
                         "projectId":"your-project",
                         "datasetId":"dataset_1_test"
                      }
                   }
                ]
        """
        dataset_project_id = project_id if project_id else self.project_id

        try:
            datasets_list = self.service.datasets().list(
                projectId=dataset_project_id).execute()['datasets']
            self.log.info("Datasets List: {}".format(datasets_list))

        except HttpError as err:
            raise AirflowException(
                'BigQuery job failed. Error was: {}'.format(err.content))

        return datasets_list

    def insert_all(self, project_id, dataset_id, table_id,
                   rows, ignore_unknown_values=False,
                   skip_invalid_rows=False, fail_on_error=False):
        """
        Method to stream data into BigQuery one record at a time without needing
        to run a load job

        .. seealso::
            For more information, see:
            https://cloud.google.com/bigquery/docs/reference/rest/v2/tabledata/insertAll

        :param project_id: The name of the project where we have the table
        :type project_id: str
        :param dataset_id: The name of the dataset where we have the table
        :type dataset_id: str
        :param table_id: The name of the table
        :type table_id: str
        :param rows: the rows to insert
        :type rows: list

        **Example or rows**:
            rows=[{"json": {"a_key": "a_value_0"}}, {"json": {"a_key": "a_value_1"}}]

        :param ignore_unknown_values: [Optional] Accept rows that contain values
            that do not match the schema. The unknown values are ignored.
            The default value  is false, which treats unknown values as errors.
        :type ignore_unknown_values: bool
        :param skip_invalid_rows: [Optional] Insert all valid rows of a request,
            even if invalid rows exist. The default value is false, which causes
            the entire request to fail if any invalid rows exist.
        :type skip_invalid_rows: bool
        :param fail_on_error: [Optional] Force the task to fail if any errors occur.
            The default value is false, which indicates the task should not fail
            even if any insertion errors occur.
        :type fail_on_error: bool
        """

        dataset_project_id = project_id if project_id else self.project_id

        body = {
            "rows": rows,
            "ignoreUnknownValues": ignore_unknown_values,
            "kind": "bigquery#tableDataInsertAllRequest",
            "skipInvalidRows": skip_invalid_rows,
        }

        try:
            self.log.info('Inserting {} row(s) into Table {}:{}.{}'.format(
                len(rows), dataset_project_id,
                dataset_id, table_id))

            resp = self.service.tabledata().insertAll(
                projectId=dataset_project_id, datasetId=dataset_id,
                tableId=table_id, body=body
            ).execute()

            if 'insertErrors' not in resp:
                self.log.info('All row(s) inserted successfully: {}:{}.{}'.format(
                    dataset_project_id, dataset_id, table_id))
            else:
                error_msg = '{} insert error(s) occurred: {}:{}.{}. Details: {}'.format(
                    len(resp['insertErrors']),
                    dataset_project_id, dataset_id, table_id, resp['insertErrors'])
                if fail_on_error:
                    raise AirflowException(
                        'BigQuery job failed. Error was: {}'.format(error_msg)
                    )
                self.log.info(error_msg)
        except HttpError as err:
            raise AirflowException(
                'BigQuery job failed. Error was: {}'.format(err.content)
            )


class BigQueryCursor(BigQueryBaseCursor):
    """
    A very basic BigQuery PEP 249 cursor implementation. The PyHive PEP 249
    implementation was used as a reference:

    https://github.com/dropbox/PyHive/blob/master/pyhive/presto.py
    https://github.com/dropbox/PyHive/blob/master/pyhive/common.py
    """

    def __init__(self, service, project_id, use_legacy_sql=True, location=None):
        super(BigQueryCursor, self).__init__(
            service=service,
            project_id=project_id,
            use_legacy_sql=use_legacy_sql,
            location=location,
        )
        self.buffersize = None
        self.page_token = None
        self.job_id = None
        self.buffer = []
        self.all_pages_loaded = False

    @property
    def description(self):
        """ The schema description method is not currently implemented. """
        raise NotImplementedError

    def close(self):
        """ By default, do nothing """
        pass

    @property
    def rowcount(self):
        """ By default, return -1 to indicate that this is not supported. """
        return -1

    def execute(self, operation, parameters=None):
        """
        Executes a BigQuery query, and returns the job ID.

        :param operation: The query to execute.
        :type operation: str
        :param parameters: Parameters to substitute into the query.
        :type parameters: dict
        """
        sql = _bind_parameters(operation,
                               parameters) if parameters else operation
        self.job_id = self.run_query(sql)

    def executemany(self, operation, seq_of_parameters):
        """
        Execute a BigQuery query multiple times with different parameters.

        :param operation: The query to execute.
        :type operation: str
        :param seq_of_parameters: List of dictionary parameters to substitute into the
            query.
        :type seq_of_parameters: list
        """
        for parameters in seq_of_parameters:
            self.execute(operation, parameters)

    def fetchone(self):
        """ Fetch the next row of a query result set. """
        return self.next()

    def next(self):
        """
        Helper method for fetchone, which returns the next row from a buffer.
        If the buffer is empty, attempts to paginate through the result set for
        the next page, and load it into the buffer.
        """
        if not self.job_id:
            return None

        if len(self.buffer) == 0:
            if self.all_pages_loaded:
                return None

            query_results = (self.service.jobs().getQueryResults(
                projectId=self.project_id,
                jobId=self.job_id,
                pageToken=self.page_token).execute())

            if 'rows' in query_results and query_results['rows']:
                self.page_token = query_results.get('pageToken')
                fields = query_results['schema']['fields']
                col_types = [field['type'] for field in fields]
                rows = query_results['rows']

                for dict_row in rows:
                    typed_row = ([
                        _bq_cast(vs['v'], col_types[idx])
                        for idx, vs in enumerate(dict_row['f'])
                    ])
                    self.buffer.append(typed_row)

                if not self.page_token:
                    self.all_pages_loaded = True

            else:
                # Reset all state since we've exhausted the results.
                self.page_token = None
                self.job_id = None
                self.page_token = None
                return None

        return self.buffer.pop(0)

    def fetchmany(self, size=None):
        """
        Fetch the next set of rows of a query result, returning a sequence of sequences
        (e.g. a list of tuples). An empty sequence is returned when no more rows are
        available. The number of rows to fetch per call is specified by the parameter.
        If it is not given, the cursor's arraysize determines the number of rows to be
        fetched. The method should try to fetch as many rows as indicated by the size
        parameter. If this is not possible due to the specified number of rows not being
        available, fewer rows may be returned. An :py:class:`~pyhive.exc.Error`
        (or subclass) exception is raised if the previous call to
        :py:meth:`execute` did not produce any result set or no call was issued yet.
        """
        if size is None:
            size = self.arraysize
        result = []
        for _ in range(size):
            one = self.fetchone()
            if one is None:
                break
            else:
                result.append(one)
        return result

    def fetchall(self):
        """
        Fetch all (remaining) rows of a query result, returning them as a sequence of
        sequences (e.g. a list of tuples).
        """
        result = []
        while True:
            one = self.fetchone()
            if one is None:
                break
            else:
                result.append(one)
        return result

    def get_arraysize(self):
        """ Specifies the number of rows to fetch at a time with .fetchmany() """
        return self._buffersize if self.buffersize else 1

    def set_arraysize(self, arraysize):
        """ Specifies the number of rows to fetch at a time with .fetchmany() """
        self.buffersize = arraysize

    arraysize = property(get_arraysize, set_arraysize)

    def setinputsizes(self, sizes):
        """ Does nothing by default """
        pass

    def setoutputsize(self, size, column=None):
        """ Does nothing by default """
        pass


def _bind_parameters(operation, parameters):
    """ Helper method that binds parameters to a SQL query. """
    # inspired by MySQL Python Connector (conversion.py)
    string_parameters = {}
    for (name, value) in iteritems(parameters):
        if value is None:
            string_parameters[name] = 'NULL'
        elif isinstance(value, basestring):
            string_parameters[name] = "'" + _escape(value) + "'"
        else:
            string_parameters[name] = str(value)
    return operation % string_parameters


def _escape(s):
    """ Helper method that escapes parameters to a SQL query. """
    e = s
    e = e.replace('\\', '\\\\')
    e = e.replace('\n', '\\n')
    e = e.replace('\r', '\\r')
    e = e.replace("'", "\\'")
    e = e.replace('"', '\\"')
    return e


def _bq_cast(string_field, bq_type):
    """
    Helper method that casts a BigQuery row to the appropriate data types.
    This is useful because BigQuery returns all fields as strings.
    """
    if string_field is None:
        return None
    elif bq_type == 'INTEGER':
        return int(string_field)
    elif bq_type == 'FLOAT' or bq_type == 'TIMESTAMP':
        return float(string_field)
    elif bq_type == 'BOOLEAN':
        if string_field not in ['true', 'false']:
            raise ValueError("{} must have value 'true' or 'false'".format(
                string_field))
        return string_field == 'true'
    else:
        return string_field


def _split_tablename(table_input, default_project_id, var_name=None):

    if '.' not in table_input:
        raise ValueError(
            'Expected target table name in the format of '
            '<dataset>.<table>. Got: {}'.format(table_input))

    if not default_project_id:
        raise ValueError("INTERNAL: No default project is specified")

    def var_print(var_name):
        if var_name is None:
            return ""
        else:
            return "Format exception for {var}: ".format(var=var_name)

    if table_input.count('.') + table_input.count(':') > 3:
        raise Exception(('{var}Use either : or . to specify project '
                         'got {input}').format(
                             var=var_print(var_name), input=table_input))
    cmpt = table_input.rsplit(':', 1)
    project_id = None
    rest = table_input
    if len(cmpt) == 1:
        project_id = None
        rest = cmpt[0]
    elif len(cmpt) == 2 and cmpt[0].count(':') <= 1:
        if cmpt[-1].count('.') != 2:
            project_id = cmpt[0]
            rest = cmpt[1]
    else:
        raise Exception(('{var}Expect format of (<project:)<dataset>.<table>, '
                         'got {input}').format(
                             var=var_print(var_name), input=table_input))

    cmpt = rest.split('.')
    if len(cmpt) == 3:
        if project_id:
            raise ValueError(
                "{var}Use either : or . to specify project".format(
                    var=var_print(var_name)))
        project_id = cmpt[0]
        dataset_id = cmpt[1]
        table_id = cmpt[2]

    elif len(cmpt) == 2:
        dataset_id = cmpt[0]
        table_id = cmpt[1]
    else:
        raise Exception(
            ('{var}Expect format of (<project.|<project:)<dataset>.<table>, '
             'got {input}').format(var=var_print(var_name), input=table_input))

    if project_id is None:
        if var_name is not None:
            log = LoggingMixin().log
            log.info('Project not included in {var}: {input}; '
                     'using project "{project}"'.format(
                         var=var_name,
                         input=table_input,
                         project=default_project_id))
        project_id = default_project_id

    return project_id, dataset_id, table_id


def _cleanse_time_partitioning(destination_dataset_table, time_partitioning_in):
    # if it is a partitioned table ($ is in the table name) add partition load option

    if time_partitioning_in is None:
        time_partitioning_in = {}

    time_partitioning_out = {}
    if destination_dataset_table and '$' in destination_dataset_table:
        time_partitioning_out['type'] = 'DAY'
    time_partitioning_out.update(time_partitioning_in)
    return time_partitioning_out

=======
"""This module is deprecated. Please use `airflow.gcp.hooks.bigquery`."""
>>>>>>> 4311c1f0

import warnings

# pylint: disable=unused-import
from airflow.gcp.hooks.bigquery import (  # noqa
    BigQueryBaseCursor, BigQueryConnection, BigQueryCursor, BigQueryHook, BigQueryPandasConnector,
    GbqConnector,
)

warnings.warn(
    "This module is deprecated. Please use `airflow.gcp.hooks.bigquery`.",
    DeprecationWarning, stacklevel=2
)<|MERGE_RESOLUTION|>--- conflicted
+++ resolved
@@ -16,1923 +16,7 @@
 # KIND, either express or implied.  See the License for the
 # specific language governing permissions and limitations
 # under the License.
-<<<<<<< HEAD
-#
-"""
-This module contains a BigQuery Hook, as well as a very basic PEP 249
-implementation for BigQuery.
-"""
-
-import time
-import six
-from builtins import range
-from copy import deepcopy
-from six import iteritems
-
-from past.builtins import basestring
-
-from airflow import AirflowException
-from airflow.contrib.hooks.gcp_api_base_hook import GoogleCloudBaseHook
-from airflow.hooks.dbapi_hook import DbApiHook
-from airflow.utils.log.logging_mixin import LoggingMixin
-from apiclient.discovery import HttpError, build
-from googleapiclient import errors
-from pandas_gbq.gbq import \
-    _check_google_client_version as gbq_check_google_client_version
-from pandas_gbq import read_gbq
-from pandas_gbq.gbq import \
-    _test_google_api_imports as gbq_test_google_api_imports
-from pandas_gbq.gbq import GbqConnector
-
-
-class BigQueryHook(GoogleCloudBaseHook, DbApiHook, LoggingMixin):
-    """
-    Interact with BigQuery. This hook uses the Google Cloud Platform
-    connection.
-    """
-    conn_name_attr = 'bigquery_conn_id'
-
-    def __init__(self,
-                 bigquery_conn_id='bigquery_default',
-                 delegate_to=None,
-                 use_legacy_sql=True,
-                 location=None):
-        super(BigQueryHook, self).__init__(
-            gcp_conn_id=bigquery_conn_id, delegate_to=delegate_to)
-        self.use_legacy_sql = use_legacy_sql
-        self.location = location
-
-    def get_conn(self):
-        """
-        Returns a BigQuery PEP 249 connection object.
-        """
-        service = self.get_service()
-        project = self._get_field('project')
-        return BigQueryConnection(
-            service=service,
-            project_id=project,
-            use_legacy_sql=self.use_legacy_sql,
-            location=self.location,
-        )
-
-    def get_service(self):
-        """
-        Returns a BigQuery service object.
-        """
-        http_authorized = self._authorize()
-        return build(
-            'bigquery', 'v2', http=http_authorized, cache_discovery=False)
-
-    def insert_rows(self, table, rows, target_fields=None, commit_every=1000):
-        """
-        Insertion is currently unsupported. Theoretically, you could use
-        BigQuery's streaming API to insert rows into a table, but this hasn't
-        been implemented.
-        """
-        raise NotImplementedError()
-
-    def get_pandas_df(self, sql, parameters=None, dialect=None):
-        """
-        Returns a Pandas DataFrame for the results produced by a BigQuery
-        query. The DbApiHook method must be overridden because Pandas
-        doesn't support PEP 249 connections, except for SQLite. See:
-
-        https://github.com/pydata/pandas/blob/master/pandas/io/sql.py#L447
-        https://github.com/pydata/pandas/issues/6900
-
-        :param sql: The BigQuery SQL to execute.
-        :type sql: str
-        :param parameters: The parameters to render the SQL query with (not
-            used, leave to override superclass method)
-        :type parameters: mapping or iterable
-        :param dialect: Dialect of BigQuery SQL – legacy SQL or standard SQL
-            defaults to use `self.use_legacy_sql` if not specified
-        :type dialect: str in {'legacy', 'standard'}
-        """
-        if dialect is None:
-            dialect = 'legacy' if self.use_legacy_sql else 'standard'
-
-        return read_gbq(sql,
-                        project_id=self._get_field('project'),
-                        dialect=dialect,
-                        verbose=False)
-
-    def table_exists(self, project_id, dataset_id, table_id):
-        """
-        Checks for the existence of a table in Google BigQuery.
-
-        :param project_id: The Google cloud project in which to look for the
-            table. The connection supplied to the hook must provide access to
-            the specified project.
-        :type project_id: str
-        :param dataset_id: The name of the dataset in which to look for the
-            table.
-        :type dataset_id: str
-        :param table_id: The name of the table to check the existence of.
-        :type table_id: str
-        """
-        service = self.get_service()
-        try:
-            service.tables().get(
-                projectId=project_id, datasetId=dataset_id,
-                tableId=table_id).execute()
-            return True
-        except errors.HttpError as e:
-            if e.resp['status'] == '404':
-                return False
-            raise
-
-
-class BigQueryPandasConnector(GbqConnector):
-    """
-    This connector behaves identically to GbqConnector (from Pandas), except
-    that it allows the service to be injected, and disables a call to
-    self.get_credentials(). This allows Airflow to use BigQuery with Pandas
-    without forcing a three legged OAuth connection. Instead, we can inject
-    service account credentials into the binding.
-    """
-
-    def __init__(self,
-                 project_id,
-                 service,
-                 reauth=False,
-                 verbose=False,
-                 dialect='legacy'):
-        super(BigQueryPandasConnector, self).__init__(project_id)
-        gbq_check_google_client_version()
-        gbq_test_google_api_imports()
-        self.project_id = project_id
-        self.reauth = reauth
-        self.service = service
-        self.verbose = verbose
-        self.dialect = dialect
-
-
-class BigQueryConnection(object):
-    """
-    BigQuery does not have a notion of a persistent connection. Thus, these
-    objects are small stateless factories for cursors, which do all the real
-    work.
-    """
-
-    def __init__(self, *args, **kwargs):
-        self._args = args
-        self._kwargs = kwargs
-
-    def close(self):
-        """ BigQueryConnection does not have anything to close. """
-        pass
-
-    def commit(self):
-        """ BigQueryConnection does not support transactions. """
-        pass
-
-    def cursor(self):
-        """ Return a new :py:class:`Cursor` object using the connection. """
-        return BigQueryCursor(*self._args, **self._kwargs)
-
-    def rollback(self):
-        raise NotImplementedError(
-            "BigQueryConnection does not have transactions")
-
-
-class BigQueryBaseCursor(LoggingMixin):
-    """
-    The BigQuery base cursor contains helper methods to execute queries against
-    BigQuery. The methods can be used directly by operators, in cases where a
-    PEP 249 cursor isn't needed.
-    """
-
-    def __init__(self,
-                 service,
-                 project_id,
-                 use_legacy_sql=True,
-                 api_resource_configs=None,
-                 location=None):
-
-        self.service = service
-        self.project_id = project_id
-        self.use_legacy_sql = use_legacy_sql
-        if api_resource_configs:
-            _validate_value("api_resource_configs", api_resource_configs, dict)
-        self.api_resource_configs = api_resource_configs \
-            if api_resource_configs else {}
-        self.running_job_id = None
-        self.location = location
-
-    def create_empty_table(self,
-                           project_id,
-                           dataset_id,
-                           table_id,
-                           schema_fields=None,
-                           time_partitioning=None,
-                           labels=None,
-                           view=None):
-        """
-        Creates a new, empty table in the dataset.
-        To create a view, which is defined by a SQL query, parse a dictionary to 'view' kwarg
-
-        :param project_id: The project to create the table into.
-        :type project_id: str
-        :param dataset_id: The dataset to create the table into.
-        :type dataset_id: str
-        :param table_id: The Name of the table to be created.
-        :type table_id: str
-        :param schema_fields: If set, the schema field list as defined here:
-            https://cloud.google.com/bigquery/docs/reference/rest/v2/jobs#configuration.load.schema
-        :type schema_fields: list
-        :param labels: a dictionary containing labels for the table, passed to BigQuery
-        :type labels: dict
-
-        **Example**: ::
-
-            schema_fields=[{"name": "emp_name", "type": "STRING", "mode": "REQUIRED"},
-                           {"name": "salary", "type": "INTEGER", "mode": "NULLABLE"}]
-
-        :param time_partitioning: configure optional time partitioning fields i.e.
-            partition by field, type and expiration as per API specifications.
-
-            .. seealso::
-            https://cloud.google.com/bigquery/docs/reference/rest/v2/tables#timePartitioning
-        :type time_partitioning: dict
-        :param view: [Optional] A dictionary containing definition for the view.
-            If set, it will create a view instead of a table:
-            https://cloud.google.com/bigquery/docs/reference/rest/v2/tables#view
-        :type view: dict
-
-        **Example**: ::
-
-            view = {
-                "query": "SELECT * FROM `test-project-id.test_dataset_id.test_table_prefix*` LIMIT 1000",
-                "useLegacySql": False
-            }
-
-        :return:
-        """
-
-        project_id = project_id if project_id is not None else self.project_id
-
-        table_resource = {
-            'tableReference': {
-                'tableId': table_id
-            }
-        }
-
-        if schema_fields:
-            table_resource['schema'] = {'fields': schema_fields}
-
-        if time_partitioning:
-            table_resource['timePartitioning'] = time_partitioning
-
-        if labels:
-            table_resource['labels'] = labels
-
-        if view:
-            table_resource['view'] = view
-
-        self.log.info('Creating Table %s:%s.%s',
-                      project_id, dataset_id, table_id)
-
-        try:
-            self.service.tables().insert(
-                projectId=project_id,
-                datasetId=dataset_id,
-                body=table_resource).execute()
-
-            self.log.info('Table created successfully: %s:%s.%s',
-                          project_id, dataset_id, table_id)
-
-        except HttpError as err:
-            raise AirflowException(
-                'BigQuery job failed. Error was: {}'.format(err.content)
-            )
-
-    def create_external_table(self,
-                              external_project_dataset_table,
-                              schema_fields,
-                              source_uris,
-                              source_format='CSV',
-                              autodetect=False,
-                              compression='NONE',
-                              ignore_unknown_values=False,
-                              max_bad_records=0,
-                              skip_leading_rows=0,
-                              field_delimiter=',',
-                              quote_character=None,
-                              allow_quoted_newlines=False,
-                              allow_jagged_rows=False,
-                              src_fmt_configs=None,
-                              labels=None
-                              ):
-        """
-        Creates a new external table in the dataset with the data in Google
-        Cloud Storage. See here:
-
-        https://cloud.google.com/bigquery/docs/reference/rest/v2/tables#resource
-
-        for more details about these parameters.
-
-        :param external_project_dataset_table:
-            The dotted (<project>.|<project>:)<dataset>.<table>($<partition>) BigQuery
-            table name to create external table.
-            If <project> is not included, project will be the
-            project defined in the connection json.
-        :type external_project_dataset_table: str
-        :param schema_fields: The schema field list as defined here:
-            https://cloud.google.com/bigquery/docs/reference/rest/v2/tables#resource
-        :type schema_fields: list
-        :param source_uris: The source Google Cloud
-            Storage URI (e.g. gs://some-bucket/some-file.txt). A single wild
-            per-object name can be used.
-        :type source_uris: list
-        :param source_format: File format to export.
-        :type source_format: str
-        :param autodetect: Try to detect schema and format options automatically.
-            Any option specified explicitly will be honored.
-        :type autodetect: bool
-        :param compression: [Optional] The compression type of the data source.
-            Possible values include GZIP and NONE.
-            The default value is NONE.
-            This setting is ignored for Google Cloud Bigtable,
-                Google Cloud Datastore backups and Avro formats.
-        :type compression: str
-        :param ignore_unknown_values: [Optional] Indicates if BigQuery should allow
-            extra values that are not represented in the table schema.
-            If true, the extra values are ignored. If false, records with extra columns
-            are treated as bad records, and if there are too many bad records, an
-            invalid error is returned in the job result.
-        :type ignore_unknown_values: bool
-        :param max_bad_records: The maximum number of bad records that BigQuery can
-            ignore when running the job.
-        :type max_bad_records: int
-        :param skip_leading_rows: Number of rows to skip when loading from a CSV.
-        :type skip_leading_rows: int
-        :param field_delimiter: The delimiter to use when loading from a CSV.
-        :type field_delimiter: str
-        :param quote_character: The value that is used to quote data sections in a CSV
-            file.
-        :type quote_character: str
-        :param allow_quoted_newlines: Whether to allow quoted newlines (true) or not
-            (false).
-        :type allow_quoted_newlines: bool
-        :param allow_jagged_rows: Accept rows that are missing trailing optional columns.
-            The missing values are treated as nulls. If false, records with missing
-            trailing columns are treated as bad records, and if there are too many bad
-            records, an invalid error is returned in the job result. Only applicable when
-            soure_format is CSV.
-        :type allow_jagged_rows: bool
-        :param src_fmt_configs: configure optional fields specific to the source format
-        :type src_fmt_configs: dict
-        :param labels: a dictionary containing labels for the table, passed to BigQuery
-        :type labels: dict
-        """
-
-        if src_fmt_configs is None:
-            src_fmt_configs = {}
-        project_id, dataset_id, external_table_id = \
-            _split_tablename(table_input=external_project_dataset_table,
-                             default_project_id=self.project_id,
-                             var_name='external_project_dataset_table')
-
-        # bigquery only allows certain source formats
-        # we check to make sure the passed source format is valid
-        # if it's not, we raise a ValueError
-        # Refer to this link for more details:
-        #   https://cloud.google.com/bigquery/docs/reference/rest/v2/tables#externalDataConfiguration.sourceFormat
-
-        source_format = source_format.upper()
-        allowed_formats = [
-            "CSV", "NEWLINE_DELIMITED_JSON", "AVRO", "GOOGLE_SHEETS",
-            "DATASTORE_BACKUP", "PARQUET"
-        ]
-        if source_format not in allowed_formats:
-            raise ValueError("{0} is not a valid source format. "
-                             "Please use one of the following types: {1}"
-                             .format(source_format, allowed_formats))
-
-        compression = compression.upper()
-        allowed_compressions = ['NONE', 'GZIP']
-        if compression not in allowed_compressions:
-            raise ValueError("{0} is not a valid compression format. "
-                             "Please use one of the following types: {1}"
-                             .format(compression, allowed_compressions))
-
-        table_resource = {
-            'externalDataConfiguration': {
-                'autodetect': autodetect,
-                'sourceFormat': source_format,
-                'sourceUris': source_uris,
-                'compression': compression,
-                'ignoreUnknownValues': ignore_unknown_values
-            },
-            'tableReference': {
-                'projectId': project_id,
-                'datasetId': dataset_id,
-                'tableId': external_table_id,
-            }
-        }
-
-        if schema_fields:
-            table_resource['externalDataConfiguration'].update({
-                'schema': {
-                    'fields': schema_fields
-                }
-            })
-
-        self.log.info('Creating external table: %s', external_project_dataset_table)
-
-        if max_bad_records:
-            table_resource['externalDataConfiguration']['maxBadRecords'] = max_bad_records
-
-        # if following fields are not specified in src_fmt_configs,
-        # honor the top-level params for backward-compatibility
-        if 'skipLeadingRows' not in src_fmt_configs:
-            src_fmt_configs['skipLeadingRows'] = skip_leading_rows
-        if 'fieldDelimiter' not in src_fmt_configs:
-            src_fmt_configs['fieldDelimiter'] = field_delimiter
-        if 'quote_character' not in src_fmt_configs:
-            src_fmt_configs['quote'] = quote_character
-        if 'allowQuotedNewlines' not in src_fmt_configs:
-            src_fmt_configs['allowQuotedNewlines'] = allow_quoted_newlines
-        if 'allowJaggedRows' not in src_fmt_configs:
-            src_fmt_configs['allowJaggedRows'] = allow_jagged_rows
-
-        src_fmt_to_param_mapping = {
-            'CSV': 'csvOptions',
-            'GOOGLE_SHEETS': 'googleSheetsOptions'
-        }
-
-        src_fmt_to_configs_mapping = {
-            'csvOptions': [
-                'allowJaggedRows', 'allowQuotedNewlines',
-                'fieldDelimiter', 'skipLeadingRows',
-                'quote'
-            ],
-            'googleSheetsOptions': ['skipLeadingRows']
-        }
-
-        if source_format in src_fmt_to_param_mapping.keys():
-
-            valid_configs = src_fmt_to_configs_mapping[
-                src_fmt_to_param_mapping[source_format]
-            ]
-
-            src_fmt_configs = {
-                k: v
-                for k, v in src_fmt_configs.items() if k in valid_configs
-            }
-
-            table_resource['externalDataConfiguration'][src_fmt_to_param_mapping[
-                source_format]] = src_fmt_configs
-
-        if labels:
-            table_resource['labels'] = labels
-
-        try:
-            self.service.tables().insert(
-                projectId=project_id,
-                datasetId=dataset_id,
-                body=table_resource
-            ).execute()
-
-            self.log.info('External table created successfully: %s',
-                          external_project_dataset_table)
-
-        except HttpError as err:
-            raise Exception(
-                'BigQuery job failed. Error was: {}'.format(err.content)
-            )
-
-    def run_query(self,
-                  sql,
-                  destination_dataset_table=None,
-                  write_disposition='WRITE_EMPTY',
-                  allow_large_results=False,
-                  flatten_results=None,
-                  udf_config=None,
-                  use_legacy_sql=None,
-                  maximum_billing_tier=None,
-                  maximum_bytes_billed=None,
-                  create_disposition='CREATE_IF_NEEDED',
-                  query_params=None,
-                  labels=None,
-                  schema_update_options=(),
-                  priority='INTERACTIVE',
-                  time_partitioning=None,
-                  api_resource_configs=None,
-                  cluster_fields=None,
-                  location=None):
-        """
-        Executes a BigQuery SQL query. Optionally persists results in a BigQuery
-        table. See here:
-
-        https://cloud.google.com/bigquery/docs/reference/v2/jobs
-
-        For more details about these parameters.
-
-        :param sql: The BigQuery SQL to execute.
-        :type sql: str
-        :param destination_dataset_table: The dotted <dataset>.<table>
-            BigQuery table to save the query results.
-        :type destination_dataset_table: str
-        :param write_disposition: What to do if the table already exists in
-            BigQuery.
-        :type write_disposition: str
-        :param allow_large_results: Whether to allow large results.
-        :type allow_large_results: bool
-        :param flatten_results: If true and query uses legacy SQL dialect, flattens
-            all nested and repeated fields in the query results. ``allowLargeResults``
-            must be true if this is set to false. For standard SQL queries, this
-            flag is ignored and results are never flattened.
-        :type flatten_results: bool
-        :param udf_config: The User Defined Function configuration for the query.
-            See https://cloud.google.com/bigquery/user-defined-functions for details.
-        :type udf_config: list
-        :param use_legacy_sql: Whether to use legacy SQL (true) or standard SQL (false).
-            If `None`, defaults to `self.use_legacy_sql`.
-        :type use_legacy_sql: bool
-        :param api_resource_configs: a dictionary that contain params
-            'configuration' applied for Google BigQuery Jobs API:
-            https://cloud.google.com/bigquery/docs/reference/rest/v2/jobs
-            for example, {'query': {'useQueryCache': False}}. You could use it
-            if you need to provide some params that are not supported by the
-            BigQueryHook like args.
-        :type api_resource_configs: dict
-        :param maximum_billing_tier: Positive integer that serves as a
-            multiplier of the basic price.
-        :type maximum_billing_tier: int
-        :param maximum_bytes_billed: Limits the bytes billed for this job.
-            Queries that will have bytes billed beyond this limit will fail
-            (without incurring a charge). If unspecified, this will be
-            set to your project default.
-        :type maximum_bytes_billed: float
-        :param create_disposition: Specifies whether the job is allowed to
-            create new tables.
-        :type create_disposition: str
-        :param query_params a dictionary containing query parameter types and
-            values, passed to BigQuery
-        :type query_params: dict
-        :param labels a dictionary containing labels for the job/query,
-            passed to BigQuery
-        :type labels: dict
-        :param schema_update_options: Allows the schema of the destination
-            table to be updated as a side effect of the query job.
-        :type schema_update_options: tuple
-        :param priority: Specifies a priority for the query.
-            Possible values include INTERACTIVE and BATCH.
-            The default value is INTERACTIVE.
-        :type priority: str
-        :param time_partitioning: configure optional time partitioning fields i.e.
-            partition by field, type and expiration as per API specifications.
-        :type time_partitioning: dict
-        :param cluster_fields: Request that the result of this query be stored sorted
-            by one or more columns. This is only available in combination with
-            time_partitioning. The order of columns given determines the sort order.
-        :type cluster_fields: list of str
-        :param location: The geographic location of the job. Required except for
-            US and EU. See details at
-            https://cloud.google.com/bigquery/docs/locations#specifying_your_location
-        :type location: str
-        """
-
-        if time_partitioning is None:
-            time_partitioning = {}
-
-        if location:
-            self.location = location
-
-        if not api_resource_configs:
-            api_resource_configs = self.api_resource_configs
-        else:
-            _validate_value('api_resource_configs',
-                            api_resource_configs, dict)
-        configuration = deepcopy(api_resource_configs)
-        if 'query' not in configuration:
-            configuration['query'] = {}
-
-        else:
-            _validate_value("api_resource_configs['query']",
-                            configuration['query'], dict)
-
-        if sql is None and not configuration['query'].get('query', None):
-            raise TypeError('`BigQueryBaseCursor.run_query` '
-                            'missing 1 required positional argument: `sql`')
-
-        # BigQuery also allows you to define how you want a table's schema to change
-        # as a side effect of a query job
-        # for more details:
-        #   https://cloud.google.com/bigquery/docs/reference/rest/v2/jobs#configuration.query.schemaUpdateOptions
-
-        allowed_schema_update_options = [
-            'ALLOW_FIELD_ADDITION', "ALLOW_FIELD_RELAXATION"
-        ]
-
-        if not set(allowed_schema_update_options
-                   ).issuperset(set(schema_update_options)):
-            raise ValueError("{0} contains invalid schema update options. "
-                             "Please only use one or more of the following "
-                             "options: {1}"
-                             .format(schema_update_options,
-                                     allowed_schema_update_options))
-
-        if schema_update_options:
-            if write_disposition not in ["WRITE_APPEND", "WRITE_TRUNCATE"]:
-                raise ValueError("schema_update_options is only "
-                                 "allowed if write_disposition is "
-                                 "'WRITE_APPEND' or 'WRITE_TRUNCATE'.")
-
-        if destination_dataset_table:
-            destination_project, destination_dataset, destination_table = \
-                _split_tablename(table_input=destination_dataset_table,
-                                 default_project_id=self.project_id)
-
-            destination_dataset_table = {
-                'projectId': destination_project,
-                'datasetId': destination_dataset,
-                'tableId': destination_table,
-            }
-
-        if cluster_fields:
-            cluster_fields = {'fields': cluster_fields}
-
-        query_param_list = [
-            (sql, 'query', None, six.string_types),
-            (priority, 'priority', 'INTERACTIVE', six.string_types),
-            (use_legacy_sql, 'useLegacySql', self.use_legacy_sql, bool),
-            (query_params, 'queryParameters', None, dict),
-            (udf_config, 'userDefinedFunctionResources', None, list),
-            (maximum_billing_tier, 'maximumBillingTier', None, int),
-            (maximum_bytes_billed, 'maximumBytesBilled', None, float),
-            (time_partitioning, 'timePartitioning', {}, dict),
-            (schema_update_options, 'schemaUpdateOptions', None, tuple),
-            (destination_dataset_table, 'destinationTable', None, dict),
-            (cluster_fields, 'clustering', None, dict),
-        ]
-
-        for param_tuple in query_param_list:
-
-            param, param_name, param_default, param_type = param_tuple
-
-            if param_name not in configuration['query'] and param in [None, {}, ()]:
-                if param_name == 'timePartitioning':
-                    param_default = _cleanse_time_partitioning(
-                        destination_dataset_table, time_partitioning)
-                param = param_default
-
-            if param not in [None, {}, ()]:
-                _api_resource_configs_duplication_check(
-                    param_name, param, configuration['query'])
-
-                configuration['query'][param_name] = param
-
-                # check valid type of provided param,
-                # it last step because we can get param from 2 sources,
-                # and first of all need to find it
-
-                _validate_value(param_name, configuration['query'][param_name],
-                                param_type)
-
-                if param_name == 'schemaUpdateOptions' and param:
-                    self.log.info("Adding experimental 'schemaUpdateOptions': "
-                                  "{0}".format(schema_update_options))
-
-                if param_name == 'destinationTable':
-                    for key in ['projectId', 'datasetId', 'tableId']:
-                        if key not in configuration['query']['destinationTable']:
-                            raise ValueError(
-                                "Not correct 'destinationTable' in "
-                                "api_resource_configs. 'destinationTable' "
-                                "must be a dict with {'projectId':'', "
-                                "'datasetId':'', 'tableId':''}")
-
-                    configuration['query'].update({
-                        'allowLargeResults': allow_large_results,
-                        'flattenResults': flatten_results,
-                        'writeDisposition': write_disposition,
-                        'createDisposition': create_disposition,
-                    })
-
-        if 'useLegacySql' in configuration['query'] and \
-                'queryParameters' in configuration['query']:
-            raise ValueError("Query parameters are not allowed "
-                             "when using legacy SQL")
-
-        if labels:
-            _api_resource_configs_duplication_check(
-                'labels', labels, configuration)
-            configuration['labels'] = labels
-
-        return self.run_with_configuration(configuration)
-
-    def run_extract(  # noqa
-            self,
-            source_project_dataset_table,
-            destination_cloud_storage_uris,
-            compression='NONE',
-            export_format='CSV',
-            field_delimiter=',',
-            print_header=True,
-            labels=None):
-        """
-        Executes a BigQuery extract command to copy data from BigQuery to
-        Google Cloud Storage. See here:
-
-        https://cloud.google.com/bigquery/docs/reference/v2/jobs
-
-        For more details about these parameters.
-
-        :param source_project_dataset_table: The dotted <dataset>.<table>
-            BigQuery table to use as the source data.
-        :type source_project_dataset_table: str
-        :param destination_cloud_storage_uris: The destination Google Cloud
-            Storage URI (e.g. gs://some-bucket/some-file.txt). Follows
-            convention defined here:
-            https://cloud.google.com/bigquery/exporting-data-from-bigquery#exportingmultiple
-        :type destination_cloud_storage_uris: list
-        :param compression: Type of compression to use.
-        :type compression: str
-        :param export_format: File format to export.
-        :type export_format: str
-        :param field_delimiter: The delimiter to use when extracting to a CSV.
-        :type field_delimiter: str
-        :param print_header: Whether to print a header for a CSV file extract.
-        :type print_header: bool
-        :param labels: a dictionary containing labels for the job/query,
-            passed to BigQuery
-        :type labels: dict
-        """
-
-        source_project, source_dataset, source_table = \
-            _split_tablename(table_input=source_project_dataset_table,
-                             default_project_id=self.project_id,
-                             var_name='source_project_dataset_table')
-
-        configuration = {
-            'extract': {
-                'sourceTable': {
-                    'projectId': source_project,
-                    'datasetId': source_dataset,
-                    'tableId': source_table,
-                },
-                'compression': compression,
-                'destinationUris': destination_cloud_storage_uris,
-                'destinationFormat': export_format,
-            }
-        }
-
-        if labels:
-            configuration['labels'] = labels
-
-        if export_format == 'CSV':
-            # Only set fieldDelimiter and printHeader fields if using CSV.
-            # Google does not like it if you set these fields for other export
-            # formats.
-            configuration['extract']['fieldDelimiter'] = field_delimiter
-            configuration['extract']['printHeader'] = print_header
-
-        return self.run_with_configuration(configuration)
-
-    def run_copy(self,
-                 source_project_dataset_tables,
-                 destination_project_dataset_table,
-                 write_disposition='WRITE_EMPTY',
-                 create_disposition='CREATE_IF_NEEDED',
-                 labels=None):
-        """
-        Executes a BigQuery copy command to copy data from one BigQuery table
-        to another. See here:
-
-        https://cloud.google.com/bigquery/docs/reference/v2/jobs#configuration.copy
-
-        For more details about these parameters.
-
-        :param source_project_dataset_tables: One or more dotted
-            (project:|project.)<dataset>.<table>
-            BigQuery tables to use as the source data. Use a list if there are
-            multiple source tables.
-            If <project> is not included, project will be the project defined
-            in the connection json.
-        :type source_project_dataset_tables: list|string
-        :param destination_project_dataset_table: The destination BigQuery
-            table. Format is: (project:|project.)<dataset>.<table>
-        :type destination_project_dataset_table: str
-        :param write_disposition: The write disposition if the table already exists.
-        :type write_disposition: str
-        :param create_disposition: The create disposition if the table doesn't exist.
-        :type create_disposition: str
-        :param labels a dictionary containing labels for the job/query,
-            passed to BigQuery
-        :type labels: dict
-        """
-        source_project_dataset_tables = ([
-            source_project_dataset_tables
-        ] if not isinstance(source_project_dataset_tables, list) else
-            source_project_dataset_tables)
-
-        source_project_dataset_tables_fixup = []
-        for source_project_dataset_table in source_project_dataset_tables:
-            source_project, source_dataset, source_table = \
-                _split_tablename(table_input=source_project_dataset_table,
-                                 default_project_id=self.project_id,
-                                 var_name='source_project_dataset_table')
-            source_project_dataset_tables_fixup.append({
-                'projectId':
-                source_project,
-                'datasetId':
-                source_dataset,
-                'tableId':
-                source_table
-            })
-
-        destination_project, destination_dataset, destination_table = \
-            _split_tablename(table_input=destination_project_dataset_table,
-                             default_project_id=self.project_id)
-        configuration = {
-            'copy': {
-                'createDisposition': create_disposition,
-                'writeDisposition': write_disposition,
-                'sourceTables': source_project_dataset_tables_fixup,
-                'destinationTable': {
-                    'projectId': destination_project,
-                    'datasetId': destination_dataset,
-                    'tableId': destination_table
-                }
-            }
-        }
-
-        if labels:
-            configuration['labels'] = labels
-
-        return self.run_with_configuration(configuration)
-
-    def run_load(self,
-                 destination_project_dataset_table,
-                 source_uris,
-                 schema_fields=None,
-                 source_format='CSV',
-                 create_disposition='CREATE_IF_NEEDED',
-                 skip_leading_rows=0,
-                 write_disposition='WRITE_EMPTY',
-                 field_delimiter=',',
-                 max_bad_records=0,
-                 quote_character=None,
-                 ignore_unknown_values=False,
-                 allow_quoted_newlines=False,
-                 allow_jagged_rows=False,
-                 schema_update_options=(),
-                 src_fmt_configs=None,
-                 time_partitioning=None,
-                 cluster_fields=None,
-                 autodetect=False):
-        """
-        Executes a BigQuery load command to load data from Google Cloud Storage
-        to BigQuery. See here:
-
-        https://cloud.google.com/bigquery/docs/reference/v2/jobs
-
-        For more details about these parameters.
-
-        :param destination_project_dataset_table:
-            The dotted (<project>.|<project>:)<dataset>.<table>($<partition>) BigQuery
-            table to load data into. If <project> is not included, project will be the
-            project defined in the connection json. If a partition is specified the
-            operator will automatically append the data, create a new partition or create
-            a new DAY partitioned table.
-        :type destination_project_dataset_table: str
-        :param schema_fields: The schema field list as defined here:
-            https://cloud.google.com/bigquery/docs/reference/v2/jobs#configuration.load
-            Required if autodetect=False; optional if autodetect=True.
-        :type schema_fields: list
-        :param autodetect: Attempt to autodetect the schema for CSV and JSON
-            source files.
-        :type autodetect: bool
-        :param source_uris: The source Google Cloud
-            Storage URI (e.g. gs://some-bucket/some-file.txt). A single wild
-            per-object name can be used.
-        :type source_uris: list
-        :param source_format: File format to export.
-        :type source_format: str
-        :param create_disposition: The create disposition if the table doesn't exist.
-        :type create_disposition: str
-        :param skip_leading_rows: Number of rows to skip when loading from a CSV.
-        :type skip_leading_rows: int
-        :param write_disposition: The write disposition if the table already exists.
-        :type write_disposition: str
-        :param field_delimiter: The delimiter to use when loading from a CSV.
-        :type field_delimiter: str
-        :param max_bad_records: The maximum number of bad records that BigQuery can
-            ignore when running the job.
-        :type max_bad_records: int
-        :param quote_character: The value that is used to quote data sections in a CSV
-            file.
-        :type quote_character: str
-        :param ignore_unknown_values: [Optional] Indicates if BigQuery should allow
-            extra values that are not represented in the table schema.
-            If true, the extra values are ignored. If false, records with extra columns
-            are treated as bad records, and if there are too many bad records, an
-            invalid error is returned in the job result.
-        :type ignore_unknown_values: bool
-        :param allow_quoted_newlines: Whether to allow quoted newlines (true) or not
-            (false).
-        :type allow_quoted_newlines: bool
-        :param allow_jagged_rows: Accept rows that are missing trailing optional columns.
-            The missing values are treated as nulls. If false, records with missing
-            trailing columns are treated as bad records, and if there are too many bad
-            records, an invalid error is returned in the job result. Only applicable when
-            soure_format is CSV.
-        :type allow_jagged_rows: bool
-        :param schema_update_options: Allows the schema of the desitination
-            table to be updated as a side effect of the load job.
-        :type schema_update_options: tuple
-        :param src_fmt_configs: configure optional fields specific to the source format
-        :type src_fmt_configs: dict
-        :param time_partitioning: configure optional time partitioning fields i.e.
-            partition by field, type and  expiration as per API specifications.
-        :type time_partitioning: dict
-        :param cluster_fields: Request that the result of this load be stored sorted
-            by one or more columns. This is only available in combination with
-            time_partitioning. The order of columns given determines the sort order.
-        :type cluster_fields: list of str
-        """
-
-        # bigquery only allows certain source formats
-        # we check to make sure the passed source format is valid
-        # if it's not, we raise a ValueError
-        # Refer to this link for more details:
-        #   https://cloud.google.com/bigquery/docs/reference/rest/v2/jobs#configuration.query.tableDefinitions.(key).sourceFormat
-
-        if schema_fields is None and not autodetect:
-            raise ValueError(
-                'You must either pass a schema or autodetect=True.')
-
-        if src_fmt_configs is None:
-            src_fmt_configs = {}
-
-        source_format = source_format.upper()
-        allowed_formats = [
-            "CSV", "NEWLINE_DELIMITED_JSON", "AVRO", "GOOGLE_SHEETS",
-            "DATASTORE_BACKUP", "PARQUET"
-        ]
-        if source_format not in allowed_formats:
-            raise ValueError("{0} is not a valid source format. "
-                             "Please use one of the following types: {1}"
-                             .format(source_format, allowed_formats))
-
-        # bigquery also allows you to define how you want a table's schema to change
-        # as a side effect of a load
-        # for more details:
-        # https://cloud.google.com/bigquery/docs/reference/rest/v2/jobs#configuration.load.schemaUpdateOptions
-        allowed_schema_update_options = [
-            'ALLOW_FIELD_ADDITION', "ALLOW_FIELD_RELAXATION"
-        ]
-        if not set(allowed_schema_update_options).issuperset(
-                set(schema_update_options)):
-            raise ValueError(
-                "{0} contains invalid schema update options."
-                "Please only use one or more of the following options: {1}"
-                .format(schema_update_options, allowed_schema_update_options))
-
-        destination_project, destination_dataset, destination_table = \
-            _split_tablename(table_input=destination_project_dataset_table,
-                             default_project_id=self.project_id,
-                             var_name='destination_project_dataset_table')
-
-        configuration = {
-            'load': {
-                'autodetect': autodetect,
-                'createDisposition': create_disposition,
-                'destinationTable': {
-                    'projectId': destination_project,
-                    'datasetId': destination_dataset,
-                    'tableId': destination_table,
-                },
-                'sourceFormat': source_format,
-                'sourceUris': source_uris,
-                'writeDisposition': write_disposition,
-                'ignoreUnknownValues': ignore_unknown_values
-            }
-        }
-
-        time_partitioning = _cleanse_time_partitioning(
-            destination_project_dataset_table,
-            time_partitioning
-        )
-        if time_partitioning:
-            configuration['load'].update({
-                'timePartitioning': time_partitioning
-            })
-
-        if cluster_fields:
-            configuration['load'].update({'clustering': {'fields': cluster_fields}})
-
-        if schema_fields:
-            configuration['load']['schema'] = {'fields': schema_fields}
-
-        if schema_update_options:
-            if write_disposition not in ["WRITE_APPEND", "WRITE_TRUNCATE"]:
-                raise ValueError("schema_update_options is only "
-                                 "allowed if write_disposition is "
-                                 "'WRITE_APPEND' or 'WRITE_TRUNCATE'.")
-            else:
-                self.log.info(
-                    "Adding experimental "
-                    "'schemaUpdateOptions': {0}".format(schema_update_options))
-                configuration['load'][
-                    'schemaUpdateOptions'] = schema_update_options
-
-        if max_bad_records:
-            configuration['load']['maxBadRecords'] = max_bad_records
-
-        # if following fields are not specified in src_fmt_configs,
-        # honor the top-level params for backward-compatibility
-        if 'skipLeadingRows' not in src_fmt_configs:
-            src_fmt_configs['skipLeadingRows'] = skip_leading_rows
-        if 'fieldDelimiter' not in src_fmt_configs:
-            src_fmt_configs['fieldDelimiter'] = field_delimiter
-        if 'ignoreUnknownValues' not in src_fmt_configs:
-            src_fmt_configs['ignoreUnknownValues'] = ignore_unknown_values
-        if quote_character is not None:
-            src_fmt_configs['quote'] = quote_character
-        if allow_quoted_newlines:
-            src_fmt_configs['allowQuotedNewlines'] = allow_quoted_newlines
-
-        src_fmt_to_configs_mapping = {
-            'CSV': [
-                'allowJaggedRows', 'allowQuotedNewlines', 'autodetect',
-                'fieldDelimiter', 'skipLeadingRows', 'ignoreUnknownValues',
-                'nullMarker', 'quote'
-            ],
-            'DATASTORE_BACKUP': ['projectionFields'],
-            'NEWLINE_DELIMITED_JSON': ['autodetect', 'ignoreUnknownValues'],
-            'PARQUET': ['autodetect', 'ignoreUnknownValues'],
-            'AVRO': [],
-        }
-        valid_configs = src_fmt_to_configs_mapping[source_format]
-        src_fmt_configs = {
-            k: v
-            for k, v in src_fmt_configs.items() if k in valid_configs
-        }
-        configuration['load'].update(src_fmt_configs)
-
-        if allow_jagged_rows:
-            configuration['load']['allowJaggedRows'] = allow_jagged_rows
-
-        return self.run_with_configuration(configuration)
-
-    def run_with_configuration(self, configuration):
-        """
-        Executes a BigQuery SQL query. See here:
-
-        https://cloud.google.com/bigquery/docs/reference/v2/jobs
-
-        For more details about the configuration parameter.
-
-        :param configuration: The configuration parameter maps directly to
-            BigQuery's configuration field in the job object. See
-            https://cloud.google.com/bigquery/docs/reference/v2/jobs for
-            details.
-        """
-        jobs = self.service.jobs()
-        job_data = {'configuration': configuration}
-
-        # Send query and wait for reply.
-        query_reply = jobs \
-            .insert(projectId=self.project_id, body=job_data) \
-            .execute()
-        self.running_job_id = query_reply['jobReference']['jobId']
-
-        # Wait for query to finish.
-        keep_polling_job = True
-        while keep_polling_job:
-            try:
-                if self.location:
-                    job = jobs.get(
-                        projectId=self.project_id,
-                        jobId=self.running_job_id,
-                        location=self.location).execute()
-                else:
-                    job = jobs.get(
-                        projectId=self.project_id,
-                        jobId=self.running_job_id).execute()
-                if job['status']['state'] == 'DONE':
-                    keep_polling_job = False
-                    # Check if job had errors.
-                    if 'errorResult' in job['status']:
-                        raise Exception(
-                            'BigQuery job failed. Final error was: {}. The job was: {}'.
-                            format(job['status']['errorResult'], job))
-                else:
-                    self.log.info('Waiting for job to complete : %s, %s',
-                                  self.project_id, self.running_job_id)
-                    time.sleep(5)
-
-            except HttpError as err:
-                if err.resp.status in [500, 503]:
-                    self.log.info(
-                        '%s: Retryable error, waiting for job to complete: %s',
-                        err.resp.status, self.running_job_id)
-                    time.sleep(5)
-                else:
-                    raise Exception(
-                        'BigQuery job status check failed. Final error was: %s',
-                        err.resp.status)
-
-        return self.running_job_id
-
-    def poll_job_complete(self, job_id):
-        jobs = self.service.jobs()
-        try:
-            if self.location:
-                job = jobs.get(projectId=self.project_id,
-                               jobId=job_id,
-                               location=self.location).execute()
-            else:
-                job = jobs.get(projectId=self.project_id,
-                               jobId=job_id).execute()
-            if job['status']['state'] == 'DONE':
-                return True
-        except HttpError as err:
-            if err.resp.status in [500, 503]:
-                self.log.info(
-                    '%s: Retryable error while polling job with id %s',
-                    err.resp.status, job_id)
-            else:
-                raise Exception(
-                    'BigQuery job status check failed. Final error was: %s',
-                    err.resp.status)
-        return False
-
-    def cancel_query(self):
-        """
-        Cancel all started queries that have not yet completed
-        """
-        jobs = self.service.jobs()
-        if (self.running_job_id and
-                not self.poll_job_complete(self.running_job_id)):
-            self.log.info('Attempting to cancel job : %s, %s', self.project_id,
-                          self.running_job_id)
-            if self.location:
-                jobs.cancel(
-                    projectId=self.project_id,
-                    jobId=self.running_job_id,
-                    location=self.location).execute()
-            else:
-                jobs.cancel(
-                    projectId=self.project_id,
-                    jobId=self.running_job_id).execute()
-        else:
-            self.log.info('No running BigQuery jobs to cancel.')
-            return
-
-        # Wait for all the calls to cancel to finish
-        max_polling_attempts = 12
-        polling_attempts = 0
-
-        job_complete = False
-        while polling_attempts < max_polling_attempts and not job_complete:
-            polling_attempts = polling_attempts + 1
-            job_complete = self.poll_job_complete(self.running_job_id)
-            if job_complete:
-                self.log.info('Job successfully canceled: %s, %s',
-                              self.project_id, self.running_job_id)
-            elif polling_attempts == max_polling_attempts:
-                self.log.info(
-                    "Stopping polling due to timeout. Job with id %s "
-                    "has not completed cancel and may or may not finish.",
-                    self.running_job_id)
-            else:
-                self.log.info('Waiting for canceled job with id %s to finish.',
-                              self.running_job_id)
-                time.sleep(5)
-
-    def get_schema(self, dataset_id, table_id):
-        """
-        Get the schema for a given datset.table.
-        see https://cloud.google.com/bigquery/docs/reference/v2/tables#resource
-
-        :param dataset_id: the dataset ID of the requested table
-        :param table_id: the table ID of the requested table
-        :return: a table schema
-        """
-        tables_resource = self.service.tables() \
-            .get(projectId=self.project_id, datasetId=dataset_id, tableId=table_id) \
-            .execute()
-        return tables_resource['schema']
-
-    def get_tabledata(self, dataset_id, table_id,
-                      max_results=None, selected_fields=None, page_token=None,
-                      start_index=None):
-        """
-        Get the data of a given dataset.table and optionally with selected columns.
-        see https://cloud.google.com/bigquery/docs/reference/v2/tabledata/list
-
-        :param dataset_id: the dataset ID of the requested table.
-        :param table_id: the table ID of the requested table.
-        :param max_results: the maximum results to return.
-        :param selected_fields: List of fields to return (comma-separated). If
-            unspecified, all fields are returned.
-        :param page_token: page token, returned from a previous call,
-            identifying the result set.
-        :param start_index: zero based index of the starting row to read.
-        :return: map containing the requested rows.
-        """
-        optional_params = {}
-        if max_results:
-            optional_params['maxResults'] = max_results
-        if selected_fields:
-            optional_params['selectedFields'] = selected_fields
-        if page_token:
-            optional_params['pageToken'] = page_token
-        if start_index:
-            optional_params['startIndex'] = start_index
-        return (self.service.tabledata().list(
-            projectId=self.project_id,
-            datasetId=dataset_id,
-            tableId=table_id,
-            **optional_params).execute())
-
-    def run_table_delete(self, deletion_dataset_table,
-                         ignore_if_missing=False):
-        """
-        Delete an existing table from the dataset;
-        If the table does not exist, return an error unless ignore_if_missing
-        is set to True.
-
-        :param deletion_dataset_table: A dotted
-        (<project>.|<project>:)<dataset>.<table> that indicates which table
-        will be deleted.
-        :type deletion_dataset_table: str
-        :param ignore_if_missing: if True, then return success even if the
-        requested table does not exist.
-        :type ignore_if_missing: bool
-        :return:
-        """
-        deletion_project, deletion_dataset, deletion_table = \
-            _split_tablename(table_input=deletion_dataset_table,
-                             default_project_id=self.project_id)
-
-        try:
-            self.service.tables() \
-                .delete(projectId=deletion_project,
-                        datasetId=deletion_dataset,
-                        tableId=deletion_table) \
-                .execute()
-            self.log.info('Deleted table %s:%s.%s.', deletion_project,
-                          deletion_dataset, deletion_table)
-        except HttpError:
-            if not ignore_if_missing:
-                raise Exception('Table deletion failed. Table does not exist.')
-            else:
-                self.log.info('Table does not exist. Skipping.')
-
-    def run_table_upsert(self, dataset_id, table_resource, project_id=None):
-        """
-        creates a new, empty table in the dataset;
-        If the table already exists, update the existing table.
-        Since BigQuery does not natively allow table upserts, this is not an
-        atomic operation.
-
-        :param dataset_id: the dataset to upsert the table into.
-        :type dataset_id: str
-        :param table_resource: a table resource. see
-            https://cloud.google.com/bigquery/docs/reference/v2/tables#resource
-        :type table_resource: dict
-        :param project_id: the project to upsert the table into.  If None,
-        project will be self.project_id.
-        :return:
-        """
-        # check to see if the table exists
-        table_id = table_resource['tableReference']['tableId']
-        project_id = project_id if project_id is not None else self.project_id
-        tables_list_resp = self.service.tables().list(
-            projectId=project_id, datasetId=dataset_id).execute()
-        while True:
-            for table in tables_list_resp.get('tables', []):
-                if table['tableReference']['tableId'] == table_id:
-                    # found the table, do update
-                    self.log.info('Table %s:%s.%s exists, updating.',
-                                  project_id, dataset_id, table_id)
-                    return self.service.tables().update(
-                        projectId=project_id,
-                        datasetId=dataset_id,
-                        tableId=table_id,
-                        body=table_resource).execute()
-            # If there is a next page, we need to check the next page.
-            if 'nextPageToken' in tables_list_resp:
-                tables_list_resp = self.service.tables()\
-                    .list(projectId=project_id,
-                          datasetId=dataset_id,
-                          pageToken=tables_list_resp['nextPageToken'])\
-                    .execute()
-            # If there is no next page, then the table doesn't exist.
-            else:
-                # do insert
-                self.log.info('Table %s:%s.%s does not exist. creating.',
-                              project_id, dataset_id, table_id)
-                return self.service.tables().insert(
-                    projectId=project_id,
-                    datasetId=dataset_id,
-                    body=table_resource).execute()
-
-    def run_grant_dataset_view_access(self,
-                                      source_dataset,
-                                      view_dataset,
-                                      view_table,
-                                      source_project=None,
-                                      view_project=None):
-        """
-        Grant authorized view access of a dataset to a view table.
-        If this view has already been granted access to the dataset, do nothing.
-        This method is not atomic.  Running it may clobber a simultaneous update.
-
-        :param source_dataset: the source dataset
-        :type source_dataset: str
-        :param view_dataset: the dataset that the view is in
-        :type view_dataset: str
-        :param view_table: the table of the view
-        :type view_table: str
-        :param source_project: the project of the source dataset. If None,
-        self.project_id will be used.
-        :type source_project: str
-        :param view_project: the project that the view is in. If None,
-        self.project_id will be used.
-        :type view_project: str
-        :return: the datasets resource of the source dataset.
-        """
-
-        # Apply default values to projects
-        source_project = source_project if source_project else self.project_id
-        view_project = view_project if view_project else self.project_id
-
-        # we don't want to clobber any existing accesses, so we have to get
-        # info on the dataset before we can add view access
-        source_dataset_resource = self.service.datasets().get(
-            projectId=source_project, datasetId=source_dataset).execute()
-        access = source_dataset_resource[
-            'access'] if 'access' in source_dataset_resource else []
-        view_access = {
-            'view': {
-                'projectId': view_project,
-                'datasetId': view_dataset,
-                'tableId': view_table
-            }
-        }
-        # check to see if the view we want to add already exists.
-        if view_access not in access:
-            self.log.info(
-                'Granting table %s:%s.%s authorized view access to %s:%s dataset.',
-                view_project, view_dataset, view_table, source_project,
-                source_dataset)
-            access.append(view_access)
-            return self.service.datasets().patch(
-                projectId=source_project,
-                datasetId=source_dataset,
-                body={
-                    'access': access
-                }).execute()
-        else:
-            # if view is already in access, do nothing.
-            self.log.info(
-                'Table %s:%s.%s already has authorized view access to %s:%s dataset.',
-                view_project, view_dataset, view_table, source_project, source_dataset)
-            return source_dataset_resource
-
-    def create_empty_dataset(self, dataset_id="", project_id="",
-                             dataset_reference=None):
-        """
-        Create a new empty dataset:
-        https://cloud.google.com/bigquery/docs/reference/rest/v2/datasets/insert
-
-        :param project_id: The name of the project where we want to create
-            an empty a dataset. Don't need to provide, if projectId in dataset_reference.
-        :type project_id: str
-        :param dataset_id: The id of dataset. Don't need to provide,
-            if datasetId in dataset_reference.
-        :type dataset_id: str
-        :param dataset_reference: Dataset reference that could be provided
-            with request body. More info:
-            https://cloud.google.com/bigquery/docs/reference/rest/v2/datasets#resource
-        :type dataset_reference: dict
-        """
-
-        if dataset_reference:
-            _validate_value('dataset_reference', dataset_reference, dict)
-        else:
-            dataset_reference = {}
-
-        if "datasetReference" not in dataset_reference:
-            dataset_reference["datasetReference"] = {}
-
-        if not dataset_reference["datasetReference"].get("datasetId") and not dataset_id:
-            raise ValueError(
-                "{} not provided datasetId. Impossible to create dataset")
-
-        dataset_required_params = [(dataset_id, "datasetId", ""),
-                                   (project_id, "projectId", self.project_id)]
-        for param_tuple in dataset_required_params:
-            param, param_name, param_default = param_tuple
-            if param_name not in dataset_reference['datasetReference']:
-                if param_default and not param:
-                    self.log.info("{} was not specified. Will be used default "
-                                  "value {}.".format(param_name,
-                                                     param_default))
-                    param = param_default
-                dataset_reference['datasetReference'].update(
-                    {param_name: param})
-            elif param:
-                _api_resource_configs_duplication_check(
-                    param_name, param,
-                    dataset_reference['datasetReference'], 'dataset_reference')
-
-        dataset_id = dataset_reference.get("datasetReference").get("datasetId")
-        dataset_project_id = dataset_reference.get("datasetReference").get(
-            "projectId")
-
-        self.log.info('Creating Dataset: %s in project: %s ', dataset_id,
-                      dataset_project_id)
-
-        try:
-            self.service.datasets().insert(
-                projectId=dataset_project_id,
-                body=dataset_reference).execute()
-            self.log.info('Dataset created successfully: In project %s '
-                          'Dataset %s', dataset_project_id, dataset_id)
-
-        except HttpError as err:
-            raise AirflowException(
-                'BigQuery job failed. Error was: {}'.format(err.content)
-            )
-
-    def delete_dataset(self, project_id, dataset_id):
-        """
-        Delete a dataset of Big query in your project.
-        :param project_id: The name of the project where we have the dataset .
-        :type project_id: str
-        :param dataset_id: The dataset to be delete.
-        :type dataset_id: str
-        :return:
-        """
-        project_id = project_id if project_id is not None else self.project_id
-        self.log.info('Deleting from project: %s  Dataset:%s',
-                      project_id, dataset_id)
-
-        try:
-            self.service.datasets().delete(
-                projectId=project_id,
-                datasetId=dataset_id).execute()
-            self.log.info('Dataset deleted successfully: In project %s '
-                          'Dataset %s', project_id, dataset_id)
-
-        except HttpError as err:
-            raise AirflowException(
-                'BigQuery job failed. Error was: {}'.format(err.content)
-            )
-
-    def get_dataset(self, dataset_id, project_id=None):
-        """
-        Method returns dataset_resource if dataset exist
-        and raised 404 error if dataset does not exist
-
-        :param dataset_id: The BigQuery Dataset ID
-        :type dataset_id: str
-        :param project_id: The GCP Project ID
-        :type project_id: str
-        :return: dataset_resource
-
-            .. seealso::
-                For more information, see Dataset Resource content:
-                https://cloud.google.com/bigquery/docs/reference/rest/v2/datasets#resource
-        """
-
-        if not dataset_id or not isinstance(dataset_id, str):
-            raise ValueError("dataset_id argument must be provided and has "
-                             "a type 'str'. You provided: {}".format(dataset_id))
-
-        dataset_project_id = project_id if project_id else self.project_id
-
-        try:
-            dataset_resource = self.service.datasets().get(
-                datasetId=dataset_id, projectId=dataset_project_id).execute()
-            self.log.info("Dataset Resource: {}".format(dataset_resource))
-        except HttpError as err:
-            raise AirflowException(
-                'BigQuery job failed. Error was: {}'.format(err.content))
-
-        return dataset_resource
-
-    def get_datasets_list(self, project_id=None):
-        """
-        Method returns full list of BigQuery datasets in the current project
-
-        .. seealso::
-            For more information, see:
-            https://cloud.google.com/bigquery/docs/reference/rest/v2/datasets/list
-
-        :param project_id: Google Cloud Project for which you
-            try to get all datasets
-        :type project_id: str
-        :return: datasets_list
-
-            Example of returned datasets_list: ::
-
-                   {
-                      "kind":"bigquery#dataset",
-                      "location":"US",
-                      "id":"your-project:dataset_2_test",
-                      "datasetReference":{
-                         "projectId":"your-project",
-                         "datasetId":"dataset_2_test"
-                      }
-                   },
-                   {
-                      "kind":"bigquery#dataset",
-                      "location":"US",
-                      "id":"your-project:dataset_1_test",
-                      "datasetReference":{
-                         "projectId":"your-project",
-                         "datasetId":"dataset_1_test"
-                      }
-                   }
-                ]
-        """
-        dataset_project_id = project_id if project_id else self.project_id
-
-        try:
-            datasets_list = self.service.datasets().list(
-                projectId=dataset_project_id).execute()['datasets']
-            self.log.info("Datasets List: {}".format(datasets_list))
-
-        except HttpError as err:
-            raise AirflowException(
-                'BigQuery job failed. Error was: {}'.format(err.content))
-
-        return datasets_list
-
-    def insert_all(self, project_id, dataset_id, table_id,
-                   rows, ignore_unknown_values=False,
-                   skip_invalid_rows=False, fail_on_error=False):
-        """
-        Method to stream data into BigQuery one record at a time without needing
-        to run a load job
-
-        .. seealso::
-            For more information, see:
-            https://cloud.google.com/bigquery/docs/reference/rest/v2/tabledata/insertAll
-
-        :param project_id: The name of the project where we have the table
-        :type project_id: str
-        :param dataset_id: The name of the dataset where we have the table
-        :type dataset_id: str
-        :param table_id: The name of the table
-        :type table_id: str
-        :param rows: the rows to insert
-        :type rows: list
-
-        **Example or rows**:
-            rows=[{"json": {"a_key": "a_value_0"}}, {"json": {"a_key": "a_value_1"}}]
-
-        :param ignore_unknown_values: [Optional] Accept rows that contain values
-            that do not match the schema. The unknown values are ignored.
-            The default value  is false, which treats unknown values as errors.
-        :type ignore_unknown_values: bool
-        :param skip_invalid_rows: [Optional] Insert all valid rows of a request,
-            even if invalid rows exist. The default value is false, which causes
-            the entire request to fail if any invalid rows exist.
-        :type skip_invalid_rows: bool
-        :param fail_on_error: [Optional] Force the task to fail if any errors occur.
-            The default value is false, which indicates the task should not fail
-            even if any insertion errors occur.
-        :type fail_on_error: bool
-        """
-
-        dataset_project_id = project_id if project_id else self.project_id
-
-        body = {
-            "rows": rows,
-            "ignoreUnknownValues": ignore_unknown_values,
-            "kind": "bigquery#tableDataInsertAllRequest",
-            "skipInvalidRows": skip_invalid_rows,
-        }
-
-        try:
-            self.log.info('Inserting {} row(s) into Table {}:{}.{}'.format(
-                len(rows), dataset_project_id,
-                dataset_id, table_id))
-
-            resp = self.service.tabledata().insertAll(
-                projectId=dataset_project_id, datasetId=dataset_id,
-                tableId=table_id, body=body
-            ).execute()
-
-            if 'insertErrors' not in resp:
-                self.log.info('All row(s) inserted successfully: {}:{}.{}'.format(
-                    dataset_project_id, dataset_id, table_id))
-            else:
-                error_msg = '{} insert error(s) occurred: {}:{}.{}. Details: {}'.format(
-                    len(resp['insertErrors']),
-                    dataset_project_id, dataset_id, table_id, resp['insertErrors'])
-                if fail_on_error:
-                    raise AirflowException(
-                        'BigQuery job failed. Error was: {}'.format(error_msg)
-                    )
-                self.log.info(error_msg)
-        except HttpError as err:
-            raise AirflowException(
-                'BigQuery job failed. Error was: {}'.format(err.content)
-            )
-
-
-class BigQueryCursor(BigQueryBaseCursor):
-    """
-    A very basic BigQuery PEP 249 cursor implementation. The PyHive PEP 249
-    implementation was used as a reference:
-
-    https://github.com/dropbox/PyHive/blob/master/pyhive/presto.py
-    https://github.com/dropbox/PyHive/blob/master/pyhive/common.py
-    """
-
-    def __init__(self, service, project_id, use_legacy_sql=True, location=None):
-        super(BigQueryCursor, self).__init__(
-            service=service,
-            project_id=project_id,
-            use_legacy_sql=use_legacy_sql,
-            location=location,
-        )
-        self.buffersize = None
-        self.page_token = None
-        self.job_id = None
-        self.buffer = []
-        self.all_pages_loaded = False
-
-    @property
-    def description(self):
-        """ The schema description method is not currently implemented. """
-        raise NotImplementedError
-
-    def close(self):
-        """ By default, do nothing """
-        pass
-
-    @property
-    def rowcount(self):
-        """ By default, return -1 to indicate that this is not supported. """
-        return -1
-
-    def execute(self, operation, parameters=None):
-        """
-        Executes a BigQuery query, and returns the job ID.
-
-        :param operation: The query to execute.
-        :type operation: str
-        :param parameters: Parameters to substitute into the query.
-        :type parameters: dict
-        """
-        sql = _bind_parameters(operation,
-                               parameters) if parameters else operation
-        self.job_id = self.run_query(sql)
-
-    def executemany(self, operation, seq_of_parameters):
-        """
-        Execute a BigQuery query multiple times with different parameters.
-
-        :param operation: The query to execute.
-        :type operation: str
-        :param seq_of_parameters: List of dictionary parameters to substitute into the
-            query.
-        :type seq_of_parameters: list
-        """
-        for parameters in seq_of_parameters:
-            self.execute(operation, parameters)
-
-    def fetchone(self):
-        """ Fetch the next row of a query result set. """
-        return self.next()
-
-    def next(self):
-        """
-        Helper method for fetchone, which returns the next row from a buffer.
-        If the buffer is empty, attempts to paginate through the result set for
-        the next page, and load it into the buffer.
-        """
-        if not self.job_id:
-            return None
-
-        if len(self.buffer) == 0:
-            if self.all_pages_loaded:
-                return None
-
-            query_results = (self.service.jobs().getQueryResults(
-                projectId=self.project_id,
-                jobId=self.job_id,
-                pageToken=self.page_token).execute())
-
-            if 'rows' in query_results and query_results['rows']:
-                self.page_token = query_results.get('pageToken')
-                fields = query_results['schema']['fields']
-                col_types = [field['type'] for field in fields]
-                rows = query_results['rows']
-
-                for dict_row in rows:
-                    typed_row = ([
-                        _bq_cast(vs['v'], col_types[idx])
-                        for idx, vs in enumerate(dict_row['f'])
-                    ])
-                    self.buffer.append(typed_row)
-
-                if not self.page_token:
-                    self.all_pages_loaded = True
-
-            else:
-                # Reset all state since we've exhausted the results.
-                self.page_token = None
-                self.job_id = None
-                self.page_token = None
-                return None
-
-        return self.buffer.pop(0)
-
-    def fetchmany(self, size=None):
-        """
-        Fetch the next set of rows of a query result, returning a sequence of sequences
-        (e.g. a list of tuples). An empty sequence is returned when no more rows are
-        available. The number of rows to fetch per call is specified by the parameter.
-        If it is not given, the cursor's arraysize determines the number of rows to be
-        fetched. The method should try to fetch as many rows as indicated by the size
-        parameter. If this is not possible due to the specified number of rows not being
-        available, fewer rows may be returned. An :py:class:`~pyhive.exc.Error`
-        (or subclass) exception is raised if the previous call to
-        :py:meth:`execute` did not produce any result set or no call was issued yet.
-        """
-        if size is None:
-            size = self.arraysize
-        result = []
-        for _ in range(size):
-            one = self.fetchone()
-            if one is None:
-                break
-            else:
-                result.append(one)
-        return result
-
-    def fetchall(self):
-        """
-        Fetch all (remaining) rows of a query result, returning them as a sequence of
-        sequences (e.g. a list of tuples).
-        """
-        result = []
-        while True:
-            one = self.fetchone()
-            if one is None:
-                break
-            else:
-                result.append(one)
-        return result
-
-    def get_arraysize(self):
-        """ Specifies the number of rows to fetch at a time with .fetchmany() """
-        return self._buffersize if self.buffersize else 1
-
-    def set_arraysize(self, arraysize):
-        """ Specifies the number of rows to fetch at a time with .fetchmany() """
-        self.buffersize = arraysize
-
-    arraysize = property(get_arraysize, set_arraysize)
-
-    def setinputsizes(self, sizes):
-        """ Does nothing by default """
-        pass
-
-    def setoutputsize(self, size, column=None):
-        """ Does nothing by default """
-        pass
-
-
-def _bind_parameters(operation, parameters):
-    """ Helper method that binds parameters to a SQL query. """
-    # inspired by MySQL Python Connector (conversion.py)
-    string_parameters = {}
-    for (name, value) in iteritems(parameters):
-        if value is None:
-            string_parameters[name] = 'NULL'
-        elif isinstance(value, basestring):
-            string_parameters[name] = "'" + _escape(value) + "'"
-        else:
-            string_parameters[name] = str(value)
-    return operation % string_parameters
-
-
-def _escape(s):
-    """ Helper method that escapes parameters to a SQL query. """
-    e = s
-    e = e.replace('\\', '\\\\')
-    e = e.replace('\n', '\\n')
-    e = e.replace('\r', '\\r')
-    e = e.replace("'", "\\'")
-    e = e.replace('"', '\\"')
-    return e
-
-
-def _bq_cast(string_field, bq_type):
-    """
-    Helper method that casts a BigQuery row to the appropriate data types.
-    This is useful because BigQuery returns all fields as strings.
-    """
-    if string_field is None:
-        return None
-    elif bq_type == 'INTEGER':
-        return int(string_field)
-    elif bq_type == 'FLOAT' or bq_type == 'TIMESTAMP':
-        return float(string_field)
-    elif bq_type == 'BOOLEAN':
-        if string_field not in ['true', 'false']:
-            raise ValueError("{} must have value 'true' or 'false'".format(
-                string_field))
-        return string_field == 'true'
-    else:
-        return string_field
-
-
-def _split_tablename(table_input, default_project_id, var_name=None):
-
-    if '.' not in table_input:
-        raise ValueError(
-            'Expected target table name in the format of '
-            '<dataset>.<table>. Got: {}'.format(table_input))
-
-    if not default_project_id:
-        raise ValueError("INTERNAL: No default project is specified")
-
-    def var_print(var_name):
-        if var_name is None:
-            return ""
-        else:
-            return "Format exception for {var}: ".format(var=var_name)
-
-    if table_input.count('.') + table_input.count(':') > 3:
-        raise Exception(('{var}Use either : or . to specify project '
-                         'got {input}').format(
-                             var=var_print(var_name), input=table_input))
-    cmpt = table_input.rsplit(':', 1)
-    project_id = None
-    rest = table_input
-    if len(cmpt) == 1:
-        project_id = None
-        rest = cmpt[0]
-    elif len(cmpt) == 2 and cmpt[0].count(':') <= 1:
-        if cmpt[-1].count('.') != 2:
-            project_id = cmpt[0]
-            rest = cmpt[1]
-    else:
-        raise Exception(('{var}Expect format of (<project:)<dataset>.<table>, '
-                         'got {input}').format(
-                             var=var_print(var_name), input=table_input))
-
-    cmpt = rest.split('.')
-    if len(cmpt) == 3:
-        if project_id:
-            raise ValueError(
-                "{var}Use either : or . to specify project".format(
-                    var=var_print(var_name)))
-        project_id = cmpt[0]
-        dataset_id = cmpt[1]
-        table_id = cmpt[2]
-
-    elif len(cmpt) == 2:
-        dataset_id = cmpt[0]
-        table_id = cmpt[1]
-    else:
-        raise Exception(
-            ('{var}Expect format of (<project.|<project:)<dataset>.<table>, '
-             'got {input}').format(var=var_print(var_name), input=table_input))
-
-    if project_id is None:
-        if var_name is not None:
-            log = LoggingMixin().log
-            log.info('Project not included in {var}: {input}; '
-                     'using project "{project}"'.format(
-                         var=var_name,
-                         input=table_input,
-                         project=default_project_id))
-        project_id = default_project_id
-
-    return project_id, dataset_id, table_id
-
-
-def _cleanse_time_partitioning(destination_dataset_table, time_partitioning_in):
-    # if it is a partitioned table ($ is in the table name) add partition load option
-
-    if time_partitioning_in is None:
-        time_partitioning_in = {}
-
-    time_partitioning_out = {}
-    if destination_dataset_table and '$' in destination_dataset_table:
-        time_partitioning_out['type'] = 'DAY'
-    time_partitioning_out.update(time_partitioning_in)
-    return time_partitioning_out
-
-=======
 """This module is deprecated. Please use `airflow.gcp.hooks.bigquery`."""
->>>>>>> 4311c1f0
 
 import warnings
 
