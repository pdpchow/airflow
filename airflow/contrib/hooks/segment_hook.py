--- conflicted
+++ resolved
@@ -15,57 +15,7 @@
 # KIND, either express or implied.  See the License for the
 # specific language governing permissions and limitations
 # under the License.
-<<<<<<< HEAD
-#
-"""
-This module contains a Segment Hook
-which allows you to connect to your Segment account,
-retrieve data from it or write to that file.
-
-NOTE:   this hook also relies on the Segment analytics package:
-        https://github.com/segmentio/analytics-python
-"""
-import analytics
-from airflow.hooks.base_hook import BaseHook
-from airflow.exceptions import AirflowException
-
-
-class SegmentHook(BaseHook):
-    def __init__(
-            self,
-            segment_conn_id='segment_default',
-            segment_debug_mode=False,
-            *args,
-            **kwargs
-    ):
-        """
-        Create new connection to Segment
-        and allows you to pull data out of Segment or write to it.
-
-        You can then use that file with other
-        Airflow operators to move the data around or interact with segment.
-
-        :param segment_conn_id: the name of the connection that has the parameters
-                            we need to connect to Segment.
-                            The connection should be type `json` and include a
-                            write_key security token in the `Extras` field.
-        :type segment_conn_id: str
-        :param segment_debug_mode: Determines whether Segment should run in debug mode.
-        Defaults to False
-        :type segment_debug_mode: bool
-        .. note::
-            You must include a JSON structure in the `Extras` field.
-            We need a user's security token to connect to Segment.
-            So we define it in the `Extras` field as:
-                `{"write_key":"YOUR_SECURITY_TOKEN"}`
-        """
-        self.segment_conn_id = segment_conn_id
-        self.segment_debug_mode = segment_debug_mode
-        self._args = args
-        self._kwargs = kwargs
-=======
 """This module is deprecated. Please use :mod:`airflow.providers.segment.hooks.segment`."""
->>>>>>> d25854dd
 
 import warnings
 
