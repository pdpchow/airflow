#
# Licensed to the Apache Software Foundation (ASF) under one
# or more contributor license agreements.  See the NOTICE file
# distributed with this work for additional information
# regarding copyright ownership.  The ASF licenses this file
# to you under the Apache License, Version 2.0 (the
# "License"); you may not use this file except in compliance
# with the License.  You may obtain a copy of the License at
#
#   http://www.apache.org/licenses/LICENSE-2.0
#
# Unless required by applicable law or agreed to in writing,
# software distributed under the License is distributed on an
# "AS IS" BASIS, WITHOUT WARRANTIES OR CONDITIONS OF ANY
# KIND, either express or implied.  See the License for the
# specific language governing permissions and limitations
# under the License.
<<<<<<< HEAD
#

from airflow.hooks.base_hook import BaseHook

import jenkins
from distutils.util import strtobool

=======
"""This module is deprecated. Please use :mod:`airflow.providers.jenkins.hooks.jenkins`."""
>>>>>>> d25854dd

import warnings

<<<<<<< HEAD
    def __init__(self, conn_id='jenkins_default'):
        connection = self.get_connection(conn_id)
        self.connection = connection
        connectionPrefix = 'http'
        # connection.extra contains info about using https (true) or http (false)
        if connection.extra is None or connection.extra == '':
            connection.extra = 'false'
            # set a default value to connection.extra
            # to avoid rising ValueError in strtobool
        if strtobool(connection.extra):
            connectionPrefix = 'https'
        url = '%s://%s:%d' % (connectionPrefix, connection.host, connection.port)
        self.log.info('Trying to connect to %s', url)
        self.jenkins_server = jenkins.Jenkins(url, connection.login, connection.password)
=======
from airflow.providers.jenkins.hooks.jenkins import JenkinsHook  # noqa
>>>>>>> d25854dd

warnings.warn(
    "This module is deprecated. Please use `airflow.providers.jenkins.hooks.jenkins`.",
    DeprecationWarning,
    stacklevel=2,
)<|MERGE_RESOLUTION|>--- conflicted
+++ resolved
@@ -15,38 +15,11 @@
 # KIND, either express or implied.  See the License for the
 # specific language governing permissions and limitations
 # under the License.
-<<<<<<< HEAD
-#
-
-from airflow.hooks.base_hook import BaseHook
-
-import jenkins
-from distutils.util import strtobool
-
-=======
 """This module is deprecated. Please use :mod:`airflow.providers.jenkins.hooks.jenkins`."""
->>>>>>> d25854dd
 
 import warnings
 
-<<<<<<< HEAD
-    def __init__(self, conn_id='jenkins_default'):
-        connection = self.get_connection(conn_id)
-        self.connection = connection
-        connectionPrefix = 'http'
-        # connection.extra contains info about using https (true) or http (false)
-        if connection.extra is None or connection.extra == '':
-            connection.extra = 'false'
-            # set a default value to connection.extra
-            # to avoid rising ValueError in strtobool
-        if strtobool(connection.extra):
-            connectionPrefix = 'https'
-        url = '%s://%s:%d' % (connectionPrefix, connection.host, connection.port)
-        self.log.info('Trying to connect to %s', url)
-        self.jenkins_server = jenkins.Jenkins(url, connection.login, connection.password)
-=======
 from airflow.providers.jenkins.hooks.jenkins import JenkinsHook  # noqa
->>>>>>> d25854dd
 
 warnings.warn(
     "This module is deprecated. Please use `airflow.providers.jenkins.hooks.jenkins`.",
