--- conflicted
+++ resolved
@@ -241,9 +241,6 @@
         if self._application_args:
             connection_cmd += self._application_args
 
-<<<<<<< HEAD
-        logging.debug("Spark-Submit cmd: {}".format(connection_cmd))
-=======
         self.log.info("Spark-Submit cmd: %s", connection_cmd)
 
         return connection_cmd
@@ -268,7 +265,6 @@
                 "status but no driver id is known. Giving up.")
 
         self.log.debug("Poll driver status cmd: %s", connection_cmd)
->>>>>>> cb5ebe9f
 
         return connection_cmd
 
@@ -280,18 +276,6 @@
         :type application: str
         :param kwargs: extra arguments to Popen (see subprocess.Popen)
         """
-<<<<<<< HEAD
-        spark_submit_cmd = self._build_command(application)
-        self._sp = subprocess.Popen(spark_submit_cmd,
-                                    stdout=subprocess.PIPE,
-                                    stderr=subprocess.STDOUT,
-                                    bufsize=-1,
-                                    universal_newlines=True,
-                                    **kwargs)
-
-        self._process_log(iter(self._sp.stdout.readline, ''))
-        returncode = self._sp.wait()
-=======
         spark_submit_cmd = self._build_spark_submit_command(application)
         self._submit_sp = subprocess.Popen(spark_submit_cmd,
                                            stdout=subprocess.PIPE,
@@ -302,7 +286,6 @@
 
         self._process_spark_submit_log(iter(self._submit_sp.stdout.readline, ''))
         returncode = self._submit_sp.wait()
->>>>>>> cb5ebe9f
 
         if returncode:
             raise AirflowException(
