#
# Licensed to the Apache Software Foundation (ASF) under one
# or more contributor license agreements.  See the NOTICE file
# distributed with this work for additional information
# regarding copyright ownership.  The ASF licenses this file
# to you under the Apache License, Version 2.0 (the
# "License"); you may not use this file except in compliance
# with the License.  You may obtain a copy of the License at
#
#   http://www.apache.org/licenses/LICENSE-2.0
#
# Unless required by applicable law or agreed to in writing,
# software distributed under the License is distributed on an
# "AS IS" BASIS, WITHOUT WARRANTIES OR CONDITIONS OF ANY
# KIND, either express or implied.  See the License for the
# specific language governing permissions and limitations
# under the License.
<<<<<<< HEAD
#

from airflow.hooks.base_hook import BaseHook
from azure.storage.file import FileService


class AzureFileShareHook(BaseHook):
    """
    Interacts with Azure FileShare Storage.

    Additional options passed in the 'extra' field of the connection will be
    passed to the `FileService()` constructor.

    :param wasb_conn_id: Reference to the wasb connection.
    :type wasb_conn_id: str
    """

    def __init__(self, wasb_conn_id='wasb_default'):
        self.conn_id = wasb_conn_id
        self.connection = self.get_conn()

    def get_conn(self):
        """Return the FileService object."""
        conn = self.get_connection(self.conn_id)
        service_options = conn.extra_dejson
        return FileService(account_name=conn.login,
                           account_key=conn.password, **service_options)

    def check_for_directory(self, share_name, directory_name, **kwargs):
        """
        Check if a directory exists on Azure File Share.

        :param share_name: Name of the share.
        :type share_name: str
        :param directory_name: Name of the directory.
        :type directory_name: str
        :param kwargs: Optional keyword arguments that
            `FileService.exists()` takes.
        :type kwargs: object
        :return: True if the file exists, False otherwise.
        :rtype: bool
        """
        return self.connection.exists(share_name, directory_name,
                                      **kwargs)

    def check_for_file(self, share_name, directory_name, file_name, **kwargs):
        """
        Check if a file exists on Azure File Share.

        :param share_name: Name of the share.
        :type share_name: str
        :param directory_name: Name of the directory.
        :type directory_name: str
        :param file_name: Name of the file.
        :type file_name: str
        :param kwargs: Optional keyword arguments that
            `FileService.exists()` takes.
        :type kwargs: object
        :return: True if the file exists, False otherwise.
        :rtype: bool
        """
        return self.connection.exists(share_name, directory_name,
                                      file_name, **kwargs)

    def list_directories_and_files(self, share_name, directory_name=None, **kwargs):
        """
        Return the list of directories and files stored on a Azure File Share.

        :param share_name: Name of the share.
        :type share_name: str
        :param directory_name: Name of the directory.
        :type directory_name: str
        :param kwargs: Optional keyword arguments that
            `FileService.list_directories_and_files()` takes.
        :type kwargs: object
        :return: A list of files and directories
        :rtype: list
        """
        return self.connection.list_directories_and_files(share_name,
                                                          directory_name,
                                                          **kwargs)

    def create_directory(self, share_name, directory_name, **kwargs):
        """
        Create a new directory on a Azure File Share.

        :param share_name: Name of the share.
        :type share_name: str
        :param directory_name: Name of the directory.
        :type directory_name: str
        :param kwargs: Optional keyword arguments that
            `FileService.create_directory()` takes.
        :type kwargs: object
        :return: A list of files and directories
        :rtype: list
        """
        return self.connection.create_directory(share_name, directory_name, **kwargs)

    def get_file(self, file_path, share_name, directory_name, file_name, **kwargs):
        """
        Download a file from Azure File Share.

        :param file_path: Where to store the file.
        :type file_path: str
        :param share_name: Name of the share.
        :type share_name: str
        :param directory_name: Name of the directory.
        :type directory_name: str
        :param file_name: Name of the file.
        :type file_name: str
        :param kwargs: Optional keyword arguments that
            `FileService.get_file_to_path()` takes.
        :type kwargs: object
        """
        self.connection.get_file_to_path(share_name, directory_name,
                                         file_name, file_path, **kwargs)

    def get_file_to_stream(self, stream, share_name, directory_name, file_name, **kwargs):
        """
        Download a file from Azure File Share.

        :param stream: A filehandle to store the file to.
        :type stream: file-like object
        :param share_name: Name of the share.
        :type share_name: str
        :param directory_name: Name of the directory.
        :type directory_name: str
        :param file_name: Name of the file.
        :type file_name: str
        :param kwargs: Optional keyword arguments that
            `FileService.get_file_to_stream()` takes.
        :type kwargs: object
        """
        self.connection.get_file_to_stream(share_name, directory_name,
                                           file_name, stream, **kwargs)

    def load_file(self, file_path, share_name, directory_name, file_name, **kwargs):
        """
        Upload a file to Azure File Share.

        :param file_path: Path to the file to load.
        :type file_path: str
        :param share_name: Name of the share.
        :type share_name: str
        :param directory_name: Name of the directory.
        :type directory_name: str
        :param file_name: Name of the file.
        :type file_name: str
        :param kwargs: Optional keyword arguments that
            `FileService.create_file_from_path()` takes.
        :type kwargs: object
        """
        self.connection.create_file_from_path(share_name, directory_name,
                                              file_name, file_path, **kwargs)

    def load_string(self, string_data, share_name, directory_name, file_name, **kwargs):
        """
        Upload a string to Azure File Share.
=======
"""This module is deprecated. Please use :mod:`airflow.providers.microsoft.azure.hooks.azure_fileshare`."""
>>>>>>> d25854dd

import warnings

from airflow.providers.microsoft.azure.hooks.azure_fileshare import AzureFileShareHook  # noqa

warnings.warn(
    "This module is deprecated. Please use `airflow.providers.microsoft.azure.hooks.azure_fileshare`.",
    DeprecationWarning,
    stacklevel=2,
)<|MERGE_RESOLUTION|>--- conflicted
+++ resolved
@@ -15,168 +15,7 @@
 # KIND, either express or implied.  See the License for the
 # specific language governing permissions and limitations
 # under the License.
-<<<<<<< HEAD
-#
-
-from airflow.hooks.base_hook import BaseHook
-from azure.storage.file import FileService
-
-
-class AzureFileShareHook(BaseHook):
-    """
-    Interacts with Azure FileShare Storage.
-
-    Additional options passed in the 'extra' field of the connection will be
-    passed to the `FileService()` constructor.
-
-    :param wasb_conn_id: Reference to the wasb connection.
-    :type wasb_conn_id: str
-    """
-
-    def __init__(self, wasb_conn_id='wasb_default'):
-        self.conn_id = wasb_conn_id
-        self.connection = self.get_conn()
-
-    def get_conn(self):
-        """Return the FileService object."""
-        conn = self.get_connection(self.conn_id)
-        service_options = conn.extra_dejson
-        return FileService(account_name=conn.login,
-                           account_key=conn.password, **service_options)
-
-    def check_for_directory(self, share_name, directory_name, **kwargs):
-        """
-        Check if a directory exists on Azure File Share.
-
-        :param share_name: Name of the share.
-        :type share_name: str
-        :param directory_name: Name of the directory.
-        :type directory_name: str
-        :param kwargs: Optional keyword arguments that
-            `FileService.exists()` takes.
-        :type kwargs: object
-        :return: True if the file exists, False otherwise.
-        :rtype: bool
-        """
-        return self.connection.exists(share_name, directory_name,
-                                      **kwargs)
-
-    def check_for_file(self, share_name, directory_name, file_name, **kwargs):
-        """
-        Check if a file exists on Azure File Share.
-
-        :param share_name: Name of the share.
-        :type share_name: str
-        :param directory_name: Name of the directory.
-        :type directory_name: str
-        :param file_name: Name of the file.
-        :type file_name: str
-        :param kwargs: Optional keyword arguments that
-            `FileService.exists()` takes.
-        :type kwargs: object
-        :return: True if the file exists, False otherwise.
-        :rtype: bool
-        """
-        return self.connection.exists(share_name, directory_name,
-                                      file_name, **kwargs)
-
-    def list_directories_and_files(self, share_name, directory_name=None, **kwargs):
-        """
-        Return the list of directories and files stored on a Azure File Share.
-
-        :param share_name: Name of the share.
-        :type share_name: str
-        :param directory_name: Name of the directory.
-        :type directory_name: str
-        :param kwargs: Optional keyword arguments that
-            `FileService.list_directories_and_files()` takes.
-        :type kwargs: object
-        :return: A list of files and directories
-        :rtype: list
-        """
-        return self.connection.list_directories_and_files(share_name,
-                                                          directory_name,
-                                                          **kwargs)
-
-    def create_directory(self, share_name, directory_name, **kwargs):
-        """
-        Create a new directory on a Azure File Share.
-
-        :param share_name: Name of the share.
-        :type share_name: str
-        :param directory_name: Name of the directory.
-        :type directory_name: str
-        :param kwargs: Optional keyword arguments that
-            `FileService.create_directory()` takes.
-        :type kwargs: object
-        :return: A list of files and directories
-        :rtype: list
-        """
-        return self.connection.create_directory(share_name, directory_name, **kwargs)
-
-    def get_file(self, file_path, share_name, directory_name, file_name, **kwargs):
-        """
-        Download a file from Azure File Share.
-
-        :param file_path: Where to store the file.
-        :type file_path: str
-        :param share_name: Name of the share.
-        :type share_name: str
-        :param directory_name: Name of the directory.
-        :type directory_name: str
-        :param file_name: Name of the file.
-        :type file_name: str
-        :param kwargs: Optional keyword arguments that
-            `FileService.get_file_to_path()` takes.
-        :type kwargs: object
-        """
-        self.connection.get_file_to_path(share_name, directory_name,
-                                         file_name, file_path, **kwargs)
-
-    def get_file_to_stream(self, stream, share_name, directory_name, file_name, **kwargs):
-        """
-        Download a file from Azure File Share.
-
-        :param stream: A filehandle to store the file to.
-        :type stream: file-like object
-        :param share_name: Name of the share.
-        :type share_name: str
-        :param directory_name: Name of the directory.
-        :type directory_name: str
-        :param file_name: Name of the file.
-        :type file_name: str
-        :param kwargs: Optional keyword arguments that
-            `FileService.get_file_to_stream()` takes.
-        :type kwargs: object
-        """
-        self.connection.get_file_to_stream(share_name, directory_name,
-                                           file_name, stream, **kwargs)
-
-    def load_file(self, file_path, share_name, directory_name, file_name, **kwargs):
-        """
-        Upload a file to Azure File Share.
-
-        :param file_path: Path to the file to load.
-        :type file_path: str
-        :param share_name: Name of the share.
-        :type share_name: str
-        :param directory_name: Name of the directory.
-        :type directory_name: str
-        :param file_name: Name of the file.
-        :type file_name: str
-        :param kwargs: Optional keyword arguments that
-            `FileService.create_file_from_path()` takes.
-        :type kwargs: object
-        """
-        self.connection.create_file_from_path(share_name, directory_name,
-                                              file_name, file_path, **kwargs)
-
-    def load_string(self, string_data, share_name, directory_name, file_name, **kwargs):
-        """
-        Upload a string to Azure File Share.
-=======
 """This module is deprecated. Please use :mod:`airflow.providers.microsoft.azure.hooks.azure_fileshare`."""
->>>>>>> d25854dd
 
 import warnings
 
