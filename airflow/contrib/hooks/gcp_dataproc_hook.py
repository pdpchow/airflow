#
# Licensed to the Apache Software Foundation (ASF) under one
# or more contributor license agreements.  See the NOTICE file
# distributed with this work for additional information
# regarding copyright ownership.  The ASF licenses this file
# to you under the Apache License, Version 2.0 (the
# "License"); you may not use this file except in compliance
# with the License.  You may obtain a copy of the License at
#
#   http://www.apache.org/licenses/LICENSE-2.0
#
# Unless required by applicable law or agreed to in writing,
# software distributed under the License is distributed on an
# "AS IS" BASIS, WITHOUT WARRANTIES OR CONDITIONS OF ANY
# KIND, either express or implied.  See the License for the
# specific language governing permissions and limitations
# under the License.
<<<<<<< HEAD
#
import time
import uuid

from googleapiclient.discovery import build
from zope.deprecation import deprecation

from airflow.version import version
from airflow.contrib.hooks.gcp_api_base_hook import GoogleCloudBaseHook
from airflow.utils.log.logging_mixin import LoggingMixin


class _DataProcJob(LoggingMixin):
    def __init__(self, dataproc_api, project_id, job, region='global',
                 job_error_states=None, num_retries=5):
        self.dataproc_api = dataproc_api
        self.project_id = project_id
        self.region = region
        self.num_retries = num_retries
        self.job_error_states = job_error_states

        # Check if the job to submit is already running on the cluster.
        # If so, don't resubmit the job.
        try:
            cluster_name = job['job']['placement']['clusterName']
        except KeyError:
            self.log.error('Job to submit is incorrectly configured.')
            raise

        jobs_on_cluster_response = dataproc_api.projects().regions().jobs().list(
            projectId=self.project_id,
            region=self.region,
            clusterName=cluster_name).execute()

        UUID_LENGTH = 9
        jobs_on_cluster = jobs_on_cluster_response.get('jobs', [])
        try:
            task_id_to_submit = job['job']['reference']['jobId'][:-UUID_LENGTH]
        except KeyError:
            self.log.error('Job to submit is incorrectly configured.')
            raise

        # There is a small set of states that we will accept as sufficient
        # for attaching the new task instance to the old Dataproc job.  We
        # generally err on the side of _not_ attaching, unless the prior
        # job is in a known-good state. For example, we don't attach to an
        # ERRORed job because we want Airflow to be able to retry the job.
        # The full set of possible states is here:
        # https://cloud.google.com/dataproc/docs/reference/rest/v1beta2/projects.regions.jobs#State
        recoverable_states = frozenset([
            'PENDING',
            'SETUP_DONE',
            'RUNNING',
            'DONE',
        ])

        found_match = False
        for job_on_cluster in jobs_on_cluster:
            job_on_cluster_id = job_on_cluster['reference']['jobId']
            job_on_cluster_task_id = job_on_cluster_id[:-UUID_LENGTH]
            if task_id_to_submit == job_on_cluster_task_id:

                self.job = job_on_cluster
                self.job_id = self.job['reference']['jobId']
                found_match = True

                # We can stop looking once we find a matching job in a recoverable state.
                if self.job['status']['state'] in recoverable_states:
                    break

        if found_match and self.job['status']['state'] in recoverable_states:
            message = """
    Reattaching to previously-started DataProc job %s (in state %s).
    If this is not the desired behavior (ie if you would like to re-run this job),
    please delete the previous instance of the job by running:

    gcloud --project %s dataproc jobs delete %s --region %s
"""
            self.log.info(
                message,
                self.job_id,
                str(self.job['status']['state']),
                self.project_id,
                self.job_id,
                self.region,
            )

            return

        self.job = dataproc_api.projects().regions().jobs().submit(
            projectId=self.project_id,
            region=self.region,
            body=job).execute(num_retries=self.num_retries)
        self.job_id = self.job['reference']['jobId']

        self.log.info(
            'DataProc job %s is %s',
            self.job_id, str(self.job['status']['state'])
        )

    def wait_for_done(self):
        while True:
            self.job = self.dataproc_api.projects().regions().jobs().get(
                projectId=self.project_id,
                region=self.region,
                jobId=self.job_id).execute(num_retries=self.num_retries)
            if 'ERROR' == self.job['status']['state']:
                self.log.error('DataProc job %s has errors', self.job_id)
                self.log.error(self.job['status']['details'])
                self.log.debug(str(self.job))
                return False
            if 'CANCELLED' == self.job['status']['state']:
                self.log.warning('DataProc job %s is cancelled', self.job_id)
                if 'details' in self.job['status']:
                    self.log.warning(self.job['status']['details'])
                self.log.debug(str(self.job))
                return False
            if 'DONE' == self.job['status']['state']:
                return True
            self.log.debug(
                'DataProc job %s is %s',
                self.job_id, str(self.job['status']['state'])
            )
            time.sleep(5)

    def raise_error(self, message=None):
        job_state = self.job['status']['state']
        # We always consider ERROR to be an error state.
        if (self.job_error_states and job_state in self.job_error_states) or 'ERROR' == job_state:
            ex_message = message or ("Google DataProc job has state: %s" % job_state)
            ex_details = (str(self.job['status']['details'])
                          if 'details' in self.job['status']
                          else "No details available")
            raise Exception(ex_message + ": " + ex_details)

    def get(self):
        return self.job


class _DataProcJobBuilder:
    def __init__(self, project_id, task_id, cluster_name, job_type, properties):
        name = task_id + "_" + str(uuid.uuid4())[:8]
        self.job_type = job_type
        self.job = {
            "job": {
                "reference": {
                    "projectId": project_id,
                    "jobId": name,
                },
                "placement": {
                    "clusterName": cluster_name
                },
                "labels": {'airflow-version': 'v' + version.replace('.', '-').replace('+', '-')},
                job_type: {
                }
            }
        }
        if properties is not None:
            self.job["job"][job_type]["properties"] = properties

    def add_labels(self, labels):
        """
        Set labels for Dataproc job.

        :param labels: Labels for the job query.
        :type labels: dict
        """
        if labels:
            self.job["job"]["labels"].update(labels)

    def add_variables(self, variables):
        if variables is not None:
            self.job["job"][self.job_type]["scriptVariables"] = variables

    def add_args(self, args):
        if args is not None:
            self.job["job"][self.job_type]["args"] = args

    def add_query(self, query):
        self.job["job"][self.job_type]["queryList"] = {'queries': [query]}

    def add_query_uri(self, query_uri):
        self.job["job"][self.job_type]["queryFileUri"] = query_uri

    def add_jar_file_uris(self, jars):
        if jars is not None:
            self.job["job"][self.job_type]["jarFileUris"] = jars
=======
"""This module is deprecated. Please use :mod:`airflow.providers.google.cloud.hooks.dataproc`."""
>>>>>>> d25854dd

import warnings

from airflow.providers.google.cloud.hooks.dataproc import DataprocHook

warnings.warn(
    "This module is deprecated. Please use `airflow.providers.google.cloud.hooks.dataproc`.",
    DeprecationWarning,
    stacklevel=2,
)


class DataProcHook(DataprocHook):
    """
    This class is deprecated.
    Please use `airflow.providers.google.cloud.hooks.dataproc.DataprocHook`.
    """

<<<<<<< HEAD
    def set_job_name(self, name):
        self.job["job"]["reference"]["jobId"] = name + "_" + str(uuid.uuid4())[:8]

    def build(self):
        return self.job


class _DataProcOperation(LoggingMixin):
    """Continuously polls Dataproc Operation until it completes."""
    def __init__(self, dataproc_api, operation, num_retries):
        self.dataproc_api = dataproc_api
        self.operation = operation
        self.operation_name = self.operation['name']
        self.num_retries = num_retries

    def wait_for_done(self):
        if self._check_done():
            return True

        self.log.info(
            'Waiting for Dataproc Operation %s to finish', self.operation_name)
        while True:
            time.sleep(10)
            self.operation = (
                self.dataproc_api.projects()
                .regions()
                .operations()
                .get(name=self.operation_name)
                .execute(num_retries=self.num_retries))

            if self._check_done():
                return True

    def get(self):
        return self.operation

    def _check_done(self):
        if 'done' in self.operation:
            if 'error' in self.operation:
                self.log.warning(
                    'Dataproc Operation %s failed with error: %s',
                    self.operation_name, self.operation['error']['message'])
                self._raise_error()
            else:
                self.log.info(
                    'Dataproc Operation %s done', self.operation['name'])
                return True
        return False

    def _raise_error(self):
        raise Exception('Google Dataproc Operation %s failed: %s' %
                        (self.operation_name, self.operation['error']['message']))


class DataProcHook(GoogleCloudBaseHook):
    """Hook for Google Cloud Dataproc APIs."""

    def __init__(self,
                 gcp_conn_id='google_cloud_default',
                 delegate_to=None,
                 api_version='v1beta2'):
        super(DataProcHook, self).__init__(gcp_conn_id, delegate_to)
        self.api_version = api_version

    def get_conn(self):
        """Returns a Google Cloud Dataproc service object."""
        http_authorized = self._authorize()
        return build(
            'dataproc', self.api_version, http=http_authorized,
            cache_discovery=False)

    def get_cluster(self, project_id, region, cluster_name):
        return self.get_conn().projects().regions().clusters().get(
            projectId=project_id,
            region=region,
            clusterName=cluster_name
        ).execute(num_retries=self.num_retries)

    def submit(self, project_id, job, region='global', job_error_states=None):
        submitted = _DataProcJob(self.get_conn(), project_id, job, region,
                                 job_error_states=job_error_states,
                                 num_retries=self.num_retries)
        if not submitted.wait_for_done():
            submitted.raise_error()

    def create_job_template(self, task_id, cluster_name, job_type, properties):
        return _DataProcJobBuilder(self.project_id, task_id, cluster_name,
                                   job_type, properties)

    def wait(self, operation):
        """Awaits for Google Cloud Dataproc Operation to complete."""
        submitted = _DataProcOperation(self.get_conn(), operation,
                                       self.num_retries)
        submitted.wait_for_done()

    def cancel(self, project_id, job_id, region='global'):
        """
        Cancel a Google Cloud DataProc job.
        :param project_id: Name of the project the job belongs to
        :type project_id: str
        :param job_id: Identifier of the job to cancel
        :type job_id: int
        :param region: Region used for the job
        :type region: str
        :returns A Job json dictionary representing the canceled job
        """
        return self.get_conn().projects().regions().jobs().cancel(
            projectId=project_id,
            region=region,
            jobId=job_id
        ).execute(num_retries=self.num_retries)


setattr(
    DataProcHook,
    "await",
    deprecation.deprecated(
        DataProcHook.wait, "renamed to 'wait' for Python3.7 compatibility"
    ),
)
=======
    def __init__(self, *args, **kwargs):
        warnings.warn(
            """This class is deprecated.
            Please use `airflow.providers.google.cloud.hooks.dataproc.DataprocHook`.""",
            DeprecationWarning,
            stacklevel=2,
        )

        super().__init__(*args, **kwargs)
>>>>>>> d25854dd
<|MERGE_RESOLUTION|>--- conflicted
+++ resolved
@@ -15,197 +15,7 @@
 # KIND, either express or implied.  See the License for the
 # specific language governing permissions and limitations
 # under the License.
-<<<<<<< HEAD
-#
-import time
-import uuid
-
-from googleapiclient.discovery import build
-from zope.deprecation import deprecation
-
-from airflow.version import version
-from airflow.contrib.hooks.gcp_api_base_hook import GoogleCloudBaseHook
-from airflow.utils.log.logging_mixin import LoggingMixin
-
-
-class _DataProcJob(LoggingMixin):
-    def __init__(self, dataproc_api, project_id, job, region='global',
-                 job_error_states=None, num_retries=5):
-        self.dataproc_api = dataproc_api
-        self.project_id = project_id
-        self.region = region
-        self.num_retries = num_retries
-        self.job_error_states = job_error_states
-
-        # Check if the job to submit is already running on the cluster.
-        # If so, don't resubmit the job.
-        try:
-            cluster_name = job['job']['placement']['clusterName']
-        except KeyError:
-            self.log.error('Job to submit is incorrectly configured.')
-            raise
-
-        jobs_on_cluster_response = dataproc_api.projects().regions().jobs().list(
-            projectId=self.project_id,
-            region=self.region,
-            clusterName=cluster_name).execute()
-
-        UUID_LENGTH = 9
-        jobs_on_cluster = jobs_on_cluster_response.get('jobs', [])
-        try:
-            task_id_to_submit = job['job']['reference']['jobId'][:-UUID_LENGTH]
-        except KeyError:
-            self.log.error('Job to submit is incorrectly configured.')
-            raise
-
-        # There is a small set of states that we will accept as sufficient
-        # for attaching the new task instance to the old Dataproc job.  We
-        # generally err on the side of _not_ attaching, unless the prior
-        # job is in a known-good state. For example, we don't attach to an
-        # ERRORed job because we want Airflow to be able to retry the job.
-        # The full set of possible states is here:
-        # https://cloud.google.com/dataproc/docs/reference/rest/v1beta2/projects.regions.jobs#State
-        recoverable_states = frozenset([
-            'PENDING',
-            'SETUP_DONE',
-            'RUNNING',
-            'DONE',
-        ])
-
-        found_match = False
-        for job_on_cluster in jobs_on_cluster:
-            job_on_cluster_id = job_on_cluster['reference']['jobId']
-            job_on_cluster_task_id = job_on_cluster_id[:-UUID_LENGTH]
-            if task_id_to_submit == job_on_cluster_task_id:
-
-                self.job = job_on_cluster
-                self.job_id = self.job['reference']['jobId']
-                found_match = True
-
-                # We can stop looking once we find a matching job in a recoverable state.
-                if self.job['status']['state'] in recoverable_states:
-                    break
-
-        if found_match and self.job['status']['state'] in recoverable_states:
-            message = """
-    Reattaching to previously-started DataProc job %s (in state %s).
-    If this is not the desired behavior (ie if you would like to re-run this job),
-    please delete the previous instance of the job by running:
-
-    gcloud --project %s dataproc jobs delete %s --region %s
-"""
-            self.log.info(
-                message,
-                self.job_id,
-                str(self.job['status']['state']),
-                self.project_id,
-                self.job_id,
-                self.region,
-            )
-
-            return
-
-        self.job = dataproc_api.projects().regions().jobs().submit(
-            projectId=self.project_id,
-            region=self.region,
-            body=job).execute(num_retries=self.num_retries)
-        self.job_id = self.job['reference']['jobId']
-
-        self.log.info(
-            'DataProc job %s is %s',
-            self.job_id, str(self.job['status']['state'])
-        )
-
-    def wait_for_done(self):
-        while True:
-            self.job = self.dataproc_api.projects().regions().jobs().get(
-                projectId=self.project_id,
-                region=self.region,
-                jobId=self.job_id).execute(num_retries=self.num_retries)
-            if 'ERROR' == self.job['status']['state']:
-                self.log.error('DataProc job %s has errors', self.job_id)
-                self.log.error(self.job['status']['details'])
-                self.log.debug(str(self.job))
-                return False
-            if 'CANCELLED' == self.job['status']['state']:
-                self.log.warning('DataProc job %s is cancelled', self.job_id)
-                if 'details' in self.job['status']:
-                    self.log.warning(self.job['status']['details'])
-                self.log.debug(str(self.job))
-                return False
-            if 'DONE' == self.job['status']['state']:
-                return True
-            self.log.debug(
-                'DataProc job %s is %s',
-                self.job_id, str(self.job['status']['state'])
-            )
-            time.sleep(5)
-
-    def raise_error(self, message=None):
-        job_state = self.job['status']['state']
-        # We always consider ERROR to be an error state.
-        if (self.job_error_states and job_state in self.job_error_states) or 'ERROR' == job_state:
-            ex_message = message or ("Google DataProc job has state: %s" % job_state)
-            ex_details = (str(self.job['status']['details'])
-                          if 'details' in self.job['status']
-                          else "No details available")
-            raise Exception(ex_message + ": " + ex_details)
-
-    def get(self):
-        return self.job
-
-
-class _DataProcJobBuilder:
-    def __init__(self, project_id, task_id, cluster_name, job_type, properties):
-        name = task_id + "_" + str(uuid.uuid4())[:8]
-        self.job_type = job_type
-        self.job = {
-            "job": {
-                "reference": {
-                    "projectId": project_id,
-                    "jobId": name,
-                },
-                "placement": {
-                    "clusterName": cluster_name
-                },
-                "labels": {'airflow-version': 'v' + version.replace('.', '-').replace('+', '-')},
-                job_type: {
-                }
-            }
-        }
-        if properties is not None:
-            self.job["job"][job_type]["properties"] = properties
-
-    def add_labels(self, labels):
-        """
-        Set labels for Dataproc job.
-
-        :param labels: Labels for the job query.
-        :type labels: dict
-        """
-        if labels:
-            self.job["job"]["labels"].update(labels)
-
-    def add_variables(self, variables):
-        if variables is not None:
-            self.job["job"][self.job_type]["scriptVariables"] = variables
-
-    def add_args(self, args):
-        if args is not None:
-            self.job["job"][self.job_type]["args"] = args
-
-    def add_query(self, query):
-        self.job["job"][self.job_type]["queryList"] = {'queries': [query]}
-
-    def add_query_uri(self, query_uri):
-        self.job["job"][self.job_type]["queryFileUri"] = query_uri
-
-    def add_jar_file_uris(self, jars):
-        if jars is not None:
-            self.job["job"][self.job_type]["jarFileUris"] = jars
-=======
 """This module is deprecated. Please use :mod:`airflow.providers.google.cloud.hooks.dataproc`."""
->>>>>>> d25854dd
 
 import warnings
 
@@ -224,128 +34,6 @@
     Please use `airflow.providers.google.cloud.hooks.dataproc.DataprocHook`.
     """
 
-<<<<<<< HEAD
-    def set_job_name(self, name):
-        self.job["job"]["reference"]["jobId"] = name + "_" + str(uuid.uuid4())[:8]
-
-    def build(self):
-        return self.job
-
-
-class _DataProcOperation(LoggingMixin):
-    """Continuously polls Dataproc Operation until it completes."""
-    def __init__(self, dataproc_api, operation, num_retries):
-        self.dataproc_api = dataproc_api
-        self.operation = operation
-        self.operation_name = self.operation['name']
-        self.num_retries = num_retries
-
-    def wait_for_done(self):
-        if self._check_done():
-            return True
-
-        self.log.info(
-            'Waiting for Dataproc Operation %s to finish', self.operation_name)
-        while True:
-            time.sleep(10)
-            self.operation = (
-                self.dataproc_api.projects()
-                .regions()
-                .operations()
-                .get(name=self.operation_name)
-                .execute(num_retries=self.num_retries))
-
-            if self._check_done():
-                return True
-
-    def get(self):
-        return self.operation
-
-    def _check_done(self):
-        if 'done' in self.operation:
-            if 'error' in self.operation:
-                self.log.warning(
-                    'Dataproc Operation %s failed with error: %s',
-                    self.operation_name, self.operation['error']['message'])
-                self._raise_error()
-            else:
-                self.log.info(
-                    'Dataproc Operation %s done', self.operation['name'])
-                return True
-        return False
-
-    def _raise_error(self):
-        raise Exception('Google Dataproc Operation %s failed: %s' %
-                        (self.operation_name, self.operation['error']['message']))
-
-
-class DataProcHook(GoogleCloudBaseHook):
-    """Hook for Google Cloud Dataproc APIs."""
-
-    def __init__(self,
-                 gcp_conn_id='google_cloud_default',
-                 delegate_to=None,
-                 api_version='v1beta2'):
-        super(DataProcHook, self).__init__(gcp_conn_id, delegate_to)
-        self.api_version = api_version
-
-    def get_conn(self):
-        """Returns a Google Cloud Dataproc service object."""
-        http_authorized = self._authorize()
-        return build(
-            'dataproc', self.api_version, http=http_authorized,
-            cache_discovery=False)
-
-    def get_cluster(self, project_id, region, cluster_name):
-        return self.get_conn().projects().regions().clusters().get(
-            projectId=project_id,
-            region=region,
-            clusterName=cluster_name
-        ).execute(num_retries=self.num_retries)
-
-    def submit(self, project_id, job, region='global', job_error_states=None):
-        submitted = _DataProcJob(self.get_conn(), project_id, job, region,
-                                 job_error_states=job_error_states,
-                                 num_retries=self.num_retries)
-        if not submitted.wait_for_done():
-            submitted.raise_error()
-
-    def create_job_template(self, task_id, cluster_name, job_type, properties):
-        return _DataProcJobBuilder(self.project_id, task_id, cluster_name,
-                                   job_type, properties)
-
-    def wait(self, operation):
-        """Awaits for Google Cloud Dataproc Operation to complete."""
-        submitted = _DataProcOperation(self.get_conn(), operation,
-                                       self.num_retries)
-        submitted.wait_for_done()
-
-    def cancel(self, project_id, job_id, region='global'):
-        """
-        Cancel a Google Cloud DataProc job.
-        :param project_id: Name of the project the job belongs to
-        :type project_id: str
-        :param job_id: Identifier of the job to cancel
-        :type job_id: int
-        :param region: Region used for the job
-        :type region: str
-        :returns A Job json dictionary representing the canceled job
-        """
-        return self.get_conn().projects().regions().jobs().cancel(
-            projectId=project_id,
-            region=region,
-            jobId=job_id
-        ).execute(num_retries=self.num_retries)
-
-
-setattr(
-    DataProcHook,
-    "await",
-    deprecation.deprecated(
-        DataProcHook.wait, "renamed to 'wait' for Python3.7 compatibility"
-    ),
-)
-=======
     def __init__(self, *args, **kwargs):
         warnings.warn(
             """This class is deprecated.
@@ -354,5 +42,4 @@
             stacklevel=2,
         )
 
-        super().__init__(*args, **kwargs)
->>>>>>> d25854dd
+        super().__init__(*args, **kwargs)