--- conflicted
+++ resolved
@@ -15,313 +15,11 @@
 # KIND, either express or implied.  See the License for the
 # specific language governing permissions and limitations
 # under the License.
-<<<<<<< HEAD
-#
-
-import datetime
-import ftplib
-import os.path
-from airflow.hooks.base_hook import BaseHook
-from past.builtins import basestring
-
-
-def mlsd(conn, path="", facts=None):
-    """
-    BACKPORT FROM PYTHON3 FTPLIB.
-
-    List a directory in a standardized format by using MLSD
-    command (RFC-3659). If path is omitted the current directory
-    is assumed. "facts" is a list of strings representing the type
-    of information desired (e.g. ["type", "size", "perm"]).
-
-    Return a generator object yielding a tuple of two elements
-    for every file found in path.
-    First element is the file name, the second one is a dictionary
-    including a variable number of "facts" depending on the server
-    and whether "facts" argument has been provided.
-    """
-    facts = facts or []
-    if facts:
-        conn.sendcmd("OPTS MLST " + ";".join(facts) + ";")
-    if path:
-        cmd = "MLSD %s" % path
-    else:
-        cmd = "MLSD"
-    lines = []
-    conn.retrlines(cmd, lines.append)
-    for line in lines:
-        facts_found, _, name = line.rstrip(ftplib.CRLF).partition(' ')
-        entry = {}
-        for fact in facts_found[:-1].split(";"):
-            key, _, value = fact.partition("=")
-            entry[key.lower()] = value
-        yield (name, entry)
-
-
-class FTPHook(BaseHook):
-    """
-    Interact with FTP.
-
-    Errors that may occur throughout but should be handled downstream.
-    You can specify mode for data transfers in the extra field of your
-    connection as ``{"passive": "true"}``.
-    """
-
-    def __init__(self, ftp_conn_id='ftp_default'):
-        self.ftp_conn_id = ftp_conn_id
-        self.conn = None
-
-    def __enter__(self):
-        return self
-
-    def __exit__(self, exc_type, exc_val, exc_tb):
-        if self.conn is not None:
-            self.close_conn()
-
-    def get_conn(self):
-        """
-        Returns a FTP connection object
-        """
-        if self.conn is None:
-            params = self.get_connection(self.ftp_conn_id)
-            pasv = params.extra_dejson.get("passive", True)
-            self.conn = ftplib.FTP(params.host, params.login, params.password)
-            self.conn.set_pasv(pasv)
-
-        return self.conn
-
-    def close_conn(self):
-        """
-        Closes the connection. An error will occur if the
-        connection wasn't ever opened.
-        """
-        conn = self.conn
-        conn.quit()
-        self.conn = None
-
-    def describe_directory(self, path):
-        """
-        Returns a dictionary of {filename: {attributes}} for all files
-        on the remote system (where the MLSD command is supported).
-
-        :param path: full path to the remote directory
-        :type path: str
-        """
-        conn = self.get_conn()
-        conn.cwd(path)
-        try:
-            # only works in Python 3
-            files = dict(conn.mlsd())
-        except AttributeError:
-            files = dict(mlsd(conn))
-        return files
-
-    def list_directory(self, path, nlst=False):
-        """
-        Returns a list of files on the remote system.
-
-        :param path: full path to the remote directory to list
-        :type path: str
-        """
-        conn = self.get_conn()
-        conn.cwd(path)
-
-        files = conn.nlst()
-        return files
-
-    def create_directory(self, path):
-        """
-        Creates a directory on the remote system.
-
-        :param path: full path to the remote directory to create
-        :type path: str
-        """
-        conn = self.get_conn()
-        conn.mkd(path)
-
-    def delete_directory(self, path):
-        """
-        Deletes a directory on the remote system.
-
-        :param path: full path to the remote directory to delete
-        :type path: str
-        """
-        conn = self.get_conn()
-        conn.rmd(path)
-
-    def retrieve_file(
-            self,
-            remote_full_path,
-            local_full_path_or_buffer,
-            callback=None):
-        """
-        Transfers the remote file to a local location.
-
-        If local_full_path_or_buffer is a string path, the file will be put
-        at that location; if it is a file-like buffer, the file will
-        be written to the buffer but not closed.
-
-        :param remote_full_path: full path to the remote file
-        :type remote_full_path: str
-        :param local_full_path_or_buffer: full path to the local file or a
-            file-like buffer
-        :type local_full_path_or_buffer: str or file-like buffer
-        :param callback: callback which is called each time a block of data
-            is read. if you do not use a callback, these blocks will be written
-            to the file or buffer passed in. if you do pass in a callback, note
-            that writing to a file or buffer will need to be handled inside the
-            callback.
-            [default: output_handle.write()]
-        :type callback: callable
-
-        .. code-block:: python
-
-            hook = FTPHook(ftp_conn_id='my_conn')
-
-            remote_path = '/path/to/remote/file'
-            local_path = '/path/to/local/file'
-
-            # with a custom callback (in this case displaying progress on each read)
-            def print_progress(percent_progress):
-                self.log.info('Percent Downloaded: %s%%' % percent_progress)
-
-            total_downloaded = 0
-            total_file_size = hook.get_size(remote_path)
-            output_handle = open(local_path, 'wb')
-            def write_to_file_with_progress(data):
-                total_downloaded += len(data)
-                output_handle.write(data)
-                percent_progress = (total_downloaded / total_file_size) * 100
-                print_progress(percent_progress)
-            hook.retrieve_file(remote_path, None, callback=write_to_file_with_progress)
-
-            # without a custom callback data is written to the local_path
-            hook.retrieve_file(remote_path, local_path)
-
-        """
-        conn = self.get_conn()
-
-        is_path = isinstance(local_full_path_or_buffer, basestring)
-
-        # without a callback, default to writing to a user-provided file or
-        # file-like buffer
-        if not callback:
-            if is_path:
-                output_handle = open(local_full_path_or_buffer, 'wb')
-            else:
-                output_handle = local_full_path_or_buffer
-            callback = output_handle.write
-        else:
-            output_handle = None
-
-        remote_path, remote_file_name = os.path.split(remote_full_path)
-        conn.cwd(remote_path)
-        self.log.info('Retrieving file from FTP: %s', remote_full_path)
-        conn.retrbinary('RETR %s' % remote_file_name, callback)
-        self.log.info('Finished retrieving file from FTP: %s', remote_full_path)
-
-        if is_path and output_handle:
-            output_handle.close()
-
-    def store_file(self, remote_full_path, local_full_path_or_buffer):
-        """
-        Transfers a local file to the remote location.
-
-        If local_full_path_or_buffer is a string path, the file will be read
-        from that location; if it is a file-like buffer, the file will
-        be read from the buffer but not closed.
-
-        :param remote_full_path: full path to the remote file
-        :type remote_full_path: str
-        :param local_full_path_or_buffer: full path to the local file or a
-            file-like buffer
-        :type local_full_path_or_buffer: str or file-like buffer
-        """
-        conn = self.get_conn()
-
-        is_path = isinstance(local_full_path_or_buffer, basestring)
-
-        if is_path:
-            input_handle = open(local_full_path_or_buffer, 'rb')
-        else:
-            input_handle = local_full_path_or_buffer
-        remote_path, remote_file_name = os.path.split(remote_full_path)
-        conn.cwd(remote_path)
-        conn.storbinary('STOR %s' % remote_file_name, input_handle)
-
-        if is_path:
-            input_handle.close()
-
-    def delete_file(self, path):
-        """
-        Removes a file on the FTP Server.
-
-        :param path: full path to the remote file
-        :type path: str
-        """
-        conn = self.get_conn()
-        conn.delete(path)
-
-    def rename(self, from_name, to_name):
-        """
-        Rename a file.
-
-        :param from_name: rename file from name
-        :param to_name: rename file to name
-        """
-        conn = self.get_conn()
-        return conn.rename(from_name, to_name)
-
-    def get_mod_time(self, path):
-        """
-        Returns a datetime object representing the last time the file was modified
-
-        :param path: remote file path
-        :type path: str
-        """
-        conn = self.get_conn()
-        ftp_mdtm = conn.sendcmd('MDTM ' + path)
-        time_val = ftp_mdtm[4:]
-        # time_val optionally has microseconds
-        try:
-            return datetime.datetime.strptime(time_val, "%Y%m%d%H%M%S.%f")
-        except ValueError:
-            return datetime.datetime.strptime(time_val, '%Y%m%d%H%M%S')
-
-    def get_size(self, path):
-        """
-        Returns the size of a file (in bytes)
-
-        :param path: remote file path
-        :type path: str
-        """
-        conn = self.get_conn()
-        return conn.size(path)
-
-
-class FTPSHook(FTPHook):
-
-    def get_conn(self):
-        """
-        Returns a FTPS connection object.
-        """
-        if self.conn is None:
-            params = self.get_connection(self.ftp_conn_id)
-            pasv = params.extra_dejson.get("passive", True)
-=======
 """This module is deprecated. Please use :mod:`airflow.providers.ftp.hooks.ftp`."""
->>>>>>> d25854dd
 
 import warnings
 
-<<<<<<< HEAD
-            self.conn = ftplib.FTP_TLS(
-                params.host, params.login, params.password
-            )
-            self.conn.set_pasv(pasv)
-=======
 from airflow.providers.ftp.hooks.ftp import FTPHook, FTPSHook  # noqa
->>>>>>> d25854dd
 
 warnings.warn(
     "This module is deprecated. Please use `airflow.providers.ftp.hooks.ftp`.",
