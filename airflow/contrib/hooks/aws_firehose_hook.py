#
# Licensed to the Apache Software Foundation (ASF) under one
# or more contributor license agreements.  See the NOTICE file
# distributed with this work for additional information
# regarding copyright ownership.  The ASF licenses this file
# to you under the Apache License, Version 2.0 (the
# "License"); you may not use this file except in compliance
# with the License.  You may obtain a copy of the License at
#
#   http://www.apache.org/licenses/LICENSE-2.0
#
# Unless required by applicable law or agreed to in writing,
# software distributed under the License is distributed on an
# "AS IS" BASIS, WITHOUT WARRANTIES OR CONDITIONS OF ANY
# KIND, either express or implied.  See the License for the
# specific language governing permissions and limitations
# under the License.

<<<<<<< HEAD
"""
This module contains AWS Firehose hook
"""
from airflow.contrib.hooks.aws_hook import AwsHook
=======
"""This module is deprecated. Please use :mod:`airflow.providers.amazon.aws.hooks.kinesis`."""
>>>>>>> d25854dd

import warnings

<<<<<<< HEAD
class AwsFirehoseHook(AwsHook):
    """
    Interact with AWS Kinesis Firehose.

    :param delivery_stream: Name of the delivery stream
    :type delivery_stream: str
    :param region_name: AWS region name (example: us-east-1)
    :type region_name: str
    """

    def __init__(self, delivery_stream, region_name=None, *args, **kwargs):
        self.delivery_stream = delivery_stream
        self.region_name = region_name
        self.conn = None
        super(AwsFirehoseHook, self).__init__(*args, **kwargs)

    def get_conn(self):
        """
        Returns AwsHook connection object.
        """

        self.conn = self.get_client_type('firehose', self.region_name)
        return self.conn

    def put_records(self, records):
        """
        Write batch records to Kinesis Firehose
        """

        firehose_conn = self.get_conn()

        response = firehose_conn.put_record_batch(
            DeliveryStreamName=self.delivery_stream,
            Records=records
        )

        return response
=======
from airflow.providers.amazon.aws.hooks.kinesis import AwsFirehoseHook  # noqa

warnings.warn(
    "This module is deprecated. Please use `airflow.providers.amazon.aws.hooks.kinesis`.",
    DeprecationWarning,
    stacklevel=2,
)
>>>>>>> d25854dd
<|MERGE_RESOLUTION|>--- conflicted
+++ resolved
@@ -16,61 +16,14 @@
 # specific language governing permissions and limitations
 # under the License.
 
-<<<<<<< HEAD
-"""
-This module contains AWS Firehose hook
-"""
-from airflow.contrib.hooks.aws_hook import AwsHook
-=======
 """This module is deprecated. Please use :mod:`airflow.providers.amazon.aws.hooks.kinesis`."""
->>>>>>> d25854dd
 
 import warnings
 
-<<<<<<< HEAD
-class AwsFirehoseHook(AwsHook):
-    """
-    Interact with AWS Kinesis Firehose.
-
-    :param delivery_stream: Name of the delivery stream
-    :type delivery_stream: str
-    :param region_name: AWS region name (example: us-east-1)
-    :type region_name: str
-    """
-
-    def __init__(self, delivery_stream, region_name=None, *args, **kwargs):
-        self.delivery_stream = delivery_stream
-        self.region_name = region_name
-        self.conn = None
-        super(AwsFirehoseHook, self).__init__(*args, **kwargs)
-
-    def get_conn(self):
-        """
-        Returns AwsHook connection object.
-        """
-
-        self.conn = self.get_client_type('firehose', self.region_name)
-        return self.conn
-
-    def put_records(self, records):
-        """
-        Write batch records to Kinesis Firehose
-        """
-
-        firehose_conn = self.get_conn()
-
-        response = firehose_conn.put_record_batch(
-            DeliveryStreamName=self.delivery_stream,
-            Records=records
-        )
-
-        return response
-=======
 from airflow.providers.amazon.aws.hooks.kinesis import AwsFirehoseHook  # noqa
 
 warnings.warn(
     "This module is deprecated. Please use `airflow.providers.amazon.aws.hooks.kinesis`.",
     DeprecationWarning,
     stacklevel=2,
-)
->>>>>>> d25854dd
+)