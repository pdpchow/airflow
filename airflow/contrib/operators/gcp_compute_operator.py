--- conflicted
+++ resolved
@@ -16,23 +16,9 @@
 # KIND, either express or implied.  See the License for the
 # specific language governing permissions and limitations
 # under the License.
-<<<<<<< HEAD
-from copy import deepcopy
-
-from googleapiclient.errors import HttpError
-
-from airflow import AirflowException
-from airflow.contrib.hooks.gcp_compute_hook import GceHook
-from airflow.contrib.utils.gcp_field_sanitizer import GcpBodyFieldSanitizer
-from airflow.contrib.utils.gcp_field_validator import GcpBodyFieldValidator
-from airflow.models import BaseOperator
-from airflow.utils.decorators import apply_defaults
-from json_merge_patch import merge
-=======
 """This module is deprecated. Please use `airflow.gcp.operators.compute`."""
 
 import warnings
->>>>>>> 4311c1f0
 
 # pylint: disable=unused-import
 from airflow.gcp.operators.compute import (  # noqa
@@ -41,414 +27,7 @@
     GcpBodyFieldSanitizer, GcpBodyFieldValidator,
 )
 
-<<<<<<< HEAD
-class GceBaseOperator(BaseOperator):
-    """
-    Abstract base operator for Google Compute Engine operators to inherit from.
-    """
-
-    @apply_defaults
-    def __init__(self,
-                 project_id,
-                 zone,
-                 resource_id,
-                 gcp_conn_id='google_cloud_default',
-                 api_version='v1',
-                 *args, **kwargs):
-        self.project_id = project_id
-        self.zone = zone
-        self.full_location = 'projects/{}/zones/{}'.format(self.project_id,
-                                                           self.zone)
-        self.resource_id = resource_id
-        self.gcp_conn_id = gcp_conn_id
-        self.api_version = api_version
-        self._validate_inputs()
-        self._hook = GceHook(gcp_conn_id=self.gcp_conn_id, api_version=self.api_version)
-        super(GceBaseOperator, self).__init__(*args, **kwargs)
-
-    def _validate_inputs(self):
-        if not self.project_id:
-            raise AirflowException("The required parameter 'project_id' is missing")
-        if not self.zone:
-            raise AirflowException("The required parameter 'zone' is missing")
-        if not self.resource_id:
-            raise AirflowException("The required parameter 'resource_id' is missing")
-
-    def execute(self, context):
-        pass
-
-
-class GceInstanceStartOperator(GceBaseOperator):
-    """
-    Starts an instance in Google Compute Engine.
-
-    :param project_id: Google Cloud Platform Project ID where the Compute Engine
-        Instance exists.
-    :type project_id: str
-    :param zone: Google Cloud Platform zone where the instance exists.
-    :type zone: str
-    :param resource_id: Name of the Compute Engine instance resource.
-    :type resource_id: str
-    :param gcp_conn_id: The connection ID used to connect to Google Cloud Platform.
-    :type gcp_conn_id: str
-    :param api_version: API version used (for example v1 or beta).
-    :type api_version: str
-    """
-    # [START gce_instance_start_template_fields]
-    template_fields = ('project_id', 'zone', 'resource_id', 'gcp_conn_id', 'api_version')
-    # [END gce_instance_start_template_fields]
-
-    @apply_defaults
-    def __init__(self,
-                 project_id,
-                 zone,
-                 resource_id,
-                 gcp_conn_id='google_cloud_default',
-                 api_version='v1',
-                 *args, **kwargs):
-        super(GceInstanceStartOperator, self).__init__(
-            project_id=project_id, zone=zone, resource_id=resource_id,
-            gcp_conn_id=gcp_conn_id, api_version=api_version, *args, **kwargs)
-
-    def execute(self, context):
-        return self._hook.start_instance(self.project_id, self.zone, self.resource_id)
-
-
-class GceInstanceStopOperator(GceBaseOperator):
-    """
-    Stops an instance in Google Compute Engine.
-
-    :param project_id: Google Cloud Platform Project ID where the Compute Engine
-        Instance exists.
-    :type project_id: str
-    :param zone: Google Cloud Platform zone where the instance exists.
-    :type zone: str
-    :param resource_id: Name of the Compute Engine instance resource.
-    :type resource_id: str
-    :param gcp_conn_id: The connection ID used to connect to Google Cloud Platform.
-    :type gcp_conn_id: str
-    :param api_version: API version used (for example v1 or beta).
-    :type api_version: str
-    """
-    # [START gce_instance_stop_template_fields]
-    template_fields = ('project_id', 'zone', 'resource_id', 'gcp_conn_id', 'api_version')
-    # [END gce_instance_stop_template_fields]
-
-    @apply_defaults
-    def __init__(self,
-                 project_id,
-                 zone,
-                 resource_id,
-                 gcp_conn_id='google_cloud_default',
-                 api_version='v1',
-                 *args, **kwargs):
-        super(GceInstanceStopOperator, self).__init__(
-            project_id=project_id, zone=zone, resource_id=resource_id,
-            gcp_conn_id=gcp_conn_id, api_version=api_version, *args, **kwargs)
-
-    def execute(self, context):
-        return self._hook.stop_instance(self.project_id, self.zone, self.resource_id)
-
-
-SET_MACHINE_TYPE_VALIDATION_SPECIFICATION = [
-    dict(name="machineType", regexp="^.+$"),
-]
-
-
-class GceSetMachineTypeOperator(GceBaseOperator):
-    """
-    Changes the machine type for a stopped instance to the machine type specified in
-        the request.
-
-    :param project_id: Google Cloud Platform Project ID where the Compute Engine
-        Instance exists.
-    :type project_id: str
-    :param zone: Google Cloud Platform zone where the instance exists.
-    :type zone: str
-    :param resource_id: Name of the Compute Engine instance resource.
-    :type resource_id: str
-    :param body: Body required by the Compute Engine setMachineType API, as described in
-        https://cloud.google.com/compute/docs/reference/rest/v1/instances/setMachineType#request-body
-    :type body: dict
-    :param gcp_conn_id: The connection ID used to connect to Google Cloud Platform.
-    :type gcp_conn_id: str
-    :param api_version: API version used (for example v1 or beta).
-    :type api_version: str
-    :param validate_body: If set to False, body validation is not performed.
-    :type validate_body: bool
-    """
-    # [START gce_instance_set_machine_type_template_fields]
-    template_fields = ('project_id', 'zone', 'resource_id', 'gcp_conn_id', 'api_version')
-    # [END gce_instance_set_machine_type_template_fields]
-
-    @apply_defaults
-    def __init__(self,
-                 project_id,
-                 zone,
-                 resource_id,
-                 body,
-                 gcp_conn_id='google_cloud_default',
-                 api_version='v1',
-                 validate_body=True,
-                 *args, **kwargs):
-        self.body = body
-        self._field_validator = None
-        if validate_body:
-            self._field_validator = GcpBodyFieldValidator(
-                SET_MACHINE_TYPE_VALIDATION_SPECIFICATION, api_version=api_version)
-        super(GceSetMachineTypeOperator, self).__init__(
-            project_id=project_id, zone=zone, resource_id=resource_id,
-            gcp_conn_id=gcp_conn_id, api_version=api_version, *args, **kwargs)
-
-    def _validate_all_body_fields(self):
-        if self._field_validator:
-            self._field_validator.validate(self.body)
-
-    def execute(self, context):
-        self._validate_all_body_fields()
-        return self._hook.set_machine_type(self.project_id, self.zone,
-                                           self.resource_id, self.body)
-
-
-GCE_INSTANCE_TEMPLATE_VALIDATION_PATCH_SPECIFICATION = [
-    dict(name="name", regexp="^.+$"),
-    dict(name="description", optional=True),
-    dict(name="properties", type='dict', optional=True, fields=[
-        dict(name="description", optional=True),
-        dict(name="tags", optional=True, fields=[
-            dict(name="items", optional=True)
-        ]),
-        dict(name="machineType", optional=True),
-        dict(name="canIpForward", optional=True),
-        dict(name="networkInterfaces", optional=True),  # not validating deeper
-        dict(name="disks", optional=True),  # not validating the array deeper
-        dict(name="metadata", optional=True, fields=[
-            dict(name="fingerprint", optional=True),
-            dict(name="items", optional=True),
-            dict(name="kind", optional=True),
-        ]),
-        dict(name="serviceAccounts", optional=True),  # not validating deeper
-        dict(name="scheduling", optional=True, fields=[
-            dict(name="onHostMaintenance", optional=True),
-            dict(name="automaticRestart", optional=True),
-            dict(name="preemptible", optional=True),
-            dict(name="nodeAffinitites", optional=True),  # not validating deeper
-        ]),
-        dict(name="labels", optional=True),
-        dict(name="guestAccelerators", optional=True),  # not validating deeper
-        dict(name="minCpuPlatform", optional=True),
-    ]),
-]
-
-GCE_INSTANCE_TEMPLATE_FIELDS_TO_SANITIZE = [
-    "kind",
-    "id",
-    "name",
-    "creationTimestamp",
-    "properties.disks.sha256",
-    "properties.disks.kind",
-    "properties.disks.sourceImageEncryptionKey.sha256",
-    "properties.disks.index",
-    "properties.disks.licenses",
-    "properties.networkInterfaces.kind",
-    "properties.networkInterfaces.accessConfigs.kind",
-    "properties.networkInterfaces.name",
-    "properties.metadata.kind",
-    "selfLink"
-]
-
-
-class GceInstanceTemplateCopyOperator(GceBaseOperator):
-    """
-    Copies the instance template, applying specified changes.
-
-    :param project_id: Google Cloud Platform Project ID where the Compute Engine
-        instance exists.
-    :type project_id: str
-    :param resource_id: Name of the Instance Template
-    :type resource_id: str
-    :param body_patch: Patch to the body of instanceTemplates object following rfc7386
-        PATCH semantics. The body_patch content follows
-        https://cloud.google.com/compute/docs/reference/rest/v1/instanceTemplates
-        Name field is required as we need to rename the template,
-        all the other fields are optional. It is important to follow PATCH semantics
-        - arrays are replaced fully, so if you need to update an array you should
-        provide the whole target array as patch element.
-    :type body_patch: dict
-    :param request_id: Optional, unique request_id that you might add to achieve
-        full idempotence (for example when client call times out repeating the request
-        with the same request id will not create a new instance template again).
-        It should be in UUID format as defined in RFC 4122.
-    :type request_id: str
-    :param gcp_conn_id: The connection ID used to connect to Google Cloud Platform.
-    :type gcp_conn_id: str
-    :param api_version: API version used (for example v1 or beta).
-    :type api_version: str
-    :param validate_body: If set to False, body validation is not performed.
-    :type validate_body: bool
-    """
-    # [START gce_instance_template_copy_operator_template_fields]
-    template_fields = ('project_id', 'resource_id', 'request_id',
-                       'gcp_conn_id', 'api_version')
-    # [END gce_instance_template_copy_operator_template_fields]
-
-    @apply_defaults
-    def __init__(self,
-                 project_id,
-                 resource_id,
-                 body_patch,
-                 request_id=None,
-                 gcp_conn_id='google_cloud_default',
-                 api_version='v1',
-                 validate_body=True,
-                 *args, **kwargs):
-        self.body_patch = body_patch
-        self.request_id = request_id
-        self._field_validator = None
-        if 'name' not in self.body_patch:
-            raise AirflowException("The body '{}' should contain at least "
-                                   "name for the new operator in the 'name' field".
-                                   format(body_patch))
-        if validate_body:
-            self._field_validator = GcpBodyFieldValidator(
-                GCE_INSTANCE_TEMPLATE_VALIDATION_PATCH_SPECIFICATION, api_version=api_version)
-        self._field_sanitizer = GcpBodyFieldSanitizer(
-            GCE_INSTANCE_TEMPLATE_FIELDS_TO_SANITIZE)
-        super(GceInstanceTemplateCopyOperator, self).__init__(
-            project_id=project_id, zone='global', resource_id=resource_id,
-            gcp_conn_id=gcp_conn_id, api_version=api_version, *args, **kwargs)
-
-    def _validate_all_body_fields(self):
-        if self._field_validator:
-            self._field_validator.validate(self.body_patch)
-
-    def execute(self, context):
-        self._validate_all_body_fields()
-        try:
-            # Idempotence check (sort of) - we want to check if the new template
-            # is already created and if is, then we assume it was created by previous run
-            # of CopyTemplate operator - we do not check if content of the template
-            # is as expected. Templates are immutable so we cannot update it anyway
-            # and deleting/recreating is not worth the hassle especially
-            # that we cannot delete template if it is already used in some Instance
-            # Group Manager. We assume success if the template is simply present
-            existing_template = self._hook.get_instance_template(
-                project_id=self.project_id, resource_id=self.body_patch['name'])
-            self.log.info("The {} template already existed. It was likely "
-                          "created by previous run of the operator. Assuming success.")
-            return existing_template
-        except HttpError as e:
-            # We actually expect to get 404 / Not Found here as the template should
-            # not yet exist
-            if not e.resp.status == 404:
-                raise e
-        old_body = self._hook.get_instance_template(project_id=self.project_id,
-                                                    resource_id=self.resource_id)
-        new_body = deepcopy(old_body)
-        self._field_sanitizer.sanitize(new_body)
-        new_body = merge(new_body, self.body_patch)
-        self.log.info("Calling insert instance template with updated body: {}".
-                      format(new_body))
-        self._hook.insert_instance_template(project_id=self.project_id,
-                                            body=new_body,
-                                            request_id=self.request_id)
-        return self._hook.get_instance_template(project_id=self.project_id,
-                                                resource_id=self.body_patch['name'])
-
-
-class GceInstanceGroupManagerUpdateTemplateOperator(GceBaseOperator):
-    """
-    Patches the Instance Group Manager, replacing source template URL with the
-    destination one. API V1 does not have update/patch operations for Instance
-    Group Manager, so you must use beta or newer API version. Beta is the default.
-
-    :param project_id: Google Cloud Platform Project ID where the Compute Engine
-        Instance exists.
-    :type project_id: str
-    :param resource_id: Name of the Instance Group Manager
-    :type resource_id: str
-    :param zone: Google Cloud Platform zone where the Instance Group Manager exists.
-    :type zone: str
-    :param request_id: Optional, unique request_id that you might add to achieve
-        full idempotence (for example when client call times out repeating the request
-        with the same request id will not create a new instance template again).
-        It should be in UUID format as defined in RFC 4122
-    :type request_id: str
-    :param update_policy: The update policy for this managed instance group. See
-        https://cloud.google.com/compute/docs/reference/rest/beta/instanceGroupManagers/patch
-        for details of the updatePolicy fields. It's an optional field.
-    :type dict
-    :param gcp_conn_id: The connection ID used to connect to Google Cloud Platform.
-    :type gcp_conn_id: str
-    :param api_version: API version used (for example beta).
-    :type api_version: str
-    """
-    # [START gce_igm_update_template_operator_template_fields]
-    template_fields = ('project_id', 'resource_id', 'zone', 'request_id',
-                       'source_template', 'destination_template',
-                       'gcp_conn_id', 'api_version')
-    # [END gce_igm_update_template_operator_template_fields]
-
-    @apply_defaults
-    def __init__(self,
-                 project_id,
-                 resource_id,
-                 zone,
-                 source_template,
-                 destination_template,
-                 update_policy=None,
-                 request_id=None,
-                 gcp_conn_id='google_cloud_default',
-                 api_version='beta',
-                 *args, **kwargs):
-        self.zone = zone
-        self.source_template = source_template
-        self.destination_template = destination_template
-        self.request_id = request_id
-        self.update_policy = update_policy
-        self._change_performed = False
-        if api_version == 'v1':
-            raise AirflowException("Api version v1 does not have update/patch "
-                                   "operations for Instance Group Managers. Use beta"
-                                   " api version or above")
-        super(GceInstanceGroupManagerUpdateTemplateOperator, self).__init__(
-            project_id=project_id, zone=self.zone, resource_id=resource_id,
-            gcp_conn_id=gcp_conn_id, api_version=api_version, *args, **kwargs)
-
-    def _possibly_replace_template(self, dictionary):
-        # type: (dict) -> None
-        if dictionary.get('instanceTemplate') == self.source_template:
-            dictionary['instanceTemplate'] = self.destination_template
-            self._change_performed = True
-
-    def execute(self, context):
-        old_instance_group_manager = self._hook.get_instance_group_manager(
-            project_id=self.project_id,
-            zone=self.zone,
-            resource_id=self.resource_id)
-        patch_body = {}
-        if 'versions' in old_instance_group_manager:
-            patch_body['versions'] = old_instance_group_manager['versions']
-        if 'instanceTemplate' in old_instance_group_manager:
-            patch_body['instanceTemplate'] = old_instance_group_manager['instanceTemplate']
-        if self.update_policy:
-            patch_body['updatePolicy'] = self.update_policy
-        self._possibly_replace_template(patch_body)
-        if 'versions' in patch_body:
-            for version in patch_body['versions']:
-                self._possibly_replace_template(version)
-        if self._change_performed or self.update_policy:
-            self.log.info("Calling patch instance template with updated body: {}".
-                          format(patch_body))
-            return self._hook.patch_instance_group_manager(
-                project_id=self.project_id, zone=self.zone, resource_id=self.resource_id,
-                body=patch_body, request_id=self.request_id)
-        else:
-            # Idempotence achieved
-            return True
-=======
 warnings.warn(
     "This module is deprecated. Please use `airflow.gcp.operators.compute`.",
     DeprecationWarning, stacklevel=2
-)
->>>>>>> 4311c1f0
+)