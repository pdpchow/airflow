#
# Licensed to the Apache Software Foundation (ASF) under one
# or more contributor license agreements.  See the NOTICE file
# distributed with this work for additional information
# regarding copyright ownership.  The ASF licenses this file
# to you under the Apache License, Version 2.0 (the
# "License"); you may not use this file except in compliance
# with the License.  You may obtain a copy of the License at
#
#   http://www.apache.org/licenses/LICENSE-2.0
#
# Unless required by applicable law or agreed to in writing,
# software distributed under the License is distributed on an
# "AS IS" BASIS, WITHOUT WARRANTIES OR CONDITIONS OF ANY
# KIND, either express or implied.  See the License for the
# specific language governing permissions and limitations
# under the License.
<<<<<<< HEAD
"""Qubole operator"""

import re
from typing import Iterable

from airflow.contrib.hooks.qubole_hook import (
    COMMAND_ARGS, HYPHEN_ARGS, POSITIONAL_ARGS, QuboleHook, flatten_list,
)
from airflow.hooks.base_hook import BaseHook
from airflow.models.baseoperator import BaseOperator, BaseOperatorLink
from airflow.models.taskinstance import TaskInstance
from airflow.utils.decorators import apply_defaults


class QDSLink(BaseOperatorLink):
    """Link to QDS"""
    name = 'Go to QDS'

    def get_link(self, operator, dttm):
        """
        Get link to qubole command result page.

        :param operator: operator
        :param dttm: datetime
        :return: url link
        """
        ti = TaskInstance(task=operator, execution_date=dttm)
        conn = BaseHook.get_connection(
            getattr(operator, "qubole_conn_id", None) or operator.kwargs['qubole_conn_id'])
        if conn and conn.host:
            host = re.sub(r'api$', 'v2/analyze?command_id=', conn.host)
        else:
            host = 'https://api.qubole.com/v2/analyze?command_id='
        qds_command_id = ti.xcom_pull(task_ids=operator.task_id, key='qbol_cmd_id')
        url = host + str(qds_command_id) if qds_command_id else ''
        return url
=======
"""This module is deprecated. Please use :mod:`airflow.providers.qubole.operators.qubole`."""

import warnings
>>>>>>> d25854dd

from airflow.providers.qubole.operators.qubole import QuboleOperator  # noqa

<<<<<<< HEAD
class QuboleOperator(BaseOperator):
    """
    Execute tasks (commands) on QDS (https://qubole.com).

    :param qubole_conn_id: Connection id which consists of qds auth_token
    :type qubole_conn_id: str

    kwargs:
        :command_type: type of command to be executed, e.g. hivecmd, shellcmd, hadoopcmd
        :tags: array of tags to be assigned with the command
        :cluster_label: cluster label on which the command will be executed
        :name: name to be given to command
        :notify: whether to send email on command completion or not (default is False)

        **Arguments specific to command types**

        hivecmd:
            :query: inline query statement
            :script_location: s3 location containing query statement
            :sample_size: size of sample in bytes on which to run query
            :macros: macro values which were used in query
            :sample_size: size of sample in bytes on which to run query
            :hive-version: Specifies the hive version to be used. eg: 0.13,1.2,etc.
        prestocmd:
            :query: inline query statement
            :script_location: s3 location containing query statement
            :macros: macro values which were used in query
        hadoopcmd:
            :sub_commnad: must be one these ["jar", "s3distcp", "streaming"] followed by
                1 or more args
        shellcmd:
            :script: inline command with args
            :script_location: s3 location containing query statement
            :files: list of files in s3 bucket as file1,file2 format. These files will be
                copied into the working directory where the qubole command is being
                executed.
            :archives: list of archives in s3 bucket as archive1,archive2 format. These
                will be unarchived into the working directory where the qubole command is
                being executed
            :parameters: any extra args which need to be passed to script (only when
                script_location is supplied)
        pigcmd:
            :script: inline query statement (latin_statements)
            :script_location: s3 location containing pig query
            :parameters: any extra args which need to be passed to script (only when
                script_location is supplied
        sparkcmd:
            :program: the complete Spark Program in Scala, R, or Python
            :cmdline: spark-submit command line, all required information must be specify
                in cmdline itself.
            :sql: inline sql query
            :script_location: s3 location containing query statement
            :language: language of the program, Scala, R, or Python
            :app_id: ID of an Spark job server app
            :arguments: spark-submit command line arguments
            :user_program_arguments: arguments that the user program takes in
            :macros: macro values which were used in query
            :note_id: Id of the Notebook to run
        dbtapquerycmd:
            :db_tap_id: data store ID of the target database, in Qubole.
            :query: inline query statement
            :macros: macro values which were used in query
        dbexportcmd:
            :mode: Can be 1 for Hive export or 2 for HDFS/S3 export
            :schema: Db schema name assumed accordingly by database if not specified
            :hive_table: Name of the hive table
            :partition_spec: partition specification for Hive table.
            :dbtap_id: data store ID of the target database, in Qubole.
            :db_table: name of the db table
            :db_update_mode: allowinsert or updateonly
            :db_update_keys: columns used to determine the uniqueness of rows
            :export_dir: HDFS/S3 location from which data will be exported.
            :fields_terminated_by: hex of the char used as column separator in the dataset
            :use_customer_cluster: To use cluster to run command
            :customer_cluster_label: the label of the cluster to run the command on
            :additional_options: Additional Sqoop options which are needed enclose options in
                double or single quotes e.g. '--map-column-hive id=int,data=string'
        dbimportcmd:
            :mode: 1 (simple), 2 (advance)
            :hive_table: Name of the hive table
            :schema: Db schema name assumed accordingly by database if not specified
            :hive_serde: Output format of the Hive Table
            :dbtap_id: data store ID of the target database, in Qubole.
            :db_table: name of the db table
            :where_clause: where clause, if any
            :parallelism: number of parallel db connections to use for extracting data
            :extract_query: SQL query to extract data from db. $CONDITIONS must be part
                of the where clause.
            :boundary_query: Query to be used get range of row IDs to be extracted
            :split_column: Column used as row ID to split data into ranges (mode 2)
            :use_customer_cluster: To use cluster to run command
            :customer_cluster_label: the label of the cluster to run the command on
            :additional_options: Additional Sqoop options which are needed enclose options in
                double or single quotes

    .. note:

        Following fields are template-supported : ``query``, ``script_location``,
        ``sub_command``, ``script``, ``files``, ``archives``, ``program``, ``cmdline``,
        ``sql``, ``where_clause``, ``extract_query``, ``boundary_query``, ``macros``,
        ``tags``, ``name``, ``parameters``, ``dbtap_id``, ``hive_table``, ``db_table``,
        ``split_column``, ``note_id``, ``db_update_keys``, ``export_dir``,
        ``partition_spec``, ``qubole_conn_id``, ``arguments``, ``user_program_arguments``.
        You can also use ``.txt`` files for template driven use cases.

    .. note:

        In QuboleOperator there is a default handler for task failures and retries,
        which generally kills the command running at QDS for the corresponding task
        instance. You can override this behavior by providing your own failure and retry
        handler in task definition.
    """

    template_fields = ('query', 'script_location', 'sub_command', 'script', 'files',
                       'archives', 'program', 'cmdline', 'sql', 'where_clause', 'tags',
                       'extract_query', 'boundary_query', 'macros', 'name', 'parameters',
                       'dbtap_id', 'hive_table', 'db_table', 'split_column', 'note_id',
                       'db_update_keys', 'export_dir', 'partition_spec', 'qubole_conn_id',
                       'arguments', 'user_program_arguments', 'cluster_label')  # type: Iterable[str]

    template_ext = ('.txt',)  # type: Iterable[str]
    ui_color = '#3064A1'
    ui_fgcolor = '#fff'
    qubole_hook_allowed_args_list = ['command_type', 'qubole_conn_id', 'fetch_logs']

    operator_extra_links = (
        QDSLink(),
    )

    @apply_defaults
    def __init__(self, qubole_conn_id="qubole_default", *args, **kwargs):
        self.args = args
        self.kwargs = kwargs
        self.kwargs['qubole_conn_id'] = qubole_conn_id
        self.hook = None
        filtered_base_kwargs = self._get_filtered_args(kwargs)
        super(QuboleOperator, self).__init__(*args, **filtered_base_kwargs)

        if self.on_failure_callback is None:
            self.on_failure_callback = QuboleHook.handle_failure_retry

        if self.on_retry_callback is None:
            self.on_retry_callback = QuboleHook.handle_failure_retry

    def _get_filtered_args(self, all_kwargs):
        qubole_args = flatten_list(COMMAND_ARGS.values()) + HYPHEN_ARGS + \
            flatten_list(POSITIONAL_ARGS.values()) + self.qubole_hook_allowed_args_list
        return {key: value for key, value in all_kwargs.items() if key not in qubole_args}

    def execute(self, context):
        return self.get_hook().execute(context)

    def on_kill(self, ti=None):
        if self.hook:
            self.hook.kill(ti)
        else:
            self.get_hook().kill(ti)

    def get_results(self, ti=None, fp=None, inline=True, delim=None, fetch=True):
        """get_results from Qubole"""
        return self.get_hook().get_results(ti, fp, inline, delim, fetch)

    def get_log(self, ti):
        """get_log from Qubole"""
        return self.get_hook().get_log(ti)

    def get_jobs_id(self, ti):
        """get jobs_id from Qubole"""
        return self.get_hook().get_jobs_id(ti)

    def get_hook(self):
        """Reinitialising the hook, as some template fields might have changed"""
        return QuboleHook(*self.args, **self.kwargs)

    def __getattribute__(self, name):
        if name in QuboleOperator.template_fields:
            if name in self.kwargs:
                return self.kwargs[name]
            else:
                return ''
        else:
            return object.__getattribute__(self, name)

    def __setattr__(self, name, value):
        if name in QuboleOperator.template_fields:
            self.kwargs[name] = value
        else:
            object.__setattr__(self, name, value)
=======
warnings.warn(
    "This module is deprecated. Please use `airflow.providers.qubole.operators.qubole`.",
    DeprecationWarning,
    stacklevel=2,
)
>>>>>>> d25854dd
<|MERGE_RESOLUTION|>--- conflicted
+++ resolved
@@ -15,244 +15,14 @@
 # KIND, either express or implied.  See the License for the
 # specific language governing permissions and limitations
 # under the License.
-<<<<<<< HEAD
-"""Qubole operator"""
-
-import re
-from typing import Iterable
-
-from airflow.contrib.hooks.qubole_hook import (
-    COMMAND_ARGS, HYPHEN_ARGS, POSITIONAL_ARGS, QuboleHook, flatten_list,
-)
-from airflow.hooks.base_hook import BaseHook
-from airflow.models.baseoperator import BaseOperator, BaseOperatorLink
-from airflow.models.taskinstance import TaskInstance
-from airflow.utils.decorators import apply_defaults
-
-
-class QDSLink(BaseOperatorLink):
-    """Link to QDS"""
-    name = 'Go to QDS'
-
-    def get_link(self, operator, dttm):
-        """
-        Get link to qubole command result page.
-
-        :param operator: operator
-        :param dttm: datetime
-        :return: url link
-        """
-        ti = TaskInstance(task=operator, execution_date=dttm)
-        conn = BaseHook.get_connection(
-            getattr(operator, "qubole_conn_id", None) or operator.kwargs['qubole_conn_id'])
-        if conn and conn.host:
-            host = re.sub(r'api$', 'v2/analyze?command_id=', conn.host)
-        else:
-            host = 'https://api.qubole.com/v2/analyze?command_id='
-        qds_command_id = ti.xcom_pull(task_ids=operator.task_id, key='qbol_cmd_id')
-        url = host + str(qds_command_id) if qds_command_id else ''
-        return url
-=======
 """This module is deprecated. Please use :mod:`airflow.providers.qubole.operators.qubole`."""
 
 import warnings
->>>>>>> d25854dd
 
 from airflow.providers.qubole.operators.qubole import QuboleOperator  # noqa
 
-<<<<<<< HEAD
-class QuboleOperator(BaseOperator):
-    """
-    Execute tasks (commands) on QDS (https://qubole.com).
-
-    :param qubole_conn_id: Connection id which consists of qds auth_token
-    :type qubole_conn_id: str
-
-    kwargs:
-        :command_type: type of command to be executed, e.g. hivecmd, shellcmd, hadoopcmd
-        :tags: array of tags to be assigned with the command
-        :cluster_label: cluster label on which the command will be executed
-        :name: name to be given to command
-        :notify: whether to send email on command completion or not (default is False)
-
-        **Arguments specific to command types**
-
-        hivecmd:
-            :query: inline query statement
-            :script_location: s3 location containing query statement
-            :sample_size: size of sample in bytes on which to run query
-            :macros: macro values which were used in query
-            :sample_size: size of sample in bytes on which to run query
-            :hive-version: Specifies the hive version to be used. eg: 0.13,1.2,etc.
-        prestocmd:
-            :query: inline query statement
-            :script_location: s3 location containing query statement
-            :macros: macro values which were used in query
-        hadoopcmd:
-            :sub_commnad: must be one these ["jar", "s3distcp", "streaming"] followed by
-                1 or more args
-        shellcmd:
-            :script: inline command with args
-            :script_location: s3 location containing query statement
-            :files: list of files in s3 bucket as file1,file2 format. These files will be
-                copied into the working directory where the qubole command is being
-                executed.
-            :archives: list of archives in s3 bucket as archive1,archive2 format. These
-                will be unarchived into the working directory where the qubole command is
-                being executed
-            :parameters: any extra args which need to be passed to script (only when
-                script_location is supplied)
-        pigcmd:
-            :script: inline query statement (latin_statements)
-            :script_location: s3 location containing pig query
-            :parameters: any extra args which need to be passed to script (only when
-                script_location is supplied
-        sparkcmd:
-            :program: the complete Spark Program in Scala, R, or Python
-            :cmdline: spark-submit command line, all required information must be specify
-                in cmdline itself.
-            :sql: inline sql query
-            :script_location: s3 location containing query statement
-            :language: language of the program, Scala, R, or Python
-            :app_id: ID of an Spark job server app
-            :arguments: spark-submit command line arguments
-            :user_program_arguments: arguments that the user program takes in
-            :macros: macro values which were used in query
-            :note_id: Id of the Notebook to run
-        dbtapquerycmd:
-            :db_tap_id: data store ID of the target database, in Qubole.
-            :query: inline query statement
-            :macros: macro values which were used in query
-        dbexportcmd:
-            :mode: Can be 1 for Hive export or 2 for HDFS/S3 export
-            :schema: Db schema name assumed accordingly by database if not specified
-            :hive_table: Name of the hive table
-            :partition_spec: partition specification for Hive table.
-            :dbtap_id: data store ID of the target database, in Qubole.
-            :db_table: name of the db table
-            :db_update_mode: allowinsert or updateonly
-            :db_update_keys: columns used to determine the uniqueness of rows
-            :export_dir: HDFS/S3 location from which data will be exported.
-            :fields_terminated_by: hex of the char used as column separator in the dataset
-            :use_customer_cluster: To use cluster to run command
-            :customer_cluster_label: the label of the cluster to run the command on
-            :additional_options: Additional Sqoop options which are needed enclose options in
-                double or single quotes e.g. '--map-column-hive id=int,data=string'
-        dbimportcmd:
-            :mode: 1 (simple), 2 (advance)
-            :hive_table: Name of the hive table
-            :schema: Db schema name assumed accordingly by database if not specified
-            :hive_serde: Output format of the Hive Table
-            :dbtap_id: data store ID of the target database, in Qubole.
-            :db_table: name of the db table
-            :where_clause: where clause, if any
-            :parallelism: number of parallel db connections to use for extracting data
-            :extract_query: SQL query to extract data from db. $CONDITIONS must be part
-                of the where clause.
-            :boundary_query: Query to be used get range of row IDs to be extracted
-            :split_column: Column used as row ID to split data into ranges (mode 2)
-            :use_customer_cluster: To use cluster to run command
-            :customer_cluster_label: the label of the cluster to run the command on
-            :additional_options: Additional Sqoop options which are needed enclose options in
-                double or single quotes
-
-    .. note:
-
-        Following fields are template-supported : ``query``, ``script_location``,
-        ``sub_command``, ``script``, ``files``, ``archives``, ``program``, ``cmdline``,
-        ``sql``, ``where_clause``, ``extract_query``, ``boundary_query``, ``macros``,
-        ``tags``, ``name``, ``parameters``, ``dbtap_id``, ``hive_table``, ``db_table``,
-        ``split_column``, ``note_id``, ``db_update_keys``, ``export_dir``,
-        ``partition_spec``, ``qubole_conn_id``, ``arguments``, ``user_program_arguments``.
-        You can also use ``.txt`` files for template driven use cases.
-
-    .. note:
-
-        In QuboleOperator there is a default handler for task failures and retries,
-        which generally kills the command running at QDS for the corresponding task
-        instance. You can override this behavior by providing your own failure and retry
-        handler in task definition.
-    """
-
-    template_fields = ('query', 'script_location', 'sub_command', 'script', 'files',
-                       'archives', 'program', 'cmdline', 'sql', 'where_clause', 'tags',
-                       'extract_query', 'boundary_query', 'macros', 'name', 'parameters',
-                       'dbtap_id', 'hive_table', 'db_table', 'split_column', 'note_id',
-                       'db_update_keys', 'export_dir', 'partition_spec', 'qubole_conn_id',
-                       'arguments', 'user_program_arguments', 'cluster_label')  # type: Iterable[str]
-
-    template_ext = ('.txt',)  # type: Iterable[str]
-    ui_color = '#3064A1'
-    ui_fgcolor = '#fff'
-    qubole_hook_allowed_args_list = ['command_type', 'qubole_conn_id', 'fetch_logs']
-
-    operator_extra_links = (
-        QDSLink(),
-    )
-
-    @apply_defaults
-    def __init__(self, qubole_conn_id="qubole_default", *args, **kwargs):
-        self.args = args
-        self.kwargs = kwargs
-        self.kwargs['qubole_conn_id'] = qubole_conn_id
-        self.hook = None
-        filtered_base_kwargs = self._get_filtered_args(kwargs)
-        super(QuboleOperator, self).__init__(*args, **filtered_base_kwargs)
-
-        if self.on_failure_callback is None:
-            self.on_failure_callback = QuboleHook.handle_failure_retry
-
-        if self.on_retry_callback is None:
-            self.on_retry_callback = QuboleHook.handle_failure_retry
-
-    def _get_filtered_args(self, all_kwargs):
-        qubole_args = flatten_list(COMMAND_ARGS.values()) + HYPHEN_ARGS + \
-            flatten_list(POSITIONAL_ARGS.values()) + self.qubole_hook_allowed_args_list
-        return {key: value for key, value in all_kwargs.items() if key not in qubole_args}
-
-    def execute(self, context):
-        return self.get_hook().execute(context)
-
-    def on_kill(self, ti=None):
-        if self.hook:
-            self.hook.kill(ti)
-        else:
-            self.get_hook().kill(ti)
-
-    def get_results(self, ti=None, fp=None, inline=True, delim=None, fetch=True):
-        """get_results from Qubole"""
-        return self.get_hook().get_results(ti, fp, inline, delim, fetch)
-
-    def get_log(self, ti):
-        """get_log from Qubole"""
-        return self.get_hook().get_log(ti)
-
-    def get_jobs_id(self, ti):
-        """get jobs_id from Qubole"""
-        return self.get_hook().get_jobs_id(ti)
-
-    def get_hook(self):
-        """Reinitialising the hook, as some template fields might have changed"""
-        return QuboleHook(*self.args, **self.kwargs)
-
-    def __getattribute__(self, name):
-        if name in QuboleOperator.template_fields:
-            if name in self.kwargs:
-                return self.kwargs[name]
-            else:
-                return ''
-        else:
-            return object.__getattribute__(self, name)
-
-    def __setattr__(self, name, value):
-        if name in QuboleOperator.template_fields:
-            self.kwargs[name] = value
-        else:
-            object.__setattr__(self, name, value)
-=======
 warnings.warn(
     "This module is deprecated. Please use `airflow.providers.qubole.operators.qubole`.",
     DeprecationWarning,
     stacklevel=2,
-)
->>>>>>> d25854dd
+)