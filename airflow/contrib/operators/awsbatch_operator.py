#
# Licensed to the Apache Software Foundation (ASF) under one
# or more contributor license agreements.  See the NOTICE file
# distributed with this work for additional information
# regarding copyright ownership.  The ASF licenses this file
# to you under the Apache License, Version 2.0 (the
# "License"); you may not use this file except in compliance
# with the License.  You may obtain a copy of the License at
#
#   http://www.apache.org/licenses/LICENSE-2.0
#
# Unless required by applicable law or agreed to in writing,
# software distributed under the License is distributed on an
# "AS IS" BASIS, WITHOUT WARRANTIES OR CONDITIONS OF ANY
# KIND, either express or implied.  See the License for the
# specific language governing permissions and limitations
# under the License.
#

<<<<<<< HEAD
from math import pow
from random import randint
from time import sleep

import botocore.exceptions
import botocore.waiter

from airflow.contrib.hooks.aws_hook import AwsHook
from airflow.exceptions import AirflowException
from airflow.models import BaseOperator
from airflow.utils import apply_defaults

=======
"""
This module is deprecated. Please use:

- :mod:`airflow.providers.amazon.aws.operators.batch`
- :mod:`airflow.providers.amazon.aws.hooks.batch_client`
- :mod:`airflow.providers.amazon.aws.hooks.batch_waiters``
"""

import warnings

from airflow.providers.amazon.aws.hooks.batch_client import AwsBatchProtocol
from airflow.providers.amazon.aws.operators.batch import AwsBatchOperator
from airflow.typing_compat import Protocol, runtime_checkable
>>>>>>> d25854dd

warnings.warn(
    "This module is deprecated. "
    "Please use `airflow.providers.amazon.aws.operators.batch`, "
    "`airflow.providers.amazon.aws.hooks.batch_client`, and "
    "`airflow.providers.amazon.aws.hooks.batch_waiters`",
    DeprecationWarning,
    stacklevel=2,
)

<<<<<<< HEAD
    .. warning: the queue parameter was renamed to job_queue to segregate the
                internal CeleryExecutor queue from the AWS Batch internal queue.

    :param job_name: the name for the job that will run on AWS Batch (templated)
    :type job_name: str
    :param job_definition: the job definition name on AWS Batch
    :type job_definition: str
    :param job_queue: the queue name on AWS Batch
    :type job_queue: str
    :param overrides: the same parameter that boto3 will receive on
        containerOverrides (templated)
        http://boto3.readthedocs.io/en/latest/reference/services/batch.html#Batch.Client.submit_job
    :type overrides: dict
    :param array_properties: the same parameter that boto3 will receive on
        arrayProperties
        http://boto3.readthedocs.io/en/latest/reference/services/batch.html#Batch.Client.submit_job
    :type array_properties: dict
    :param parameters: the same parameter that boto3 will receive on
        parameters (templated)
        http://boto3.readthedocs.io/en/latest/reference/services/batch.html#Batch.Client.submit_job
    :type parameters: dict
    :param max_retries: exponential backoff retries while waiter is not
        merged, 4200 = 48 hours
    :type max_retries: int
    :param status_retries: number of retries to get job description (status), 10
    :type status_retries: int
    :param aws_conn_id: connection id of AWS credentials / region name. If None,
        credential boto3 strategy will be used
        (http://boto3.readthedocs.io/en/latest/guide/configuration.html).
    :type aws_conn_id: str
    :param region_name: region name to use in AWS Hook.
        Override the region_name in connection (if provided)
    :type region_name: str
    """

    MAX_RETRIES = 4200
    STATUS_RETRIES = 10

    ui_color = "#c3dae0"
    client = None
    arn = None
    template_fields = (
        "job_name",
        "overrides",
        "parameters",
    )

    @apply_defaults
    def __init__(
        self,
        job_name,
        job_definition,
        job_queue,
        overrides,
        array_properties=None,
        parameters=None,
        max_retries=MAX_RETRIES,
        status_retries=STATUS_RETRIES,
        aws_conn_id=None,
        region_name=None,
        **kwargs
    ):
        super(AWSBatchOperator, self).__init__(**kwargs)

        self.job_name = job_name
        self.aws_conn_id = aws_conn_id
        self.region_name = region_name
        self.job_definition = job_definition
        self.job_queue = job_queue
        self.overrides = overrides
        self.array_properties = array_properties or {}
        self.parameters = parameters
        self.max_retries = max_retries
        self.status_retries = status_retries

        self.jobId = None  # pylint: disable=invalid-name
        self.jobName = None  # pylint: disable=invalid-name

        self.hook = self.get_hook()

    def execute(self, context):
        self.log.info(
            "Running AWS Batch Job - Job definition: %s - on queue %s",
            self.job_definition,
            self.job_queue,
        )
        self.log.info("AWSBatchOperator overrides: %s", self.overrides)

        self.client = self.hook.get_client_type("batch", region_name=self.region_name)

        try:

            response = self.client.submit_job(
                jobName=self.job_name,
                jobQueue=self.job_queue,
                jobDefinition=self.job_definition,
                arrayProperties=self.array_properties,
                parameters=self.parameters,
                containerOverrides=self.overrides,
            )

            self.log.info("AWS Batch Job started: %s", response)

            self.jobId = response["jobId"]
            self.jobName = response["jobName"]

            self._wait_for_task_ended()
            self._check_success_task()

            self.log.info("AWS Batch Job has been successfully executed: %s", response)
        except Exception as e:
            self.log.info("AWS Batch Job has failed executed")
            raise AirflowException(e)

    def _wait_for_task_ended(self):
        """
        Try to use a waiter from the below pull request

            * https://github.com/boto/botocore/pull/1307

        If the waiter is not available apply a exponential backoff

            * docs.aws.amazon.com/general/latest/gr/api-retries.html
        """
        try:
            waiter = self.client.get_waiter("job_execution_complete")
            waiter.config.max_attempts = sys.maxsize  # timeout is managed by airflow
            waiter.wait(jobs=[self.jobId])
        except ValueError:
            self._poll_for_task_ended()

    def _poll_for_task_ended(self):
        """
        Poll for job status

            * docs.aws.amazon.com/general/latest/gr/api-retries.html
        """
        # Allow a batch job some time to spin up.  A random interval
        # decreases the chances of exceeding an AWS API throttle
        # limit when there are many concurrent tasks.
        pause = randint(5, 30)

        tries = 0
        while tries < self.max_retries:
            tries += 1
            self.log.info(
                "AWS Batch job (%s) status check (%d of %d) in the next %.2f seconds",
                self.jobId,
                tries,
                self.max_retries,
                pause,
            )
            sleep(pause)

            response = self._get_job_description()
            jobs = response.get("jobs")
            status = jobs[-1]["status"]  # check last job status
            self.log.info("AWS Batch job (%s) status: %s", self.jobId, status)

            # status options: 'SUBMITTED'|'PENDING'|'RUNNABLE'|'STARTING'|'RUNNING'|'SUCCEEDED'|'FAILED'
            if status in ["SUCCEEDED", "FAILED"]:
                break

            pause = 1 + pow(tries * 0.3, 2)

    def _get_job_description(self):
        """
        Get job description

            * https://docs.aws.amazon.com/batch/latest/APIReference/API_DescribeJobs.html
            * https://boto3.amazonaws.com/v1/documentation/api/latest/reference/services/batch.html
        """
        tries = 0
        while tries < self.status_retries:
            tries += 1
            try:
                response = self.client.describe_jobs(jobs=[self.jobId])  # type: ignore
                if response and response.get("jobs"):
                    return response
                else:
                    self.log.error("Job description has no jobs (%s): %s", self.jobId, response)
            except botocore.exceptions.ClientError as err:
                response = err.response
                self.log.error("Job description error (%s): %s", self.jobId, response)
                if tries < self.status_retries:
                    error = response.get("Error", {})
                    if error.get("Code") == "TooManyRequestsException":
                        pause = randint(1, 10)  # avoid excess requests with a random pause
                        self.log.info(
                            "AWS Batch job (%s) status retry (%d of %d) in the next %.2f seconds",
                            self.jobId,
                            tries,
                            self.status_retries,
                            pause,
                        )
                        sleep(pause)
                        continue

        msg = "Failed to get job description ({})".format(self.jobId)
        raise AirflowException(msg)

    def _check_success_task(self):
        """
        Check the final status of the batch job; the job status options are:
        'SUBMITTED'|'PENDING'|'RUNNABLE'|'STARTING'|'RUNNING'|'SUCCEEDED'|'FAILED'
        """
        response = self._get_job_description()
        jobs = response.get("jobs")

        matching_jobs = [job for job in jobs if job["jobId"] == self.jobId]
        if not matching_jobs:
            raise AirflowException(
                "Job ({}) has no job description {}".format(self.jobId, response)
            )

        job = matching_jobs[0]
        self.log.info("AWS Batch stopped, check status: %s", job)
        job_status = job["status"]
        if job_status == "FAILED":
            reason = job["statusReason"]
            raise AirflowException("Job ({}) failed with status {}".format(self.jobId, reason))
        elif job_status in ["SUBMITTED", "PENDING", "RUNNABLE", "STARTING", "RUNNING"]:
            raise AirflowException(
                "Job ({}) is still pending {}".format(self.jobId, job_status)
            )

    def get_hook(self):
        return AwsHook(aws_conn_id=self.aws_conn_id)

    def on_kill(self):
        response = self.client.terminate_job(jobId=self.jobId, reason="Task killed by the user")
        self.log.info(response)
=======

class AWSBatchOperator(AwsBatchOperator):
    """
    This class is deprecated. Please use
    `airflow.providers.amazon.aws.operators.batch.AwsBatchOperator`.
    """

    def __init__(self, *args, **kwargs):
        warnings.warn(
            """This class is deprecated.
            Please use `airflow.providers.amazon.aws.operators.batch.AwsBatchOperator`.""",
            DeprecationWarning,
            stacklevel=2,
        )
        super().__init__(*args, **kwargs)


@runtime_checkable
class BatchProtocol(AwsBatchProtocol, Protocol):
    """
    This class is deprecated. Please use
    `airflow.providers.amazon.aws.hooks.batch_client.AwsBatchProtocol`.
    """

    # A Protocol cannot be instantiated

    def __new__(cls, *args, **kwargs):
        warnings.warn(
            """This class is deprecated.
            Please use `airflow.providers.amazon.aws.hooks.batch_client.AwsBatchProtocol`.""",
            DeprecationWarning,
            stacklevel=2,
        )
>>>>>>> d25854dd
<|MERGE_RESOLUTION|>--- conflicted
+++ resolved
@@ -17,20 +17,6 @@
 # under the License.
 #
 
-<<<<<<< HEAD
-from math import pow
-from random import randint
-from time import sleep
-
-import botocore.exceptions
-import botocore.waiter
-
-from airflow.contrib.hooks.aws_hook import AwsHook
-from airflow.exceptions import AirflowException
-from airflow.models import BaseOperator
-from airflow.utils import apply_defaults
-
-=======
 """
 This module is deprecated. Please use:
 
@@ -44,7 +30,6 @@
 from airflow.providers.amazon.aws.hooks.batch_client import AwsBatchProtocol
 from airflow.providers.amazon.aws.operators.batch import AwsBatchOperator
 from airflow.typing_compat import Protocol, runtime_checkable
->>>>>>> d25854dd
 
 warnings.warn(
     "This module is deprecated. "
@@ -55,240 +40,6 @@
     stacklevel=2,
 )
 
-<<<<<<< HEAD
-    .. warning: the queue parameter was renamed to job_queue to segregate the
-                internal CeleryExecutor queue from the AWS Batch internal queue.
-
-    :param job_name: the name for the job that will run on AWS Batch (templated)
-    :type job_name: str
-    :param job_definition: the job definition name on AWS Batch
-    :type job_definition: str
-    :param job_queue: the queue name on AWS Batch
-    :type job_queue: str
-    :param overrides: the same parameter that boto3 will receive on
-        containerOverrides (templated)
-        http://boto3.readthedocs.io/en/latest/reference/services/batch.html#Batch.Client.submit_job
-    :type overrides: dict
-    :param array_properties: the same parameter that boto3 will receive on
-        arrayProperties
-        http://boto3.readthedocs.io/en/latest/reference/services/batch.html#Batch.Client.submit_job
-    :type array_properties: dict
-    :param parameters: the same parameter that boto3 will receive on
-        parameters (templated)
-        http://boto3.readthedocs.io/en/latest/reference/services/batch.html#Batch.Client.submit_job
-    :type parameters: dict
-    :param max_retries: exponential backoff retries while waiter is not
-        merged, 4200 = 48 hours
-    :type max_retries: int
-    :param status_retries: number of retries to get job description (status), 10
-    :type status_retries: int
-    :param aws_conn_id: connection id of AWS credentials / region name. If None,
-        credential boto3 strategy will be used
-        (http://boto3.readthedocs.io/en/latest/guide/configuration.html).
-    :type aws_conn_id: str
-    :param region_name: region name to use in AWS Hook.
-        Override the region_name in connection (if provided)
-    :type region_name: str
-    """
-
-    MAX_RETRIES = 4200
-    STATUS_RETRIES = 10
-
-    ui_color = "#c3dae0"
-    client = None
-    arn = None
-    template_fields = (
-        "job_name",
-        "overrides",
-        "parameters",
-    )
-
-    @apply_defaults
-    def __init__(
-        self,
-        job_name,
-        job_definition,
-        job_queue,
-        overrides,
-        array_properties=None,
-        parameters=None,
-        max_retries=MAX_RETRIES,
-        status_retries=STATUS_RETRIES,
-        aws_conn_id=None,
-        region_name=None,
-        **kwargs
-    ):
-        super(AWSBatchOperator, self).__init__(**kwargs)
-
-        self.job_name = job_name
-        self.aws_conn_id = aws_conn_id
-        self.region_name = region_name
-        self.job_definition = job_definition
-        self.job_queue = job_queue
-        self.overrides = overrides
-        self.array_properties = array_properties or {}
-        self.parameters = parameters
-        self.max_retries = max_retries
-        self.status_retries = status_retries
-
-        self.jobId = None  # pylint: disable=invalid-name
-        self.jobName = None  # pylint: disable=invalid-name
-
-        self.hook = self.get_hook()
-
-    def execute(self, context):
-        self.log.info(
-            "Running AWS Batch Job - Job definition: %s - on queue %s",
-            self.job_definition,
-            self.job_queue,
-        )
-        self.log.info("AWSBatchOperator overrides: %s", self.overrides)
-
-        self.client = self.hook.get_client_type("batch", region_name=self.region_name)
-
-        try:
-
-            response = self.client.submit_job(
-                jobName=self.job_name,
-                jobQueue=self.job_queue,
-                jobDefinition=self.job_definition,
-                arrayProperties=self.array_properties,
-                parameters=self.parameters,
-                containerOverrides=self.overrides,
-            )
-
-            self.log.info("AWS Batch Job started: %s", response)
-
-            self.jobId = response["jobId"]
-            self.jobName = response["jobName"]
-
-            self._wait_for_task_ended()
-            self._check_success_task()
-
-            self.log.info("AWS Batch Job has been successfully executed: %s", response)
-        except Exception as e:
-            self.log.info("AWS Batch Job has failed executed")
-            raise AirflowException(e)
-
-    def _wait_for_task_ended(self):
-        """
-        Try to use a waiter from the below pull request
-
-            * https://github.com/boto/botocore/pull/1307
-
-        If the waiter is not available apply a exponential backoff
-
-            * docs.aws.amazon.com/general/latest/gr/api-retries.html
-        """
-        try:
-            waiter = self.client.get_waiter("job_execution_complete")
-            waiter.config.max_attempts = sys.maxsize  # timeout is managed by airflow
-            waiter.wait(jobs=[self.jobId])
-        except ValueError:
-            self._poll_for_task_ended()
-
-    def _poll_for_task_ended(self):
-        """
-        Poll for job status
-
-            * docs.aws.amazon.com/general/latest/gr/api-retries.html
-        """
-        # Allow a batch job some time to spin up.  A random interval
-        # decreases the chances of exceeding an AWS API throttle
-        # limit when there are many concurrent tasks.
-        pause = randint(5, 30)
-
-        tries = 0
-        while tries < self.max_retries:
-            tries += 1
-            self.log.info(
-                "AWS Batch job (%s) status check (%d of %d) in the next %.2f seconds",
-                self.jobId,
-                tries,
-                self.max_retries,
-                pause,
-            )
-            sleep(pause)
-
-            response = self._get_job_description()
-            jobs = response.get("jobs")
-            status = jobs[-1]["status"]  # check last job status
-            self.log.info("AWS Batch job (%s) status: %s", self.jobId, status)
-
-            # status options: 'SUBMITTED'|'PENDING'|'RUNNABLE'|'STARTING'|'RUNNING'|'SUCCEEDED'|'FAILED'
-            if status in ["SUCCEEDED", "FAILED"]:
-                break
-
-            pause = 1 + pow(tries * 0.3, 2)
-
-    def _get_job_description(self):
-        """
-        Get job description
-
-            * https://docs.aws.amazon.com/batch/latest/APIReference/API_DescribeJobs.html
-            * https://boto3.amazonaws.com/v1/documentation/api/latest/reference/services/batch.html
-        """
-        tries = 0
-        while tries < self.status_retries:
-            tries += 1
-            try:
-                response = self.client.describe_jobs(jobs=[self.jobId])  # type: ignore
-                if response and response.get("jobs"):
-                    return response
-                else:
-                    self.log.error("Job description has no jobs (%s): %s", self.jobId, response)
-            except botocore.exceptions.ClientError as err:
-                response = err.response
-                self.log.error("Job description error (%s): %s", self.jobId, response)
-                if tries < self.status_retries:
-                    error = response.get("Error", {})
-                    if error.get("Code") == "TooManyRequestsException":
-                        pause = randint(1, 10)  # avoid excess requests with a random pause
-                        self.log.info(
-                            "AWS Batch job (%s) status retry (%d of %d) in the next %.2f seconds",
-                            self.jobId,
-                            tries,
-                            self.status_retries,
-                            pause,
-                        )
-                        sleep(pause)
-                        continue
-
-        msg = "Failed to get job description ({})".format(self.jobId)
-        raise AirflowException(msg)
-
-    def _check_success_task(self):
-        """
-        Check the final status of the batch job; the job status options are:
-        'SUBMITTED'|'PENDING'|'RUNNABLE'|'STARTING'|'RUNNING'|'SUCCEEDED'|'FAILED'
-        """
-        response = self._get_job_description()
-        jobs = response.get("jobs")
-
-        matching_jobs = [job for job in jobs if job["jobId"] == self.jobId]
-        if not matching_jobs:
-            raise AirflowException(
-                "Job ({}) has no job description {}".format(self.jobId, response)
-            )
-
-        job = matching_jobs[0]
-        self.log.info("AWS Batch stopped, check status: %s", job)
-        job_status = job["status"]
-        if job_status == "FAILED":
-            reason = job["statusReason"]
-            raise AirflowException("Job ({}) failed with status {}".format(self.jobId, reason))
-        elif job_status in ["SUBMITTED", "PENDING", "RUNNABLE", "STARTING", "RUNNING"]:
-            raise AirflowException(
-                "Job ({}) is still pending {}".format(self.jobId, job_status)
-            )
-
-    def get_hook(self):
-        return AwsHook(aws_conn_id=self.aws_conn_id)
-
-    def on_kill(self):
-        response = self.client.terminate_job(jobId=self.jobId, reason="Task killed by the user")
-        self.log.info(response)
-=======
 
 class AWSBatchOperator(AwsBatchOperator):
     """
@@ -321,5 +72,4 @@
             Please use `airflow.providers.amazon.aws.hooks.batch_client.AwsBatchProtocol`.""",
             DeprecationWarning,
             stacklevel=2,
-        )
->>>>>>> d25854dd
+        )