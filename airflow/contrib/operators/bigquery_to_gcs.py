#
# Licensed to the Apache Software Foundation (ASF) under one
# or more contributor license agreements.  See the NOTICE file
# distributed with this work for additional information
# regarding copyright ownership.  The ASF licenses this file
# to you under the Apache License, Version 2.0 (the
# "License"); you may not use this file except in compliance
# with the License.  You may obtain a copy of the License at
#
#   http://www.apache.org/licenses/LICENSE-2.0
#
# Unless required by applicable law or agreed to in writing,
# software distributed under the License is distributed on an
# "AS IS" BASIS, WITHOUT WARRANTIES OR CONDITIONS OF ANY
# KIND, either express or implied.  See the License for the
# specific language governing permissions and limitations
# under the License.
"""This module is deprecated. Please use :mod:`airflow.providers.google.cloud.transfers.bigquery_to_gcs`."""

import warnings

from airflow.providers.google.cloud.transfers.bigquery_to_gcs import BigQueryToGCSOperator

warnings.warn(
    "This module is deprecated. Please use `airflow.providers.google.cloud.transfers.bigquery_to_gcs`.",
    DeprecationWarning,
    stacklevel=2,
)


<<<<<<< HEAD
    :param source_project_dataset_table: The dotted
        ``(<project>.|<project>:)<dataset>.<table>`` BigQuery table to use as the
        source data. If ``<project>`` is not included, project will be the project
        defined in the connection json. (templated)
    :type source_project_dataset_table: str
    :param destination_cloud_storage_uris: The destination Google Cloud
        Storage URI (e.g. gs://some-bucket/some-file.txt). (templated) Follows
        convention defined here:
        https://cloud.google.com/bigquery/exporting-data-from-bigquery#exportingmultiple
    :type destination_cloud_storage_uris: list
    :param compression: Type of compression to use.
    :type compression: str
    :param export_format: File format to export.
    :type export_format: str
    :param field_delimiter: The delimiter to use when extracting to a CSV.
    :type field_delimiter: str
    :param print_header: Whether to print a header for a CSV file extract.
    :type print_header: bool
    :param bigquery_conn_id: reference to a specific BigQuery hook.
    :type bigquery_conn_id: str
    :param delegate_to: The account to impersonate, if any.
        For this to work, the service account making the request must have domain-wide
        delegation enabled.
    :type delegate_to: str
    :param labels: a dictionary containing labels for the job/query,
        passed to BigQuery
    :type labels: dict
    """
    template_fields = ('source_project_dataset_table',
                       'destination_cloud_storage_uris', 'labels')
    template_ext = ()
    ui_color = '#e4e6f0'

    @apply_defaults
    def __init__(self,
                 source_project_dataset_table,
                 destination_cloud_storage_uris,
                 compression='NONE',
                 export_format='CSV',
                 field_delimiter=',',
                 print_header=True,
                 bigquery_conn_id='bigquery_default',
                 delegate_to=None,
                 labels=None,
                 *args,
                 **kwargs):
        super(BigQueryToCloudStorageOperator, self).__init__(*args, **kwargs)
        self.source_project_dataset_table = source_project_dataset_table
        self.destination_cloud_storage_uris = destination_cloud_storage_uris
        self.compression = compression
        self.export_format = export_format
        self.field_delimiter = field_delimiter
        self.print_header = print_header
        self.bigquery_conn_id = bigquery_conn_id
        self.delegate_to = delegate_to
        self.labels = labels

    def execute(self, context):
        self.log.info('Executing extract of %s into: %s',
                      self.source_project_dataset_table,
                      self.destination_cloud_storage_uris)
        hook = BigQueryHook(bigquery_conn_id=self.bigquery_conn_id,
                            delegate_to=self.delegate_to)
        conn = hook.get_conn()
        cursor = conn.cursor()
        cursor.run_extract(
            source_project_dataset_table=self.source_project_dataset_table,
            destination_cloud_storage_uris=self.destination_cloud_storage_uris,
            compression=self.compression,
            export_format=self.export_format,
            field_delimiter=self.field_delimiter,
            print_header=self.print_header,
            labels=self.labels)
=======
class BigQueryToCloudStorageOperator(BigQueryToGCSOperator):
    """
    This class is deprecated.
    Please use `airflow.providers.google.cloud.transfers.bigquery_to_gcs.BigQueryToGCSOperator`.
    """

    def __init__(self, *args, **kwargs):
        warnings.warn(
            """This class is deprecated.
            Please use `airflow.providers.google.cloud.transfers.bigquery_to_gcs.BigQueryToGCSOperator`.""",
            DeprecationWarning,
            stacklevel=2,
        )
        super().__init__(*args, **kwargs)
>>>>>>> d25854dd
<|MERGE_RESOLUTION|>--- conflicted
+++ resolved
@@ -28,81 +28,6 @@
 )
 
 
-<<<<<<< HEAD
-    :param source_project_dataset_table: The dotted
-        ``(<project>.|<project>:)<dataset>.<table>`` BigQuery table to use as the
-        source data. If ``<project>`` is not included, project will be the project
-        defined in the connection json. (templated)
-    :type source_project_dataset_table: str
-    :param destination_cloud_storage_uris: The destination Google Cloud
-        Storage URI (e.g. gs://some-bucket/some-file.txt). (templated) Follows
-        convention defined here:
-        https://cloud.google.com/bigquery/exporting-data-from-bigquery#exportingmultiple
-    :type destination_cloud_storage_uris: list
-    :param compression: Type of compression to use.
-    :type compression: str
-    :param export_format: File format to export.
-    :type export_format: str
-    :param field_delimiter: The delimiter to use when extracting to a CSV.
-    :type field_delimiter: str
-    :param print_header: Whether to print a header for a CSV file extract.
-    :type print_header: bool
-    :param bigquery_conn_id: reference to a specific BigQuery hook.
-    :type bigquery_conn_id: str
-    :param delegate_to: The account to impersonate, if any.
-        For this to work, the service account making the request must have domain-wide
-        delegation enabled.
-    :type delegate_to: str
-    :param labels: a dictionary containing labels for the job/query,
-        passed to BigQuery
-    :type labels: dict
-    """
-    template_fields = ('source_project_dataset_table',
-                       'destination_cloud_storage_uris', 'labels')
-    template_ext = ()
-    ui_color = '#e4e6f0'
-
-    @apply_defaults
-    def __init__(self,
-                 source_project_dataset_table,
-                 destination_cloud_storage_uris,
-                 compression='NONE',
-                 export_format='CSV',
-                 field_delimiter=',',
-                 print_header=True,
-                 bigquery_conn_id='bigquery_default',
-                 delegate_to=None,
-                 labels=None,
-                 *args,
-                 **kwargs):
-        super(BigQueryToCloudStorageOperator, self).__init__(*args, **kwargs)
-        self.source_project_dataset_table = source_project_dataset_table
-        self.destination_cloud_storage_uris = destination_cloud_storage_uris
-        self.compression = compression
-        self.export_format = export_format
-        self.field_delimiter = field_delimiter
-        self.print_header = print_header
-        self.bigquery_conn_id = bigquery_conn_id
-        self.delegate_to = delegate_to
-        self.labels = labels
-
-    def execute(self, context):
-        self.log.info('Executing extract of %s into: %s',
-                      self.source_project_dataset_table,
-                      self.destination_cloud_storage_uris)
-        hook = BigQueryHook(bigquery_conn_id=self.bigquery_conn_id,
-                            delegate_to=self.delegate_to)
-        conn = hook.get_conn()
-        cursor = conn.cursor()
-        cursor.run_extract(
-            source_project_dataset_table=self.source_project_dataset_table,
-            destination_cloud_storage_uris=self.destination_cloud_storage_uris,
-            compression=self.compression,
-            export_format=self.export_format,
-            field_delimiter=self.field_delimiter,
-            print_header=self.print_header,
-            labels=self.labels)
-=======
 class BigQueryToCloudStorageOperator(BigQueryToGCSOperator):
     """
     This class is deprecated.
@@ -116,5 +41,4 @@
             DeprecationWarning,
             stacklevel=2,
         )
-        super().__init__(*args, **kwargs)
->>>>>>> d25854dd
+        super().__init__(*args, **kwargs)