#
# Licensed to the Apache Software Foundation (ASF) under one
# or more contributor license agreements.  See the NOTICE file
# distributed with this work for additional information
# regarding copyright ownership.  The ASF licenses this file
# to you under the Apache License, Version 2.0 (the
# "License"); you may not use this file except in compliance
# with the License.  You may obtain a copy of the License at
#
#   http://www.apache.org/licenses/LICENSE-2.0
#
# Unless required by applicable law or agreed to in writing,
# software distributed under the License is distributed on an
# "AS IS" BASIS, WITHOUT WARRANTIES OR CONDITIONS OF ANY
# KIND, either express or implied.  See the License for the
# specific language governing permissions and limitations
# under the License.
<<<<<<< HEAD
"""
MySQL to GCS operator.
"""

import base64
import calendar
import sys


from datetime import date, datetime, timedelta
from decimal import Decimal

from MySQLdb.constants import FIELD_TYPE

from airflow.hooks.mysql_hook import MySqlHook
from airflow.utils.decorators import apply_defaults
from airflow.contrib.operators.sql_to_gcs import BaseSQLToGoogleCloudStorageOperator
=======
"""This module is deprecated. Please use :mod:`airflow.providers.google.cloud.transfers.mysql_to_gcs`."""

import warnings

from airflow.providers.google.cloud.transfers.mysql_to_gcs import MySQLToGCSOperator
>>>>>>> d25854dd

warnings.warn(
    "This module is deprecated. Please use `airflow.providers.google.cloud.transfers.mysql_to_gcs`.",
    DeprecationWarning,
    stacklevel=2,
)


<<<<<<< HEAD
class MySqlToGoogleCloudStorageOperator(BaseSQLToGoogleCloudStorageOperator):
    """Copy data from MySQL to Google cloud storage in JSON or CSV format.

    :param mysql_conn_id: Reference to a specific MySQL hook.
    :type mysql_conn_id: str
    :param ensure_utc: Ensure TIMESTAMP columns exported as UTC. If set to
        `False`, TIMESTAMP columns will be exported using the MySQL server's
        default timezone.
    :type ensure_utc: bool
    """
    ui_color = '#a0e08c'

    type_map = {
        FIELD_TYPE.BIT: 'INTEGER',
        FIELD_TYPE.DATETIME: 'TIMESTAMP',
        FIELD_TYPE.DATE: 'TIMESTAMP',
        FIELD_TYPE.DECIMAL: 'FLOAT',
        FIELD_TYPE.NEWDECIMAL: 'FLOAT',
        FIELD_TYPE.DOUBLE: 'FLOAT',
        FIELD_TYPE.FLOAT: 'FLOAT',
        FIELD_TYPE.INT24: 'INTEGER',
        FIELD_TYPE.LONG: 'INTEGER',
        FIELD_TYPE.LONGLONG: 'INTEGER',
        FIELD_TYPE.SHORT: 'INTEGER',
        FIELD_TYPE.TIME: 'TIME',
        FIELD_TYPE.TIMESTAMP: 'TIMESTAMP',
        FIELD_TYPE.TINY: 'INTEGER',
        FIELD_TYPE.YEAR: 'INTEGER',
    }

    @apply_defaults
    def __init__(self,
                 mysql_conn_id='mysql_default',
                 ensure_utc=False,
                 *args,
                 **kwargs):
        super(MySqlToGoogleCloudStorageOperator, self).__init__(*args, **kwargs)
        self.mysql_conn_id = mysql_conn_id
        self.ensure_utc = ensure_utc

    def query(self):
        """
        Queries mysql and returns a cursor to the results.
        """
        mysql = MySqlHook(mysql_conn_id=self.mysql_conn_id)
        conn = mysql.get_conn()
        cursor = conn.cursor()
        if self.ensure_utc:
            # Ensure TIMESTAMP results are in UTC
            tz_query = "SET time_zone = '+00:00'"
            self.log.info('Executing: %s', tz_query)
            cursor.execute(tz_query)
        self.log.info('Executing: %s', self.sql)
        cursor.execute(self.sql)
        return cursor

    def field_to_bigquery(self, field):
        field_type = self.type_map.get(field[1], "STRING")
        # Always allow TIMESTAMP to be nullable. MySQLdb returns None types
        # for required fields because some MySQL timestamps can't be
        # represented by Python's datetime (e.g. 0000-00-00 00:00:00).
        field_mode = "NULLABLE" if field[6] or field_type == "TIMESTAMP" else "REQUIRED"
        return {
            'name': field[0],
            'type': field_type,
            'mode': field_mode,
        }

    def convert_type(self, value, schema_type):
        """
        Takes a value from MySQLdb, and converts it to a value that's safe for
        JSON/Google cloud storage/BigQuery. Dates are converted to UTC seconds.
        Decimals are converted to floats. Binary type fields are encoded with base64,
        as imported BYTES data must be base64-encoded according to Bigquery SQL
        date type documentation: https://cloud.google.com/bigquery/data-types

        :param value: MySQLdb column value
        :type value: Any
        :param schema_type: BigQuery data type
        :type schema_type: str
        """
        if isinstance(value, (datetime, date)):
            return calendar.timegm(value.timetuple())
        if isinstance(value, timedelta):
            return value.total_seconds()
        if isinstance(value, Decimal):
            return float(value)
        if schema_type == "BYTES":
            col_val = base64.standard_b64encode(value)
            if PY3:
                col_val = col_val.decode('ascii')
            return col_val
        return value
=======
class MySqlToGoogleCloudStorageOperator(MySQLToGCSOperator):
    """
    This class is deprecated.
    Please use `airflow.providers.google.cloud.transfers.mysql_to_gcs.MySQLToGCSOperator`.
    """

    def __init__(self, *args, **kwargs):
        warnings.warn(
            """This class is deprecated.
            Please use `airflow.providers.google.cloud.transfers.mysql_to_gcs.MySQLToGCSOperator`.""",
            DeprecationWarning,
            stacklevel=2,
        )
        super().__init__(*args, **kwargs)
>>>>>>> d25854dd
<|MERGE_RESOLUTION|>--- conflicted
+++ resolved
@@ -15,31 +15,11 @@
 # KIND, either express or implied.  See the License for the
 # specific language governing permissions and limitations
 # under the License.
-<<<<<<< HEAD
-"""
-MySQL to GCS operator.
-"""
-
-import base64
-import calendar
-import sys
-
-
-from datetime import date, datetime, timedelta
-from decimal import Decimal
-
-from MySQLdb.constants import FIELD_TYPE
-
-from airflow.hooks.mysql_hook import MySqlHook
-from airflow.utils.decorators import apply_defaults
-from airflow.contrib.operators.sql_to_gcs import BaseSQLToGoogleCloudStorageOperator
-=======
 """This module is deprecated. Please use :mod:`airflow.providers.google.cloud.transfers.mysql_to_gcs`."""
 
 import warnings
 
 from airflow.providers.google.cloud.transfers.mysql_to_gcs import MySQLToGCSOperator
->>>>>>> d25854dd
 
 warnings.warn(
     "This module is deprecated. Please use `airflow.providers.google.cloud.transfers.mysql_to_gcs`.",
@@ -48,101 +28,6 @@
 )
 
 
-<<<<<<< HEAD
-class MySqlToGoogleCloudStorageOperator(BaseSQLToGoogleCloudStorageOperator):
-    """Copy data from MySQL to Google cloud storage in JSON or CSV format.
-
-    :param mysql_conn_id: Reference to a specific MySQL hook.
-    :type mysql_conn_id: str
-    :param ensure_utc: Ensure TIMESTAMP columns exported as UTC. If set to
-        `False`, TIMESTAMP columns will be exported using the MySQL server's
-        default timezone.
-    :type ensure_utc: bool
-    """
-    ui_color = '#a0e08c'
-
-    type_map = {
-        FIELD_TYPE.BIT: 'INTEGER',
-        FIELD_TYPE.DATETIME: 'TIMESTAMP',
-        FIELD_TYPE.DATE: 'TIMESTAMP',
-        FIELD_TYPE.DECIMAL: 'FLOAT',
-        FIELD_TYPE.NEWDECIMAL: 'FLOAT',
-        FIELD_TYPE.DOUBLE: 'FLOAT',
-        FIELD_TYPE.FLOAT: 'FLOAT',
-        FIELD_TYPE.INT24: 'INTEGER',
-        FIELD_TYPE.LONG: 'INTEGER',
-        FIELD_TYPE.LONGLONG: 'INTEGER',
-        FIELD_TYPE.SHORT: 'INTEGER',
-        FIELD_TYPE.TIME: 'TIME',
-        FIELD_TYPE.TIMESTAMP: 'TIMESTAMP',
-        FIELD_TYPE.TINY: 'INTEGER',
-        FIELD_TYPE.YEAR: 'INTEGER',
-    }
-
-    @apply_defaults
-    def __init__(self,
-                 mysql_conn_id='mysql_default',
-                 ensure_utc=False,
-                 *args,
-                 **kwargs):
-        super(MySqlToGoogleCloudStorageOperator, self).__init__(*args, **kwargs)
-        self.mysql_conn_id = mysql_conn_id
-        self.ensure_utc = ensure_utc
-
-    def query(self):
-        """
-        Queries mysql and returns a cursor to the results.
-        """
-        mysql = MySqlHook(mysql_conn_id=self.mysql_conn_id)
-        conn = mysql.get_conn()
-        cursor = conn.cursor()
-        if self.ensure_utc:
-            # Ensure TIMESTAMP results are in UTC
-            tz_query = "SET time_zone = '+00:00'"
-            self.log.info('Executing: %s', tz_query)
-            cursor.execute(tz_query)
-        self.log.info('Executing: %s', self.sql)
-        cursor.execute(self.sql)
-        return cursor
-
-    def field_to_bigquery(self, field):
-        field_type = self.type_map.get(field[1], "STRING")
-        # Always allow TIMESTAMP to be nullable. MySQLdb returns None types
-        # for required fields because some MySQL timestamps can't be
-        # represented by Python's datetime (e.g. 0000-00-00 00:00:00).
-        field_mode = "NULLABLE" if field[6] or field_type == "TIMESTAMP" else "REQUIRED"
-        return {
-            'name': field[0],
-            'type': field_type,
-            'mode': field_mode,
-        }
-
-    def convert_type(self, value, schema_type):
-        """
-        Takes a value from MySQLdb, and converts it to a value that's safe for
-        JSON/Google cloud storage/BigQuery. Dates are converted to UTC seconds.
-        Decimals are converted to floats. Binary type fields are encoded with base64,
-        as imported BYTES data must be base64-encoded according to Bigquery SQL
-        date type documentation: https://cloud.google.com/bigquery/data-types
-
-        :param value: MySQLdb column value
-        :type value: Any
-        :param schema_type: BigQuery data type
-        :type schema_type: str
-        """
-        if isinstance(value, (datetime, date)):
-            return calendar.timegm(value.timetuple())
-        if isinstance(value, timedelta):
-            return value.total_seconds()
-        if isinstance(value, Decimal):
-            return float(value)
-        if schema_type == "BYTES":
-            col_val = base64.standard_b64encode(value)
-            if PY3:
-                col_val = col_val.decode('ascii')
-            return col_val
-        return value
-=======
 class MySqlToGoogleCloudStorageOperator(MySQLToGCSOperator):
     """
     This class is deprecated.
@@ -156,5 +41,4 @@
             DeprecationWarning,
             stacklevel=2,
         )
-        super().__init__(*args, **kwargs)
->>>>>>> d25854dd
+        super().__init__(*args, **kwargs)