--- conflicted
+++ resolved
@@ -46,18 +46,6 @@
     :type region_name: str
     :param launch_type: the launch type on which to run your task ('EC2' or 'FARGATE')
     :type launch_type: str
-<<<<<<< HEAD
-    :param group: the name of the task group associated with the task
-    :type group: str
-    :param placement_constraints: an array of placement constraint objects to use for
-        the task
-    :type placement_constraints: list
-    :param platform_version: the platform version on which your task is running
-    :type platform_version: str
-    :param network_configuration: the network configuration for the task
-    :type network_configuration: dict
-=======
->>>>>>> cb8b2a1d
     """
 
     ui_color = '#f0ede4'
