#
# Licensed to the Apache Software Foundation (ASF) under one
# or more contributor license agreements.  See the NOTICE file
# distributed with this work for additional information
# regarding copyright ownership.  The ASF licenses this file
# to you under the Apache License, Version 2.0 (the
# "License"); you may not use this file except in compliance
# with the License.  You may obtain a copy of the License at
#
#   http://www.apache.org/licenses/LICENSE-2.0
#
# Unless required by applicable law or agreed to in writing,
# software distributed under the License is distributed on an
# "AS IS" BASIS, WITHOUT WARRANTIES OR CONDITIONS OF ANY
# KIND, either express or implied.  See the License for the
# specific language governing permissions and limitations
# under the License.
<<<<<<< HEAD
import sys
import re
from datetime import datetime
=======
"""This module is deprecated. Please use :mod:`airflow.providers.amazon.aws.operators.ecs`."""
>>>>>>> d25854dd

import warnings

<<<<<<< HEAD
from airflow.contrib.hooks.aws_hook import AwsHook
from airflow.contrib.hooks.aws_logs_hook import AwsLogsHook
=======
from airflow.providers.amazon.aws.operators.ecs import ECSOperator, ECSProtocol as NewECSProtocol  # noqa
from airflow.typing_compat import Protocol, runtime_checkable
>>>>>>> d25854dd

warnings.warn(
    "This module is deprecated. Please use `airflow.providers.amazon.aws.operators.ecs`.",
    DeprecationWarning,
    stacklevel=2,
)


<<<<<<< HEAD
    :param task_definition: the task definition name on EC2 Container Service
    :type task_definition: str
    :param cluster: the cluster name on EC2 Container Service
    :type cluster: str
    :param overrides: the same parameter that boto3 will receive (templated):
        http://boto3.readthedocs.org/en/latest/reference/services/ecs.html#ECS.Client.run_task
    :type overrides: dict
    :param aws_conn_id: connection id of AWS credentials / region name. If None,
        credential boto3 strategy will be used
        (http://boto3.readthedocs.io/en/latest/guide/configuration.html).
    :type aws_conn_id: str
    :param region_name: region name to use in AWS Hook.
        Override the region_name in connection (if provided)
    :type region_name: str
    :param launch_type: the launch type on which to run your task ('EC2' or 'FARGATE')
    :type launch_type: str
    :param group: the name of the task group associated with the task
    :type group: str
    :param placement_constraints: an array of placement constraint objects to use for
        the task
    :type placement_constraints: list
    :param platform_version: the platform version on which your task is running
    :type platform_version: str
    :param network_configuration: the network configuration for the task
    :type network_configuration: dict
    :param tags: a dictionary of tags in the form of {'tagKey': 'tagValue'}.
    :type tags: dict
    :param awslogs_group: the CloudWatch group where your ECS container logs are stored.
        Only required if you want logs to be shown in the Airflow UI after your job has
        finished.
    :type awslogs_group: str
    :param awslogs_region: the region in which your CloudWatch logs are stored.
        If None, this is the same as the `region_name` parameter. If that is also None,
        this is the default AWS region based on your connection settings.
    :type awslogs_region: str
    :param awslogs_stream_prefix: the stream prefix that is used for the CloudWatch logs.
        This is usually based on some custom name combined with the name of the container.
        Only required if you want logs to be shown in the Airflow UI after your job has
        finished.
    :type awslogs_stream_prefix: str
    """
=======
@runtime_checkable
class ECSProtocol(NewECSProtocol, Protocol):
    """This class is deprecated. Please use `airflow.providers.amazon.aws.operators.ecs.ECSProtocol`."""
>>>>>>> d25854dd

    # A Protocol cannot be instantiated

<<<<<<< HEAD
    @apply_defaults
    def __init__(self, task_definition, cluster, overrides,
                 aws_conn_id=None, region_name=None, launch_type='EC2',
                 group=None, placement_constraints=None, platform_version='LATEST',
                 network_configuration=None, tags=None, awslogs_group=None,
                 awslogs_region=None, awslogs_stream_prefix=None, **kwargs):
        super(ECSOperator, self).__init__(**kwargs)

        self.aws_conn_id = aws_conn_id
        self.region_name = region_name
        self.task_definition = task_definition
        self.cluster = cluster
        self.overrides = overrides
        self.launch_type = launch_type
        self.group = group
        self.placement_constraints = placement_constraints
        self.platform_version = platform_version
        self.network_configuration = network_configuration

        self.tags = tags
        self.awslogs_group = awslogs_group
        self.awslogs_stream_prefix = awslogs_stream_prefix
        self.awslogs_region = awslogs_region

        if self.awslogs_region is None:
            self.awslogs_region = region_name

        self.hook = self.get_hook()

    def execute(self, context):
        self.log.info(
            'Running ECS Task - Task definition: %s - on cluster %s',
            self.task_definition, self.cluster
        )
        self.log.info('ECSOperator overrides: %s', self.overrides)

        self.client = self.hook.get_client_type(
            'ecs',
            region_name=self.region_name
        )

        run_opts = {
            'cluster': self.cluster,
            'taskDefinition': self.task_definition,
            'overrides': self.overrides,
            'startedBy': self.owner,
            'launchType': self.launch_type,
        }

        if self.launch_type == 'FARGATE':
            run_opts['platformVersion'] = self.platform_version
        if self.group is not None:
            run_opts['group'] = self.group
        if self.placement_constraints is not None:
            run_opts['placementConstraints'] = self.placement_constraints
        if self.network_configuration is not None:
            run_opts['networkConfiguration'] = self.network_configuration
        if self.tags is not None:
            run_opts['tags'] = [{'key': k, 'value': v} for (k, v) in self.tags.items()]

        response = self.client.run_task(**run_opts)

        failures = response['failures']
        if len(failures) > 0:
            raise AirflowException(response)
        self.log.info('ECS Task started: %s', response)

        self.arn = response['tasks'][0]['taskArn']
        self._wait_for_task_ended()

        self._check_success_task()
        self.log.info('ECS Task has been successfully executed: %s', response)

    def _wait_for_task_ended(self):
        waiter = self.client.get_waiter('tasks_stopped')
        waiter.config.max_attempts = sys.maxsize  # timeout is managed by airflow
        waiter.wait(
            cluster=self.cluster,
            tasks=[self.arn]
        )

    def _check_success_task(self):
        response = self.client.describe_tasks(
            cluster=self.cluster,
            tasks=[self.arn]
        )
        self.log.info('ECS Task stopped, check status: %s', response)

        # Get logs from CloudWatch if the awslogs log driver was used
        if self.awslogs_group and self.awslogs_stream_prefix:
            self.log.info('ECS Task logs output:')
            task_id = self.arn.split("/")[-1]
            stream_name = "{}/{}".format(self.awslogs_stream_prefix, task_id)
            for event in self.get_logs_hook().get_log_events(self.awslogs_group, stream_name):
                dt = datetime.fromtimestamp(event['timestamp'] / 1000.0)
                self.log.info("[{}] {}".format(dt.isoformat(), event['message']))

        if len(response.get('failures', [])) > 0:
            raise AirflowException(response)

        for task in response['tasks']:
            # This is a `stoppedReason` that indicates a task has not
            # successfully finished, but there is no other indication of failure
            # in the response.
            # See, https://docs.aws.amazon.com/AmazonECS/latest/developerguide/stopped-task-errors.html # noqa E501
            if re.match(r'Host EC2 \(instance .+?\) (stopped|terminated)\.',
                        task.get('stoppedReason', '')):
                raise AirflowException(
                    'The task was stopped because the host instance terminated: {}'.
                    format(task.get('stoppedReason', '')))
            containers = task['containers']
            for container in containers:
                if container.get('lastStatus') == 'STOPPED' and \
                        container['exitCode'] != 0:
                    raise AirflowException(
                        'This task is not in success state {}'.format(task))
                elif container.get('lastStatus') == 'PENDING':
                    raise AirflowException('This task is still pending {}'.format(task))
                elif 'error' in container.get('reason', '').lower():
                    raise AirflowException(
                        'This containers encounter an error during launching : {}'.
                        format(container.get('reason', '').lower()))

    def get_hook(self):
        return AwsHook(
            aws_conn_id=self.aws_conn_id
        )

    def get_logs_hook(self):
        return AwsLogsHook(
            aws_conn_id=self.aws_conn_id,
            region_name=self.awslogs_region
        )

    def on_kill(self):
        response = self.client.stop_task(
            cluster=self.cluster,
            task=self.arn,
            reason='Task killed by the user')
        self.log.info(response)
=======
    def __new__(cls, *args, **kwargs):
        warnings.warn(
            """This class is deprecated.
            Please use `airflow.providers.amazon.aws.operators.ecs.ECSProtocol`.""",
            DeprecationWarning,
            stacklevel=2,
        )
>>>>>>> d25854dd
<|MERGE_RESOLUTION|>--- conflicted
+++ resolved
@@ -15,23 +15,12 @@
 # KIND, either express or implied.  See the License for the
 # specific language governing permissions and limitations
 # under the License.
-<<<<<<< HEAD
-import sys
-import re
-from datetime import datetime
-=======
 """This module is deprecated. Please use :mod:`airflow.providers.amazon.aws.operators.ecs`."""
->>>>>>> d25854dd
 
 import warnings
 
-<<<<<<< HEAD
-from airflow.contrib.hooks.aws_hook import AwsHook
-from airflow.contrib.hooks.aws_logs_hook import AwsLogsHook
-=======
 from airflow.providers.amazon.aws.operators.ecs import ECSOperator, ECSProtocol as NewECSProtocol  # noqa
 from airflow.typing_compat import Protocol, runtime_checkable
->>>>>>> d25854dd
 
 warnings.warn(
     "This module is deprecated. Please use `airflow.providers.amazon.aws.operators.ecs`.",
@@ -40,203 +29,16 @@
 )
 
 
-<<<<<<< HEAD
-    :param task_definition: the task definition name on EC2 Container Service
-    :type task_definition: str
-    :param cluster: the cluster name on EC2 Container Service
-    :type cluster: str
-    :param overrides: the same parameter that boto3 will receive (templated):
-        http://boto3.readthedocs.org/en/latest/reference/services/ecs.html#ECS.Client.run_task
-    :type overrides: dict
-    :param aws_conn_id: connection id of AWS credentials / region name. If None,
-        credential boto3 strategy will be used
-        (http://boto3.readthedocs.io/en/latest/guide/configuration.html).
-    :type aws_conn_id: str
-    :param region_name: region name to use in AWS Hook.
-        Override the region_name in connection (if provided)
-    :type region_name: str
-    :param launch_type: the launch type on which to run your task ('EC2' or 'FARGATE')
-    :type launch_type: str
-    :param group: the name of the task group associated with the task
-    :type group: str
-    :param placement_constraints: an array of placement constraint objects to use for
-        the task
-    :type placement_constraints: list
-    :param platform_version: the platform version on which your task is running
-    :type platform_version: str
-    :param network_configuration: the network configuration for the task
-    :type network_configuration: dict
-    :param tags: a dictionary of tags in the form of {'tagKey': 'tagValue'}.
-    :type tags: dict
-    :param awslogs_group: the CloudWatch group where your ECS container logs are stored.
-        Only required if you want logs to be shown in the Airflow UI after your job has
-        finished.
-    :type awslogs_group: str
-    :param awslogs_region: the region in which your CloudWatch logs are stored.
-        If None, this is the same as the `region_name` parameter. If that is also None,
-        this is the default AWS region based on your connection settings.
-    :type awslogs_region: str
-    :param awslogs_stream_prefix: the stream prefix that is used for the CloudWatch logs.
-        This is usually based on some custom name combined with the name of the container.
-        Only required if you want logs to be shown in the Airflow UI after your job has
-        finished.
-    :type awslogs_stream_prefix: str
-    """
-=======
 @runtime_checkable
 class ECSProtocol(NewECSProtocol, Protocol):
     """This class is deprecated. Please use `airflow.providers.amazon.aws.operators.ecs.ECSProtocol`."""
->>>>>>> d25854dd
 
     # A Protocol cannot be instantiated
 
-<<<<<<< HEAD
-    @apply_defaults
-    def __init__(self, task_definition, cluster, overrides,
-                 aws_conn_id=None, region_name=None, launch_type='EC2',
-                 group=None, placement_constraints=None, platform_version='LATEST',
-                 network_configuration=None, tags=None, awslogs_group=None,
-                 awslogs_region=None, awslogs_stream_prefix=None, **kwargs):
-        super(ECSOperator, self).__init__(**kwargs)
-
-        self.aws_conn_id = aws_conn_id
-        self.region_name = region_name
-        self.task_definition = task_definition
-        self.cluster = cluster
-        self.overrides = overrides
-        self.launch_type = launch_type
-        self.group = group
-        self.placement_constraints = placement_constraints
-        self.platform_version = platform_version
-        self.network_configuration = network_configuration
-
-        self.tags = tags
-        self.awslogs_group = awslogs_group
-        self.awslogs_stream_prefix = awslogs_stream_prefix
-        self.awslogs_region = awslogs_region
-
-        if self.awslogs_region is None:
-            self.awslogs_region = region_name
-
-        self.hook = self.get_hook()
-
-    def execute(self, context):
-        self.log.info(
-            'Running ECS Task - Task definition: %s - on cluster %s',
-            self.task_definition, self.cluster
-        )
-        self.log.info('ECSOperator overrides: %s', self.overrides)
-
-        self.client = self.hook.get_client_type(
-            'ecs',
-            region_name=self.region_name
-        )
-
-        run_opts = {
-            'cluster': self.cluster,
-            'taskDefinition': self.task_definition,
-            'overrides': self.overrides,
-            'startedBy': self.owner,
-            'launchType': self.launch_type,
-        }
-
-        if self.launch_type == 'FARGATE':
-            run_opts['platformVersion'] = self.platform_version
-        if self.group is not None:
-            run_opts['group'] = self.group
-        if self.placement_constraints is not None:
-            run_opts['placementConstraints'] = self.placement_constraints
-        if self.network_configuration is not None:
-            run_opts['networkConfiguration'] = self.network_configuration
-        if self.tags is not None:
-            run_opts['tags'] = [{'key': k, 'value': v} for (k, v) in self.tags.items()]
-
-        response = self.client.run_task(**run_opts)
-
-        failures = response['failures']
-        if len(failures) > 0:
-            raise AirflowException(response)
-        self.log.info('ECS Task started: %s', response)
-
-        self.arn = response['tasks'][0]['taskArn']
-        self._wait_for_task_ended()
-
-        self._check_success_task()
-        self.log.info('ECS Task has been successfully executed: %s', response)
-
-    def _wait_for_task_ended(self):
-        waiter = self.client.get_waiter('tasks_stopped')
-        waiter.config.max_attempts = sys.maxsize  # timeout is managed by airflow
-        waiter.wait(
-            cluster=self.cluster,
-            tasks=[self.arn]
-        )
-
-    def _check_success_task(self):
-        response = self.client.describe_tasks(
-            cluster=self.cluster,
-            tasks=[self.arn]
-        )
-        self.log.info('ECS Task stopped, check status: %s', response)
-
-        # Get logs from CloudWatch if the awslogs log driver was used
-        if self.awslogs_group and self.awslogs_stream_prefix:
-            self.log.info('ECS Task logs output:')
-            task_id = self.arn.split("/")[-1]
-            stream_name = "{}/{}".format(self.awslogs_stream_prefix, task_id)
-            for event in self.get_logs_hook().get_log_events(self.awslogs_group, stream_name):
-                dt = datetime.fromtimestamp(event['timestamp'] / 1000.0)
-                self.log.info("[{}] {}".format(dt.isoformat(), event['message']))
-
-        if len(response.get('failures', [])) > 0:
-            raise AirflowException(response)
-
-        for task in response['tasks']:
-            # This is a `stoppedReason` that indicates a task has not
-            # successfully finished, but there is no other indication of failure
-            # in the response.
-            # See, https://docs.aws.amazon.com/AmazonECS/latest/developerguide/stopped-task-errors.html # noqa E501
-            if re.match(r'Host EC2 \(instance .+?\) (stopped|terminated)\.',
-                        task.get('stoppedReason', '')):
-                raise AirflowException(
-                    'The task was stopped because the host instance terminated: {}'.
-                    format(task.get('stoppedReason', '')))
-            containers = task['containers']
-            for container in containers:
-                if container.get('lastStatus') == 'STOPPED' and \
-                        container['exitCode'] != 0:
-                    raise AirflowException(
-                        'This task is not in success state {}'.format(task))
-                elif container.get('lastStatus') == 'PENDING':
-                    raise AirflowException('This task is still pending {}'.format(task))
-                elif 'error' in container.get('reason', '').lower():
-                    raise AirflowException(
-                        'This containers encounter an error during launching : {}'.
-                        format(container.get('reason', '').lower()))
-
-    def get_hook(self):
-        return AwsHook(
-            aws_conn_id=self.aws_conn_id
-        )
-
-    def get_logs_hook(self):
-        return AwsLogsHook(
-            aws_conn_id=self.aws_conn_id,
-            region_name=self.awslogs_region
-        )
-
-    def on_kill(self):
-        response = self.client.stop_task(
-            cluster=self.cluster,
-            task=self.arn,
-            reason='Task killed by the user')
-        self.log.info(response)
-=======
     def __new__(cls, *args, **kwargs):
         warnings.warn(
             """This class is deprecated.
             Please use `airflow.providers.amazon.aws.operators.ecs.ECSProtocol`.""",
             DeprecationWarning,
             stacklevel=2,
-        )
->>>>>>> d25854dd
+        )