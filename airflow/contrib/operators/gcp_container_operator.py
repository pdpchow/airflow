#
# Licensed to the Apache Software Foundation (ASF) under one
# or more contributor license agreements.  See the NOTICE file
# distributed with this work for additional information
# regarding copyright ownership.  The ASF licenses this file
# to you under the Apache License, Version 2.0 (the
# "License"); you may not use this file except in compliance
# with the License.  You may obtain a copy of the License at
#
#   http://www.apache.org/licenses/LICENSE-2.0
#
# Unless required by applicable law or agreed to in writing,
# software distributed under the License is distributed on an
# "AS IS" BASIS, WITHOUT WARRANTIES OR CONDITIONS OF ANY
# KIND, either express or implied.  See the License for the
# specific language governing permissions and limitations
# under the License.
<<<<<<< HEAD
#
import os
import subprocess
import tempfile

from google.auth.environment_vars import CREDENTIALS

from airflow import AirflowException
from airflow.contrib.hooks.gcp_container_hook import GKEClusterHook
from airflow.contrib.operators.kubernetes_pod_operator import KubernetesPodOperator
from airflow.models import BaseOperator
from airflow.utils.decorators import apply_defaults


class GKEClusterDeleteOperator(BaseOperator):
    """
    Deletes the cluster, including the Kubernetes endpoint and all worker nodes.

    To delete a certain cluster, you must specify the ``project_id``, the ``name``
    of the cluster, the ``location`` that the cluster is in, and the ``task_id``.

    **Operator Creation**: ::

        operator = GKEClusterDeleteOperator(
                    task_id='cluster_delete',
                    project_id='my-project',
                    location='cluster-location'
                    name='cluster-name')

    .. seealso::
        For more detail about deleting clusters have a look at the reference:
        https://google-cloud-python.readthedocs.io/en/latest/container/gapic/v1/api.html#google.cloud.container_v1.ClusterManagerClient.delete_cluster

    :param project_id: The Google Developers Console [project ID or project number]
    :type project_id: str
    :param name: The name of the resource to delete, in this case cluster name
    :type name: str
    :param location: The name of the Google Compute Engine zone in which the cluster
        resides.
    :type location: str
    :param gcp_conn_id: The connection ID to use connecting to Google Cloud Platform.
    :type gcp_conn_id: str
    :param api_version: The api version to use
    :type api_version: str
    """
    template_fields = ['project_id', 'gcp_conn_id', 'name', 'location', 'api_version']

    @apply_defaults
    def __init__(self,
                 project_id,
                 name,
                 location,
                 gcp_conn_id='google_cloud_default',
                 api_version='v2',
                 *args,
                 **kwargs):
        super(GKEClusterDeleteOperator, self).__init__(*args, **kwargs)

        self.project_id = project_id
        self.gcp_conn_id = gcp_conn_id
        self.location = location
        self.api_version = api_version
        self.name = name

    def _check_input(self):
        if not all([self.project_id, self.name, self.location]):
            self.log.error(
                'One of (project_id, name, location) is missing or incorrect')
            raise AirflowException('Operator has incorrect or missing input.')

    def execute(self, context):
        self._check_input()
        hook = GKEClusterHook(gcp_conn_id=self.gcp_conn_id, location=self.location)
        delete_result = hook.delete_cluster(name=self.name, project_id=self.project_id)
        return delete_result


class GKEClusterCreateOperator(BaseOperator):
    """
    Create a Google Kubernetes Engine Cluster of specified dimensions
    The operator will wait until the cluster is created.

    The **minimum** required to define a cluster to create is:

    ``dict()`` ::
        cluster_def = {'name': 'my-cluster-name',
                       'initial_node_count': 1}

    or

    ``Cluster`` proto ::
        from google.cloud.container_v1.types import Cluster

        cluster_def = Cluster(name='my-cluster-name', initial_node_count=1)

    **Operator Creation**: ::

        operator = GKEClusterCreateOperator(
                    task_id='cluster_create',
                    project_id='my-project',
                    location='my-location'
                    body=cluster_def)

    .. seealso::
        For more detail on about creating clusters have a look at the reference:
        :class:`google.cloud.container_v1.types.Cluster`

    :param project_id: The Google Developers Console [project ID or project number]
    :type project_id: str
    :param location: The name of the Google Compute Engine zone in which the cluster
        resides.
    :type location: str
    :param body: The Cluster definition to create, can be protobuf or python dict, if
        dict it must match protobuf message Cluster
    :type body: dict or google.cloud.container_v1.types.Cluster
    :param gcp_conn_id: The connection ID to use connecting to Google Cloud Platform.
    :type gcp_conn_id: str
    :param api_version: The api version to use
    :type api_version: str
    """
    template_fields = ['project_id', 'gcp_conn_id', 'location', 'api_version', 'body']

    @apply_defaults
    def __init__(self,
                 project_id,
                 location,
                 body=None,
                 gcp_conn_id='google_cloud_default',
                 api_version='v2',
                 *args,
                 **kwargs):
        super(GKEClusterCreateOperator, self).__init__(*args, **kwargs)

        if body is None:
            body = {}
        self.project_id = project_id
        self.gcp_conn_id = gcp_conn_id
        self.location = location
        self.api_version = api_version
        self.body = body

    def _check_input(self):
        if all([self.project_id, self.location, self.body]):
            if isinstance(self.body, dict) \
                    and 'name' in self.body \
                    and 'initial_node_count' in self.body:
                # Don't throw error
                return
            # If not dict, then must
            elif self.body.name and self.body.initial_node_count:
                return

        self.log.error(
            'One of (project_id, location, body, body[\'name\'], '
            'body[\'initial_node_count\']) is missing or incorrect')
        raise AirflowException('Operator has incorrect or missing input.')

    def execute(self, context):
        self._check_input()
        hook = GKEClusterHook(gcp_conn_id=self.gcp_conn_id, location=self.location)
        create_op = hook.create_cluster(cluster=self.body, project_id=self.project_id)
        return create_op


KUBE_CONFIG_ENV_VAR = "KUBECONFIG"


class GKEPodOperator(KubernetesPodOperator):
    """
    Executes a task in a Kubernetes pod in the specified Google Kubernetes
    Engine cluster

    This Operator assumes that the system has gcloud installed and either
    has working default application credentials or has configured a
    connection id with a service account.

    The **minimum** required to define a cluster to create are the variables
    ``task_id``, ``project_id``, ``location``, ``cluster_name``, ``name``,
    ``namespace``, and ``image``

    **Operator Creation**: ::

        operator = GKEPodOperator(task_id='pod_op',
                                  project_id='my-project',
                                  location='us-central1-a',
                                  cluster_name='my-cluster-name',
                                  name='task-name',
                                  namespace='default',
                                  image='perl')

    .. seealso::
        For more detail about application authentication have a look at the reference:
        https://cloud.google.com/docs/authentication/production#providing_credentials_to_your_application

    :param project_id: The Google Developers Console project id
    :type project_id: str
    :param location: The name of the Google Kubernetes Engine zone in which the
        cluster resides, e.g. 'us-central1-a'
    :type location: str
    :param cluster_name: The name of the Google Kubernetes Engine cluster the pod
        should be spawned in
    :type cluster_name: str
    :param gcp_conn_id: The google cloud connection id to use. This allows for
        users to specify a service account.
    :type gcp_conn_id: str
    """
    template_fields = ('project_id', 'location',
                       'cluster_name') + KubernetesPodOperator.template_fields

    @apply_defaults
    def __init__(self,
                 project_id,
                 location,
                 cluster_name,
                 gcp_conn_id='google_cloud_default',
                 *args,
                 **kwargs):
        super(GKEPodOperator, self).__init__(*args, **kwargs)
        self.project_id = project_id
        self.location = location
        self.cluster_name = cluster_name
        self.gcp_conn_id = gcp_conn_id

    def execute(self, context):
        # Specifying a service account file allows the user to using non default
        # authentication for creating a Kubernetes Pod. This is done by setting the
        # environment variable `GOOGLE_APPLICATION_CREDENTIALS` that gcloud looks at.
        key_file = None

        # If gcp_conn_id is not specified gcloud will use the default
        # service account credentials.
        if self.gcp_conn_id:
            from airflow.hooks.base_hook import BaseHook
            # extras is a deserialized json object
            extras = BaseHook.get_connection(self.gcp_conn_id).extra_dejson
            # key_file only gets set if a json file is created from a JSON string in
            # the web ui, else none
            key_file = self._set_env_from_extras(extras=extras)

        # Write config to a temp file and set the environment variable to point to it.
        # This is to avoid race conditions of reading/writing a single file
        with tempfile.NamedTemporaryFile() as conf_file:
            os.environ[KUBE_CONFIG_ENV_VAR] = conf_file.name
            # Attempt to get/update credentials
            # We call gcloud directly instead of using google-cloud-python api
            # because there is no way to write kubernetes config to a file, which is
            # required by KubernetesPodOperator.
            # The gcloud command looks at the env variable `KUBECONFIG` for where to save
            # the kubernetes config file.
            subprocess.check_call(
                ["gcloud", "container", "clusters", "get-credentials",
                 self.cluster_name,
                 "--zone", self.location,
                 "--project", self.project_id])

            # Since the key file is of type mkstemp() closing the file will delete it from
            # the file system so it cannot be accessed after we don't need it anymore
            if key_file:
                key_file.close()

            # Tell `KubernetesPodOperator` where the config file is located
            self.config_file = os.environ[KUBE_CONFIG_ENV_VAR]
            super(GKEPodOperator, self).execute(context)

    def _set_env_from_extras(self, extras):
        """
        Sets the environment variable `GOOGLE_APPLICATION_CREDENTIALS` with either:

        - The path to the keyfile from the specified connection id
        - A generated file's path if the user specified JSON in the connection id. The
            file is assumed to be deleted after the process dies due to how mkstemp()
            works.

        The environment variable is used inside the gcloud command to determine correct
        service account to use.
        """
        key_path = self._get_field(extras, 'key_path', False)
        keyfile_json_str = self._get_field(extras, 'keyfile_dict', False)

        if not key_path and not keyfile_json_str:
            self.log.info('Using gcloud with application default credentials.')
        elif key_path:
            os.environ[CREDENTIALS] = key_path
            return None
        else:
            # Write service account JSON to secure file for gcloud to reference
            service_key = tempfile.NamedTemporaryFile(delete=False)
            service_key.write(keyfile_json_str.encode('utf-8'))
            os.environ[CREDENTIALS] = service_key.name
            # Return file object to have a pointer to close after use,
            # thus deleting from file system.
            return service_key

    def _get_field(self, extras, field, default=None):
        """
        Fetches a field from extras, and returns it. This is some Airflow
        magic. The google_cloud_platform hook type adds custom UI elements
        to the hook page, which allow admins to specify service_account,
        key_path, etc. They get formatted as shown below.
        """
        long_f = 'extra__google_cloud_platform__{}'.format(field)
        if long_f in extras:
            return extras[long_f]
        else:
            self.log.info('Field %s not found in extras.', field)
            return default
=======
"""
This module is deprecated.
Please use :mod:`airflow.providers.google.cloud.operators.kubernetes_engine`.
"""

import warnings

from airflow.providers.google.cloud.operators.kubernetes_engine import (
    GKECreateClusterOperator,
    GKEDeleteClusterOperator,
    GKEStartPodOperator,
)

warnings.warn(
    "This module is deprecated. Please use `airflow.providers.google.cloud.operators.kubernetes_engine`",
    DeprecationWarning,
    stacklevel=2,
)


class GKEClusterCreateOperator(GKECreateClusterOperator):
    """
    This class is deprecated.
    Please use `airflow.providers.google.cloud.operators.container.GKECreateClusterOperator`.
    """

    def __init__(self, *args, **kwargs):
        warnings.warn(
            """This class is deprecated.
            Please use `airflow.providers.google.cloud.operators.container.GKECreateClusterOperator`.""",
            DeprecationWarning,
            stacklevel=2,
        )
        super().__init__(*args, **kwargs)


class GKEClusterDeleteOperator(GKEDeleteClusterOperator):
    """
    This class is deprecated.
    Please use `airflow.providers.google.cloud.operators.container.GKEDeleteClusterOperator`.
    """

    def __init__(self, *args, **kwargs):
        warnings.warn(
            """This class is deprecated.
            Please use `airflow.providers.google.cloud.operators.container.GKEDeleteClusterOperator`.""",
            DeprecationWarning,
            stacklevel=2,
        )
        super().__init__(*args, **kwargs)


class GKEPodOperator(GKEStartPodOperator):
    """
    This class is deprecated.
    Please use `airflow.providers.google.cloud.operators.container.GKEStartPodOperator`.
    """

    def __init__(self, *args, **kwargs):
        warnings.warn(
            """This class is deprecated.
            Please use `airflow.providers.google.cloud.operators.container.GKEStartPodOperator`.""",
            DeprecationWarning,
            stacklevel=2,
        )
        super().__init__(*args, **kwargs)
>>>>>>> d25854dd
<|MERGE_RESOLUTION|>--- conflicted
+++ resolved
@@ -15,314 +15,6 @@
 # KIND, either express or implied.  See the License for the
 # specific language governing permissions and limitations
 # under the License.
-<<<<<<< HEAD
-#
-import os
-import subprocess
-import tempfile
-
-from google.auth.environment_vars import CREDENTIALS
-
-from airflow import AirflowException
-from airflow.contrib.hooks.gcp_container_hook import GKEClusterHook
-from airflow.contrib.operators.kubernetes_pod_operator import KubernetesPodOperator
-from airflow.models import BaseOperator
-from airflow.utils.decorators import apply_defaults
-
-
-class GKEClusterDeleteOperator(BaseOperator):
-    """
-    Deletes the cluster, including the Kubernetes endpoint and all worker nodes.
-
-    To delete a certain cluster, you must specify the ``project_id``, the ``name``
-    of the cluster, the ``location`` that the cluster is in, and the ``task_id``.
-
-    **Operator Creation**: ::
-
-        operator = GKEClusterDeleteOperator(
-                    task_id='cluster_delete',
-                    project_id='my-project',
-                    location='cluster-location'
-                    name='cluster-name')
-
-    .. seealso::
-        For more detail about deleting clusters have a look at the reference:
-        https://google-cloud-python.readthedocs.io/en/latest/container/gapic/v1/api.html#google.cloud.container_v1.ClusterManagerClient.delete_cluster
-
-    :param project_id: The Google Developers Console [project ID or project number]
-    :type project_id: str
-    :param name: The name of the resource to delete, in this case cluster name
-    :type name: str
-    :param location: The name of the Google Compute Engine zone in which the cluster
-        resides.
-    :type location: str
-    :param gcp_conn_id: The connection ID to use connecting to Google Cloud Platform.
-    :type gcp_conn_id: str
-    :param api_version: The api version to use
-    :type api_version: str
-    """
-    template_fields = ['project_id', 'gcp_conn_id', 'name', 'location', 'api_version']
-
-    @apply_defaults
-    def __init__(self,
-                 project_id,
-                 name,
-                 location,
-                 gcp_conn_id='google_cloud_default',
-                 api_version='v2',
-                 *args,
-                 **kwargs):
-        super(GKEClusterDeleteOperator, self).__init__(*args, **kwargs)
-
-        self.project_id = project_id
-        self.gcp_conn_id = gcp_conn_id
-        self.location = location
-        self.api_version = api_version
-        self.name = name
-
-    def _check_input(self):
-        if not all([self.project_id, self.name, self.location]):
-            self.log.error(
-                'One of (project_id, name, location) is missing or incorrect')
-            raise AirflowException('Operator has incorrect or missing input.')
-
-    def execute(self, context):
-        self._check_input()
-        hook = GKEClusterHook(gcp_conn_id=self.gcp_conn_id, location=self.location)
-        delete_result = hook.delete_cluster(name=self.name, project_id=self.project_id)
-        return delete_result
-
-
-class GKEClusterCreateOperator(BaseOperator):
-    """
-    Create a Google Kubernetes Engine Cluster of specified dimensions
-    The operator will wait until the cluster is created.
-
-    The **minimum** required to define a cluster to create is:
-
-    ``dict()`` ::
-        cluster_def = {'name': 'my-cluster-name',
-                       'initial_node_count': 1}
-
-    or
-
-    ``Cluster`` proto ::
-        from google.cloud.container_v1.types import Cluster
-
-        cluster_def = Cluster(name='my-cluster-name', initial_node_count=1)
-
-    **Operator Creation**: ::
-
-        operator = GKEClusterCreateOperator(
-                    task_id='cluster_create',
-                    project_id='my-project',
-                    location='my-location'
-                    body=cluster_def)
-
-    .. seealso::
-        For more detail on about creating clusters have a look at the reference:
-        :class:`google.cloud.container_v1.types.Cluster`
-
-    :param project_id: The Google Developers Console [project ID or project number]
-    :type project_id: str
-    :param location: The name of the Google Compute Engine zone in which the cluster
-        resides.
-    :type location: str
-    :param body: The Cluster definition to create, can be protobuf or python dict, if
-        dict it must match protobuf message Cluster
-    :type body: dict or google.cloud.container_v1.types.Cluster
-    :param gcp_conn_id: The connection ID to use connecting to Google Cloud Platform.
-    :type gcp_conn_id: str
-    :param api_version: The api version to use
-    :type api_version: str
-    """
-    template_fields = ['project_id', 'gcp_conn_id', 'location', 'api_version', 'body']
-
-    @apply_defaults
-    def __init__(self,
-                 project_id,
-                 location,
-                 body=None,
-                 gcp_conn_id='google_cloud_default',
-                 api_version='v2',
-                 *args,
-                 **kwargs):
-        super(GKEClusterCreateOperator, self).__init__(*args, **kwargs)
-
-        if body is None:
-            body = {}
-        self.project_id = project_id
-        self.gcp_conn_id = gcp_conn_id
-        self.location = location
-        self.api_version = api_version
-        self.body = body
-
-    def _check_input(self):
-        if all([self.project_id, self.location, self.body]):
-            if isinstance(self.body, dict) \
-                    and 'name' in self.body \
-                    and 'initial_node_count' in self.body:
-                # Don't throw error
-                return
-            # If not dict, then must
-            elif self.body.name and self.body.initial_node_count:
-                return
-
-        self.log.error(
-            'One of (project_id, location, body, body[\'name\'], '
-            'body[\'initial_node_count\']) is missing or incorrect')
-        raise AirflowException('Operator has incorrect or missing input.')
-
-    def execute(self, context):
-        self._check_input()
-        hook = GKEClusterHook(gcp_conn_id=self.gcp_conn_id, location=self.location)
-        create_op = hook.create_cluster(cluster=self.body, project_id=self.project_id)
-        return create_op
-
-
-KUBE_CONFIG_ENV_VAR = "KUBECONFIG"
-
-
-class GKEPodOperator(KubernetesPodOperator):
-    """
-    Executes a task in a Kubernetes pod in the specified Google Kubernetes
-    Engine cluster
-
-    This Operator assumes that the system has gcloud installed and either
-    has working default application credentials or has configured a
-    connection id with a service account.
-
-    The **minimum** required to define a cluster to create are the variables
-    ``task_id``, ``project_id``, ``location``, ``cluster_name``, ``name``,
-    ``namespace``, and ``image``
-
-    **Operator Creation**: ::
-
-        operator = GKEPodOperator(task_id='pod_op',
-                                  project_id='my-project',
-                                  location='us-central1-a',
-                                  cluster_name='my-cluster-name',
-                                  name='task-name',
-                                  namespace='default',
-                                  image='perl')
-
-    .. seealso::
-        For more detail about application authentication have a look at the reference:
-        https://cloud.google.com/docs/authentication/production#providing_credentials_to_your_application
-
-    :param project_id: The Google Developers Console project id
-    :type project_id: str
-    :param location: The name of the Google Kubernetes Engine zone in which the
-        cluster resides, e.g. 'us-central1-a'
-    :type location: str
-    :param cluster_name: The name of the Google Kubernetes Engine cluster the pod
-        should be spawned in
-    :type cluster_name: str
-    :param gcp_conn_id: The google cloud connection id to use. This allows for
-        users to specify a service account.
-    :type gcp_conn_id: str
-    """
-    template_fields = ('project_id', 'location',
-                       'cluster_name') + KubernetesPodOperator.template_fields
-
-    @apply_defaults
-    def __init__(self,
-                 project_id,
-                 location,
-                 cluster_name,
-                 gcp_conn_id='google_cloud_default',
-                 *args,
-                 **kwargs):
-        super(GKEPodOperator, self).__init__(*args, **kwargs)
-        self.project_id = project_id
-        self.location = location
-        self.cluster_name = cluster_name
-        self.gcp_conn_id = gcp_conn_id
-
-    def execute(self, context):
-        # Specifying a service account file allows the user to using non default
-        # authentication for creating a Kubernetes Pod. This is done by setting the
-        # environment variable `GOOGLE_APPLICATION_CREDENTIALS` that gcloud looks at.
-        key_file = None
-
-        # If gcp_conn_id is not specified gcloud will use the default
-        # service account credentials.
-        if self.gcp_conn_id:
-            from airflow.hooks.base_hook import BaseHook
-            # extras is a deserialized json object
-            extras = BaseHook.get_connection(self.gcp_conn_id).extra_dejson
-            # key_file only gets set if a json file is created from a JSON string in
-            # the web ui, else none
-            key_file = self._set_env_from_extras(extras=extras)
-
-        # Write config to a temp file and set the environment variable to point to it.
-        # This is to avoid race conditions of reading/writing a single file
-        with tempfile.NamedTemporaryFile() as conf_file:
-            os.environ[KUBE_CONFIG_ENV_VAR] = conf_file.name
-            # Attempt to get/update credentials
-            # We call gcloud directly instead of using google-cloud-python api
-            # because there is no way to write kubernetes config to a file, which is
-            # required by KubernetesPodOperator.
-            # The gcloud command looks at the env variable `KUBECONFIG` for where to save
-            # the kubernetes config file.
-            subprocess.check_call(
-                ["gcloud", "container", "clusters", "get-credentials",
-                 self.cluster_name,
-                 "--zone", self.location,
-                 "--project", self.project_id])
-
-            # Since the key file is of type mkstemp() closing the file will delete it from
-            # the file system so it cannot be accessed after we don't need it anymore
-            if key_file:
-                key_file.close()
-
-            # Tell `KubernetesPodOperator` where the config file is located
-            self.config_file = os.environ[KUBE_CONFIG_ENV_VAR]
-            super(GKEPodOperator, self).execute(context)
-
-    def _set_env_from_extras(self, extras):
-        """
-        Sets the environment variable `GOOGLE_APPLICATION_CREDENTIALS` with either:
-
-        - The path to the keyfile from the specified connection id
-        - A generated file's path if the user specified JSON in the connection id. The
-            file is assumed to be deleted after the process dies due to how mkstemp()
-            works.
-
-        The environment variable is used inside the gcloud command to determine correct
-        service account to use.
-        """
-        key_path = self._get_field(extras, 'key_path', False)
-        keyfile_json_str = self._get_field(extras, 'keyfile_dict', False)
-
-        if not key_path and not keyfile_json_str:
-            self.log.info('Using gcloud with application default credentials.')
-        elif key_path:
-            os.environ[CREDENTIALS] = key_path
-            return None
-        else:
-            # Write service account JSON to secure file for gcloud to reference
-            service_key = tempfile.NamedTemporaryFile(delete=False)
-            service_key.write(keyfile_json_str.encode('utf-8'))
-            os.environ[CREDENTIALS] = service_key.name
-            # Return file object to have a pointer to close after use,
-            # thus deleting from file system.
-            return service_key
-
-    def _get_field(self, extras, field, default=None):
-        """
-        Fetches a field from extras, and returns it. This is some Airflow
-        magic. The google_cloud_platform hook type adds custom UI elements
-        to the hook page, which allow admins to specify service_account,
-        key_path, etc. They get formatted as shown below.
-        """
-        long_f = 'extra__google_cloud_platform__{}'.format(field)
-        if long_f in extras:
-            return extras[long_f]
-        else:
-            self.log.info('Field %s not found in extras.', field)
-            return default
-=======
 """
 This module is deprecated.
 Please use :mod:`airflow.providers.google.cloud.operators.kubernetes_engine`.
@@ -388,5 +80,4 @@
             DeprecationWarning,
             stacklevel=2,
         )
-        super().__init__(*args, **kwargs)
->>>>>>> d25854dd
+        super().__init__(*args, **kwargs)