# Licensed to the Apache Software Foundation (ASF) under one
# or more contributor license agreements.  See the NOTICE file
# distributed with this work for additional information
# regarding copyright ownership.  The ASF licenses this file
# to you under the Apache License, Version 2.0 (the
# "License"); you may not use this file except in compliance
# with the License.  You may obtain a copy of the License at
#
#   http://www.apache.org/licenses/LICENSE-2.0
#
# Unless required by applicable law or agreed to in writing,
# software distributed under the License is distributed on an
# "AS IS" BASIS, WITHOUT WARRANTIES OR CONDITIONS OF ANY
# KIND, either express or implied.  See the License for the
# specific language governing permissions and limitations
# under the License.

from airflow.exceptions import AirflowException
from airflow.models import BaseOperator
from airflow.utils.decorators import apply_defaults
from airflow.kubernetes import pod_generator, kube_client, pod_launcher
from airflow.kubernetes.k8s_model import append_to_pod
from airflow.utils.state import State


class KubernetesPodOperator(BaseOperator):
    """
    Execute a task in a Kubernetes Pod

    :param image: Docker image you wish to launch. Defaults to dockerhub.io,
        but fully qualified URLS will point to custom repositories
    :type image: str
    :param namespace: the namespace to run within kubernetes
    :type namespace: str
    :param cmds: entrypoint of the container. (templated)
        The docker images's entrypoint is used if this is not provide.
    :type cmds: list[str]
    :param arguments: arguments of the entrypoint. (templated)
        The docker image's CMD is used if this is not provided.
    :type arguments: list[str]
    :param image_pull_policy: Specify a policy to cache or always pull an image
    :type image_pull_policy: str
    :param image_pull_secrets: Any image pull secrets to be given to the pod.
                               If more than one secret is required, provide a
                               comma separated list: secret_a,secret_b
    :type image_pull_secrets: str
    :param ports: ports for launched pod
    :type ports: list[airflow.kubernetes.models.port.Port]
    :param volume_mounts: volumeMounts for launched pod
    :type volume_mounts: list[airflow.kubernetes.models.volume_mount.VolumeMount]
    :param volumes: volumes for launched pod. Includes ConfigMaps and PersistentVolumes
    :type volumes: list[airflow.kubernetes.models.volume.Volume]
    :param labels: labels to apply to the Pod
    :type labels: dict
    :param startup_timeout_seconds: timeout in seconds to startup the pod
    :type startup_timeout_seconds: int
    :param name: name of the task you want to run,
        will be used to generate a pod id
    :type name: str
    :param env_vars: Environment variables initialized in the container. (templated)
    :type env_vars: dict
    :param secrets: Kubernetes secrets to inject in the container,
        They can be exposed as environment vars or files in a volume.
    :type secrets: list[airflow.kubernetes.models.secret.Secret]
    :param in_cluster: run kubernetes client with in_cluster configuration
    :type in_cluster: bool
    :param cluster_context: context that points to kubernetes cluster.
        Ignored when in_cluster is True. If None, current-context is used.
    :type cluster_context: str
    :param get_logs: get the stdout of the container as logs of the tasks
    :type get_logs: bool
    :param annotations: non-identifying metadata you can attach to the Pod.
                        Can be a large range of data, and can include characters
                        that are not permitted by labels.
    :type annotations: dict
    :param resources: A dict containing a group of resources requests and limits
    :type resources: dict
    :param affinity: A dict containing a group of affinity scheduling rules
    :type affinity: dict
    :param node_selectors: A dict containing a group of scheduling rules
    :type node_selectors: dict
    :param config_file: The path to the Kubernetes config file.
        If not specified, default value is ``~/.kube/config``
    :type config_file: str
    :param do_xcom_push: If True, the content of the file
        /airflow/xcom/return.json in the container will also be pushed to an
        XCom when the container completes.
    :type do_xcom_push: bool
    :param is_delete_operator_pod: What to do when the pod reaches its final
        state, or the execution is interrupted.
        If False (default): do nothing, If True: delete the pod
    :type is_delete_operator_pod: bool
    :param hostnetwork: If True enable host networking on the pod
    :type hostnetwork: bool
    :param tolerations: A list of kubernetes tolerations
    :type tolerations: list tolerations
    :param configmaps: A list of configmap names objects that we
        want mount as env variables
    :type configmaps: list[str]
    :param pod_runtime_info_envs: environment variables about
                                  pod runtime information (ip, namespace, nodeName, podName)
    :type pod_runtime_info_envs: list[airflow.kubernetes.models.pod_runtime_info_env.PodRuntimeInfoEnv]
    :param dnspolicy: Specify a dnspolicy for the pod
    :type dnspolicy: str
<<<<<<< HEAD
    :param scheduler_name: Specify a scheduler name for the pod
    :type scheduler_name: str
=======
    :param full_pod_spec: The complete podSpec
    :type full_pod_spec: kubernetes.client.models.V1Pod
>>>>>>> 9278f794
    """
    template_fields = ('cmds', 'arguments', 'env_vars', 'config_file')

    def execute(self, context):
        try:
            client = kube_client.get_kube_client(in_cluster=self.in_cluster,
                                                 cluster_context=self.cluster_context,
                                                 config_file=self.config_file)

            pod = pod_generator.PodGenerator(
                image=self.image,
                namespace=self.namespace,
                cmds=self.cmds,
                args=self.arguments,
                labels=self.labels,
                name=self.name,
                envs=self.env_vars,
                extract_xcom=self.do_xcom_push,
                image_pull_policy=self.image_pull_policy,
                node_selectors=self.node_selectors,
                annotations=self.annotations,
                affinity=self.affinity,
                image_pull_secrets=self.image_pull_secrets,
                service_account_name=self.service_account_name,
                hostnetwork=self.hostnetwork,
                tolerations=self.tolerations,
                configmaps=self.configmaps,
                security_context=self.security_context,
                dnspolicy=self.dnspolicy,
                resources=self.resources,
                pod=self.full_pod_spec,
            ).gen_pod()

            pod = append_to_pod(pod, self.ports)
            pod = append_to_pod(pod, self.pod_runtime_info_envs)
            pod = append_to_pod(pod, self.volumes)
            pod = append_to_pod(pod, self.volume_mounts)
            pod = append_to_pod(pod, self.secrets)

<<<<<<< HEAD
            pod.service_account_name = self.service_account_name
            pod.secrets = self.secrets
            pod.envs = self.env_vars
            pod.image_pull_policy = self.image_pull_policy
            pod.image_pull_secrets = self.image_pull_secrets
            pod.annotations = self.annotations
            pod.resources = self.resources
            pod.affinity = self.affinity
            pod.node_selectors = self.node_selectors
            pod.hostnetwork = self.hostnetwork
            pod.tolerations = self.tolerations
            pod.configmaps = self.configmaps
            pod.security_context = self.security_context
            pod.pod_runtime_info_envs = self.pod_runtime_info_envs
            pod.dnspolicy = self.dnspolicy
            pod.scheduler_name = self.scheduler_name
=======
            self.pod = pod
>>>>>>> 9278f794

            launcher = pod_launcher.PodLauncher(kube_client=client,
                                                extract_xcom=self.do_xcom_push)

            try:
                (final_state, result) = launcher.run_pod(
                    pod,
                    startup_timeout=self.startup_timeout_seconds,
                    get_logs=self.get_logs)
            finally:
                if self.is_delete_operator_pod:
                    launcher.delete_pod(pod)

            if final_state != State.SUCCESS:
                raise AirflowException(
                    'Pod returned a failure: {state}'.format(state=final_state)
                )

            return result
        except AirflowException as ex:
            raise AirflowException('Pod Launching failed: {error}'.format(error=ex))

    @apply_defaults
    def __init__(self,
                 namespace,
                 image,
                 name,
                 cmds=None,
                 arguments=None,
                 ports=None,
                 volume_mounts=None,
                 volumes=None,
                 env_vars=None,
                 secrets=None,
                 in_cluster=False,
                 cluster_context=None,
                 labels=None,
                 startup_timeout_seconds=120,
                 get_logs=True,
                 image_pull_policy='IfNotPresent',
                 annotations=None,
                 resources=None,
                 affinity=None,
                 config_file=None,
                 do_xcom_push=False,
                 node_selectors=None,
                 image_pull_secrets=None,
                 service_account_name="default",
                 is_delete_operator_pod=False,
                 hostnetwork=False,
                 tolerations=None,
                 configmaps=None,
                 security_context=None,
                 pod_runtime_info_envs=None,
                 dnspolicy=None,
<<<<<<< HEAD
                 scheduler_name=None,
=======
                 full_pod_spec=None,
>>>>>>> 9278f794
                 *args,
                 **kwargs):
        super().__init__(*args, **kwargs)

        self.pod = None

        self.image = image
        self.namespace = namespace
        self.cmds = cmds or []
        self.arguments = arguments or []
        self.labels = labels or {}
        self.startup_timeout_seconds = startup_timeout_seconds
        self.name = name
        self.env_vars = env_vars or {}
        self.ports = ports or []
        self.volume_mounts = volume_mounts or []
        self.volumes = volumes or []
        self.secrets = secrets or []
        self.in_cluster = in_cluster
        self.cluster_context = cluster_context
        self.get_logs = get_logs
        self.image_pull_policy = image_pull_policy
        self.node_selectors = node_selectors or {}
        self.annotations = annotations or {}
        self.affinity = affinity or {}
        self.do_xcom_push = do_xcom_push
        if kwargs.get('xcom_push') is not None:
            raise AirflowException("'xcom_push' was deprecated, use 'do_xcom_push' instead")
        self.resources = resources
        self.config_file = config_file
        self.image_pull_secrets = image_pull_secrets
        self.service_account_name = service_account_name
        self.is_delete_operator_pod = is_delete_operator_pod
        self.hostnetwork = hostnetwork
        self.tolerations = tolerations or []
        self.configmaps = configmaps or []
        self.security_context = security_context or {}
        self.pod_runtime_info_envs = pod_runtime_info_envs or []
        self.dnspolicy = dnspolicy
<<<<<<< HEAD
        self.scheduler_name = scheduler_name
=======
        self.full_pod_spec = full_pod_spec
>>>>>>> 9278f794
<|MERGE_RESOLUTION|>--- conflicted
+++ resolved
@@ -102,13 +102,10 @@
     :type pod_runtime_info_envs: list[airflow.kubernetes.models.pod_runtime_info_env.PodRuntimeInfoEnv]
     :param dnspolicy: Specify a dnspolicy for the pod
     :type dnspolicy: str
-<<<<<<< HEAD
-    :param scheduler_name: Specify a scheduler name for the pod
-    :type scheduler_name: str
-=======
+    :param schedulername: Specify a schedulername for the pod
+    :type schedulername: str
     :param full_pod_spec: The complete podSpec
     :type full_pod_spec: kubernetes.client.models.V1Pod
->>>>>>> 9278f794
     """
     template_fields = ('cmds', 'arguments', 'env_vars', 'config_file')
 
@@ -138,6 +135,7 @@
                 configmaps=self.configmaps,
                 security_context=self.security_context,
                 dnspolicy=self.dnspolicy,
+                schedulername=self.schedulername,
                 resources=self.resources,
                 pod=self.full_pod_spec,
             ).gen_pod()
@@ -148,26 +146,7 @@
             pod = append_to_pod(pod, self.volume_mounts)
             pod = append_to_pod(pod, self.secrets)
 
-<<<<<<< HEAD
-            pod.service_account_name = self.service_account_name
-            pod.secrets = self.secrets
-            pod.envs = self.env_vars
-            pod.image_pull_policy = self.image_pull_policy
-            pod.image_pull_secrets = self.image_pull_secrets
-            pod.annotations = self.annotations
-            pod.resources = self.resources
-            pod.affinity = self.affinity
-            pod.node_selectors = self.node_selectors
-            pod.hostnetwork = self.hostnetwork
-            pod.tolerations = self.tolerations
-            pod.configmaps = self.configmaps
-            pod.security_context = self.security_context
-            pod.pod_runtime_info_envs = self.pod_runtime_info_envs
-            pod.dnspolicy = self.dnspolicy
-            pod.scheduler_name = self.scheduler_name
-=======
             self.pod = pod
->>>>>>> 9278f794
 
             launcher = pod_launcher.PodLauncher(kube_client=client,
                                                 extract_xcom=self.do_xcom_push)
@@ -223,11 +202,8 @@
                  security_context=None,
                  pod_runtime_info_envs=None,
                  dnspolicy=None,
-<<<<<<< HEAD
-                 scheduler_name=None,
-=======
+                 schedulername=None,
                  full_pod_spec=None,
->>>>>>> 9278f794
                  *args,
                  **kwargs):
         super().__init__(*args, **kwargs)
@@ -267,8 +243,5 @@
         self.security_context = security_context or {}
         self.pod_runtime_info_envs = pod_runtime_info_envs or []
         self.dnspolicy = dnspolicy
-<<<<<<< HEAD
-        self.scheduler_name = scheduler_name
-=======
-        self.full_pod_spec = full_pod_spec
->>>>>>> 9278f794
+        self.schedulername = schedulername
+        self.full_pod_spec = full_pod_spec