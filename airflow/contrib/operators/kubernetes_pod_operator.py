# Licensed to the Apache Software Foundation (ASF) under one
# or more contributor license agreements.  See the NOTICE file
# distributed with this work for additional information
# regarding copyright ownership.  The ASF licenses this file
# to you under the Apache License, Version 2.0 (the
# "License"); you may not use this file except in compliance
# with the License.  You may obtain a copy of the License at
#
#   http://www.apache.org/licenses/LICENSE-2.0
#
# Unless required by applicable law or agreed to in writing,
# software distributed under the License is distributed on an
# "AS IS" BASIS, WITHOUT WARRANTIES OR CONDITIONS OF ANY
# KIND, either express or implied.  See the License for the
# specific language governing permissions and limitations
# under the License.
"""Executes task in a Kubernetes POD"""
from airflow.exceptions import AirflowException
from airflow.kubernetes import kube_client, pod_generator, pod_launcher
from airflow.kubernetes.k8s_model import append_to_pod
from airflow.models import BaseOperator
from airflow.utils.decorators import apply_defaults
from airflow.utils.state import State


class KubernetesPodOperator(BaseOperator):  # pylint: disable=too-many-instance-attributes
    """
    Execute a task in a Kubernetes Pod

    .. note::
        If you use `Google Kubernetes Engine <https://cloud.google.com/kubernetes-engine/>`__, use
        :class:`~airflow.gcp.operators.kubernetes_engine.GKEPodOperator`, which
        simplifies the authorization process.

    :param image: Docker image you wish to launch. Defaults to dockerhub.io,
        but fully qualified URLS will point to custom repositories
    :type image: str
    :param namespace: the namespace to run within kubernetes
    :type namespace: str
    :param cmds: entrypoint of the container. (templated)
        The docker images's entrypoint is used if this is not provide.
    :type cmds: list[str]
    :param arguments: arguments of the entrypoint. (templated)
        The docker image's CMD is used if this is not provided.
<<<<<<< HEAD
    :type arguments: list of str
=======
    :type arguments: list[str]
>>>>>>> 4311c1f0
    :param image_pull_policy: Specify a policy to cache or always pull an image
    :type image_pull_policy: str
    :param image_pull_secrets: Any image pull secrets to be given to the pod.
                               If more than one secret is required, provide a
                               comma separated list: secret_a,secret_b
    :type image_pull_secrets: str
<<<<<<< HEAD
=======
    :param ports: ports for launched pod
    :type ports: list[airflow.kubernetes.models.port.Port]
>>>>>>> 4311c1f0
    :param volume_mounts: volumeMounts for launched pod
    :type volume_mounts: list[airflow.kubernetes.models.volume_mount.VolumeMount]
    :param volumes: volumes for launched pod. Includes ConfigMaps and PersistentVolumes
    :type volumes: list[airflow.kubernetes.models.volume.Volume]
    :param labels: labels to apply to the Pod
    :type labels: dict
    :param startup_timeout_seconds: timeout in seconds to startup the pod
    :type startup_timeout_seconds: int
    :param name: name of the task you want to run,
        will be used to generate a pod id
    :type name: str
    :param env_vars: Environment variables initialized in the container. (templated)
    :type env_vars: dict
    :param secrets: Kubernetes secrets to inject in the container,
        They can be exposed as environment vars or files in a volume.
    :type secrets: list[airflow.kubernetes.models.secret.Secret]
    :param in_cluster: run kubernetes client with in_cluster configuration
    :type in_cluster: bool
    :param cluster_context: context that points to kubernetes cluster.
        Ignored when in_cluster is True. If None, current-context is used.
    :type cluster_context: str
    :param get_logs: get the stdout of the container as logs of the tasks
    :type get_logs: bool
    :param annotations: non-identifying metadata you can attach to the Pod.
                        Can be a large range of data, and can include characters
                        that are not permitted by labels.
    :type annotations: dict
    :param resources: A dict containing a group of resources requests and limits
    :type resources: dict
    :param affinity: A dict containing a group of affinity scheduling rules
    :type affinity: dict
    :param node_selectors: A dict containing a group of scheduling rules
    :type node_selectors: dict
    :param config_file: The path to the Kubernetes config file.
        If not specified, default value is ``~/.kube/config``
    :type config_file: str
    :param do_xcom_push: If True, the content of the file
        /airflow/xcom/return.json in the container will also be pushed to an
        XCom when the container completes.
<<<<<<< HEAD
    :type xcom_push: bool
=======
    :type do_xcom_push: bool
    :param is_delete_operator_pod: What to do when the pod reaches its final
        state, or the execution is interrupted.
        If False (default): do nothing, If True: delete the pod
    :type is_delete_operator_pod: bool
>>>>>>> 4311c1f0
    :param hostnetwork: If True enable host networking on the pod
    :type hostnetwork: bool
    :param tolerations: A list of kubernetes tolerations
    :type tolerations: list tolerations
<<<<<<< HEAD
=======
    :param configmaps: A list of configmap names objects that we
        want mount as env variables
    :type configmaps: list[str]
    :param pod_runtime_info_envs: environment variables about
                                  pod runtime information (ip, namespace, nodeName, podName)
    :type pod_runtime_info_envs: list[airflow.kubernetes.models.pod_runtime_info_env.PodRuntimeInfoEnv]
    :param dnspolicy: Specify a dnspolicy for the pod
    :type dnspolicy: str
    :param full_pod_spec: The complete podSpec
    :type full_pod_spec: kubernetes.client.models.V1Pod
>>>>>>> 4311c1f0
    """
    template_fields = ('cmds', 'arguments', 'env_vars', 'config_file')

    def execute(self, context):
        try:
            client = kube_client.get_kube_client(in_cluster=self.in_cluster,
                                                 cluster_context=self.cluster_context,
                                                 config_file=self.config_file)

            pod = pod_generator.PodGenerator(
                image=self.image,
                namespace=self.namespace,
                cmds=self.cmds,
                args=self.arguments,
                labels=self.labels,
                name=self.name,
                envs=self.env_vars,
                extract_xcom=self.do_xcom_push,
                image_pull_policy=self.image_pull_policy,
                node_selectors=self.node_selectors,
                annotations=self.annotations,
                affinity=self.affinity,
                image_pull_secrets=self.image_pull_secrets,
                service_account_name=self.service_account_name,
                hostnetwork=self.hostnetwork,
                tolerations=self.tolerations,
                configmaps=self.configmaps,
                security_context=self.security_context,
                dnspolicy=self.dnspolicy,
                resources=self.resources,
                pod=self.full_pod_spec,
            ).gen_pod()

            pod = append_to_pod(pod, self.ports)
            pod = append_to_pod(pod, self.pod_runtime_info_envs)
            pod = append_to_pod(pod, self.volumes)
            pod = append_to_pod(pod, self.volume_mounts)
            pod = append_to_pod(pod, self.secrets)

<<<<<<< HEAD
            pod.service_account_name = self.service_account_name
            pod.secrets = self.secrets
            pod.envs = self.env_vars
            pod.image_pull_policy = self.image_pull_policy
            pod.image_pull_secrets = self.image_pull_secrets
            pod.annotations = self.annotations
            pod.resources = self.resources
            pod.affinity = self.affinity
            pod.node_selectors = self.node_selectors
            pod.hostnetwork = self.hostnetwork
            pod.tolerations = self.tolerations

            launcher = pod_launcher.PodLauncher(kube_client=client,
                                                extract_xcom=self.xcom_push)
=======
            self.pod = pod

            launcher = pod_launcher.PodLauncher(kube_client=client,
                                                extract_xcom=self.do_xcom_push)

>>>>>>> 4311c1f0
            try:
                (final_state, result) = launcher.run_pod(
                    pod,
                    startup_timeout=self.startup_timeout_seconds,
                    get_logs=self.get_logs)
            finally:
                if self.is_delete_operator_pod:
                    launcher.delete_pod(pod)

            if final_state != State.SUCCESS:
                raise AirflowException(
                    'Pod returned a failure: {state}'.format(state=final_state)
                )

            return result
        except AirflowException as ex:
            raise AirflowException('Pod Launching failed: {error}'.format(error=ex))

    @apply_defaults
    def __init__(self,  # pylint: disable=too-many-arguments,too-many-locals
                 namespace,
                 image,
                 name,
                 cmds=None,
                 arguments=None,
                 ports=None,
                 volume_mounts=None,
                 volumes=None,
                 env_vars=None,
                 secrets=None,
                 in_cluster=False,
                 cluster_context=None,
                 labels=None,
                 startup_timeout_seconds=120,
                 get_logs=True,
                 image_pull_policy='IfNotPresent',
                 annotations=None,
                 resources=None,
                 affinity=None,
                 config_file=None,
                 do_xcom_push=False,
                 node_selectors=None,
                 image_pull_secrets=None,
                 service_account_name="default",
                 is_delete_operator_pod=False,
                 hostnetwork=False,
                 tolerations=None,
                 configmaps=None,
                 security_context=None,
                 pod_runtime_info_envs=None,
                 dnspolicy=None,
                 full_pod_spec=None,
                 *args,
                 **kwargs):
        super().__init__(*args, **kwargs)

        self.pod = None

        self.image = image
        self.namespace = namespace
        self.cmds = cmds or []
        self.arguments = arguments or []
        self.labels = labels or {}
        self.startup_timeout_seconds = startup_timeout_seconds
        self.name = name
        self.env_vars = env_vars or {}
        self.ports = ports or []
        self.volume_mounts = volume_mounts or []
        self.volumes = volumes or []
        self.secrets = secrets or []
        self.in_cluster = in_cluster
        self.cluster_context = cluster_context
        self.get_logs = get_logs
        self.image_pull_policy = image_pull_policy
        self.node_selectors = node_selectors or {}
        self.annotations = annotations or {}
        self.affinity = affinity or {}
        self.do_xcom_push = do_xcom_push
        if kwargs.get('xcom_push') is not None:
            raise AirflowException("'xcom_push' was deprecated, use 'do_xcom_push' instead")
        self.resources = resources
        self.config_file = config_file
        self.image_pull_secrets = image_pull_secrets
        self.service_account_name = service_account_name
        self.is_delete_operator_pod = is_delete_operator_pod
        self.hostnetwork = hostnetwork
        self.tolerations = tolerations or []
        self.configmaps = configmaps or []
        self.security_context = security_context or {}
        self.pod_runtime_info_envs = pod_runtime_info_envs or []
        self.dnspolicy = dnspolicy
        self.full_pod_spec = full_pod_spec<|MERGE_RESOLUTION|>--- conflicted
+++ resolved
@@ -42,22 +42,15 @@
     :type cmds: list[str]
     :param arguments: arguments of the entrypoint. (templated)
         The docker image's CMD is used if this is not provided.
-<<<<<<< HEAD
-    :type arguments: list of str
-=======
     :type arguments: list[str]
->>>>>>> 4311c1f0
     :param image_pull_policy: Specify a policy to cache or always pull an image
     :type image_pull_policy: str
     :param image_pull_secrets: Any image pull secrets to be given to the pod.
                                If more than one secret is required, provide a
                                comma separated list: secret_a,secret_b
     :type image_pull_secrets: str
-<<<<<<< HEAD
-=======
     :param ports: ports for launched pod
     :type ports: list[airflow.kubernetes.models.port.Port]
->>>>>>> 4311c1f0
     :param volume_mounts: volumeMounts for launched pod
     :type volume_mounts: list[airflow.kubernetes.models.volume_mount.VolumeMount]
     :param volumes: volumes for launched pod. Includes ConfigMaps and PersistentVolumes
@@ -97,21 +90,15 @@
     :param do_xcom_push: If True, the content of the file
         /airflow/xcom/return.json in the container will also be pushed to an
         XCom when the container completes.
-<<<<<<< HEAD
-    :type xcom_push: bool
-=======
     :type do_xcom_push: bool
     :param is_delete_operator_pod: What to do when the pod reaches its final
         state, or the execution is interrupted.
         If False (default): do nothing, If True: delete the pod
     :type is_delete_operator_pod: bool
->>>>>>> 4311c1f0
     :param hostnetwork: If True enable host networking on the pod
     :type hostnetwork: bool
     :param tolerations: A list of kubernetes tolerations
     :type tolerations: list tolerations
-<<<<<<< HEAD
-=======
     :param configmaps: A list of configmap names objects that we
         want mount as env variables
     :type configmaps: list[str]
@@ -122,7 +109,6 @@
     :type dnspolicy: str
     :param full_pod_spec: The complete podSpec
     :type full_pod_spec: kubernetes.client.models.V1Pod
->>>>>>> 4311c1f0
     """
     template_fields = ('cmds', 'arguments', 'env_vars', 'config_file')
 
@@ -162,28 +148,11 @@
             pod = append_to_pod(pod, self.volume_mounts)
             pod = append_to_pod(pod, self.secrets)
 
-<<<<<<< HEAD
-            pod.service_account_name = self.service_account_name
-            pod.secrets = self.secrets
-            pod.envs = self.env_vars
-            pod.image_pull_policy = self.image_pull_policy
-            pod.image_pull_secrets = self.image_pull_secrets
-            pod.annotations = self.annotations
-            pod.resources = self.resources
-            pod.affinity = self.affinity
-            pod.node_selectors = self.node_selectors
-            pod.hostnetwork = self.hostnetwork
-            pod.tolerations = self.tolerations
-
-            launcher = pod_launcher.PodLauncher(kube_client=client,
-                                                extract_xcom=self.xcom_push)
-=======
             self.pod = pod
 
             launcher = pod_launcher.PodLauncher(kube_client=client,
                                                 extract_xcom=self.do_xcom_push)
 
->>>>>>> 4311c1f0
             try:
                 (final_state, result) = launcher.run_pod(
                     pod,
