--- conflicted
+++ resolved
@@ -52,10 +52,6 @@
 
 When you review the code for the DAG, you will notice that these tasks are generated using for loop. These two for loops could be combined into one loop. However, in most cases, you will be running different analysis on your incoming incoming and outgoing tweets, and hence they are kept separated in this example.
 Final step is a running the broker script, brokerapi.py, which will run queries in Hive and store the summarized data to MySQL in our case. To connect to Hive, pyhs2 library is extremely useful and easy to use. To insert data into MySQL from Python, sqlalchemy is also a good one to use.
-<<<<<<< HEAD
-I hope you find this tutorial useful. If you have question feel free to ask me on [Twitter](https://twitter.com/EkhtiarSyed) or via the live Airflow chatroom room in [Gitter](https://gitter.im/apache/incubator-airflow).<p>
-=======
 I hope you find this tutorial useful. If you have question feel free to ask me on [Twitter](https://twitter.com/EkhtiarSyed) or via the live Airflow chatroom room in [Gitter](https://gitter.im/apache/airflow).<p>
->>>>>>> cb8b2a1d
 -Ekhtiar Syed
 Last Update: 8-April-2016