# Licensed to the Apache Software Foundation (ASF) under one
# or more contributor license agreements.  See the NOTICE file
# distributed with this work for additional information
# regarding copyright ownership.  The ASF licenses this file
# to you under the Apache License, Version 2.0 (the
# "License"); you may not use this file except in compliance
# with the License.  You may obtain a copy of the License at
#
#   http://www.apache.org/licenses/LICENSE-2.0
#
# Unless required by applicable law or agreed to in writing,
# software distributed under the License is distributed on an
# "AS IS" BASIS, WITHOUT WARRANTIES OR CONDITIONS OF ANY
# KIND, either express or implied.  See the License for the
# specific language governing permissions and limitations
# under the License.


class Resources:
    def __init__(
            self,
            request_memory=None,
            request_cpu=None,
            limit_memory=None,
            limit_cpu=None):
        self.request_memory = request_memory
        self.request_cpu = request_cpu
        self.limit_memory = limit_memory
        self.limit_cpu = limit_cpu

    def is_empty_resource_request(self):
        return not self.has_limits() and not self.has_requests()

    def has_limits(self):
        return self.limit_cpu is not None or self.limit_memory is not None

    def has_requests(self):
        return self.request_cpu is not None or self.request_memory is not None


class Pod:
    """
    Represents a kubernetes pod and manages execution of a single pod.
    :param image: The docker image
    :type image: str
    :param envs: A dict containing the environment variables
    :type envs: dict
    :param cmds: The command to be run on the pod
    :type cmds: list[str]
    :param secrets: Secrets to be launched to the pod
    :type secrets: list[airflow.contrib.kubernetes.secret.Secret]
    :param result: The result that will be returned to the operator after
                   successful execution of the pod
    :type result: any
    :param image_pull_policy: Specify a policy to cache or always pull an image
    :type image_pull_policy: str
    :param image_pull_secrets: Any image pull secrets to be given to the pod.
                               If more than one secret is required, provide a
                               comma separated list: secret_a,secret_b
    :type image_pull_secrets: str
    :param affinity: A dict containing a group of affinity scheduling rules
    :type affinity: dict
    :param hostnetwork: If True enable host networking on the pod
    :type hostnetwork: bool
    :param tolerations: A list of kubernetes tolerations
    :type tolerations: list
    :param security_context: A dict containing the security context for the pod
    :type security_context: dict
<<<<<<< HEAD
    :param security_context: A dict containing the security context for the pod
    :type security_context: dict
    :param env_from_configmap_ref: Any configMapRef for the pod to envFrom.
                                   If more than one configMapRef is required, provide a
                                   comma separated list: configmap_a,configmap_b
    :type env_from_configmap_ref: str
    :param env_from_secret_ref: Any secretRef for the pod to envFrom.
                                If more than one secretRef is required, provide a
                                comma separated list: secret_a,secret_b
    :type env_from_secret_ref: str
=======
    :param configmaps: A list containing names of configmaps object
        mounting env variables to the pod
    :type configmaps: list[str]
>>>>>>> 068ded96
    """
    def __init__(
            self,
            image,
            envs,
            cmds,
            args=None,
            secrets=None,
            labels=None,
            node_selectors=None,
            name=None,
            volumes=None,
            volume_mounts=None,
            namespace='default',
            result=None,
            image_pull_policy='IfNotPresent',
            image_pull_secrets=None,
            init_containers=None,
            service_account_name=None,
            resources=None,
            annotations=None,
            affinity=None,
            hostnetwork=False,
            tolerations=None,
            security_context=None,
<<<<<<< HEAD
            env_from_configmap_ref=None,
            env_from_secret_ref=None
=======
            configmaps=None
>>>>>>> 068ded96
    ):
        self.image = image
        self.envs = envs or {}
        self.cmds = cmds
        self.args = args or []
        self.secrets = secrets or []
        self.result = result
        self.labels = labels or {}
        self.name = name
        self.volumes = volumes or []
        self.volume_mounts = volume_mounts or []
        self.node_selectors = node_selectors or {}
        self.namespace = namespace
        self.image_pull_policy = image_pull_policy
        self.image_pull_secrets = image_pull_secrets
        self.init_containers = init_containers
        self.service_account_name = service_account_name
        self.resources = resources or Resources()
        self.annotations = annotations or {}
        self.affinity = affinity or {}
        self.hostnetwork = hostnetwork or False
        self.tolerations = tolerations or []
        self.security_context = security_context
<<<<<<< HEAD
        self.env_from_configmap_ref = env_from_configmap_ref
        self.env_from_secret_ref = env_from_secret_ref
=======
        self.configmaps = configmaps or []
>>>>>>> 068ded96
<|MERGE_RESOLUTION|>--- conflicted
+++ resolved
@@ -50,13 +50,13 @@
     :param secrets: Secrets to be launched to the pod
     :type secrets: list[airflow.contrib.kubernetes.secret.Secret]
     :param result: The result that will be returned to the operator after
-                   successful execution of the pod
+        successful execution of the pod
     :type result: any
     :param image_pull_policy: Specify a policy to cache or always pull an image
     :type image_pull_policy: str
     :param image_pull_secrets: Any image pull secrets to be given to the pod.
-                               If more than one secret is required, provide a
-                               comma separated list: secret_a,secret_b
+        If more than one secret is required, provide a comma separated list:
+        secret_a,secret_b
     :type image_pull_secrets: str
     :param affinity: A dict containing a group of affinity scheduling rules
     :type affinity: dict
@@ -66,22 +66,9 @@
     :type tolerations: list
     :param security_context: A dict containing the security context for the pod
     :type security_context: dict
-<<<<<<< HEAD
-    :param security_context: A dict containing the security context for the pod
-    :type security_context: dict
-    :param env_from_configmap_ref: Any configMapRef for the pod to envFrom.
-                                   If more than one configMapRef is required, provide a
-                                   comma separated list: configmap_a,configmap_b
-    :type env_from_configmap_ref: str
-    :param env_from_secret_ref: Any secretRef for the pod to envFrom.
-                                If more than one secretRef is required, provide a
-                                comma separated list: secret_a,secret_b
-    :type env_from_secret_ref: str
-=======
     :param configmaps: A list containing names of configmaps object
         mounting env variables to the pod
     :type configmaps: list[str]
->>>>>>> 068ded96
     """
     def __init__(
             self,
@@ -107,12 +94,7 @@
             hostnetwork=False,
             tolerations=None,
             security_context=None,
-<<<<<<< HEAD
-            env_from_configmap_ref=None,
-            env_from_secret_ref=None
-=======
             configmaps=None
->>>>>>> 068ded96
     ):
         self.image = image
         self.envs = envs or {}
@@ -136,9 +118,4 @@
         self.hostnetwork = hostnetwork or False
         self.tolerations = tolerations or []
         self.security_context = security_context
-<<<<<<< HEAD
-        self.env_from_configmap_ref = env_from_configmap_ref
-        self.env_from_secret_ref = env_from_secret_ref
-=======
-        self.configmaps = configmaps or []
->>>>>>> 068ded96
+        self.configmaps = configmaps or []