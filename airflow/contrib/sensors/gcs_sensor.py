--- conflicted
+++ resolved
@@ -15,41 +15,10 @@
 # KIND, either express or implied.  See the License for the
 # specific language governing permissions and limitations
 # under the License.
-<<<<<<< HEAD
-
-import os
-from datetime import datetime
-
-from airflow.contrib.hooks.gcs_hook import GoogleCloudStorageHook
-from airflow.sensors.base_sensor_operator import BaseSensorOperator
-from airflow.utils.decorators import apply_defaults
-=======
 """This module is deprecated. Please use :mod:`airflow.providers.google.cloud.sensors.gcs`."""
->>>>>>> d25854dd
 
 import warnings
 
-<<<<<<< HEAD
-class GoogleCloudStorageObjectSensor(BaseSensorOperator):
-    """
-    Checks for the existence of a file in Google Cloud Storage.
-
-    :param bucket: The Google cloud storage bucket where the object is.
-    :type bucket: str
-    :param object: The name of the object to check in the Google cloud
-        storage bucket.
-    :type object: str
-    :param google_cloud_conn_id: The connection ID to use when
-        connecting to Google cloud storage.
-    :type google_cloud_conn_id: str
-    :param delegate_to: The account to impersonate, if any.
-        For this to work, the service account making the request must have
-        domain-wide delegation enabled.
-    :type delegate_to: str
-    """
-    template_fields = ('bucket', 'object')
-    ui_color = '#f0eee4'
-=======
 from airflow.providers.google.cloud.sensors.gcs import (
     GCSObjectExistenceSensor,
     GCSObjectsWithPrefixExistenceSensor,
@@ -62,7 +31,6 @@
     DeprecationWarning,
     stacklevel=2,
 )
->>>>>>> d25854dd
 
 
 class GoogleCloudStorageObjectSensor(GCSObjectExistenceSensor):
@@ -86,10 +54,6 @@
     This class is deprecated.
     Please use `airflow.providers.google.cloud.sensors.gcs.GCSObjectUpdateSensor`.
     """
-<<<<<<< HEAD
-    return context['dag'].following_schedule(context['execution_date'])
-=======
->>>>>>> d25854dd
 
     def __init__(self, *args, **kwargs):
         warnings.warn(
@@ -100,54 +64,12 @@
         )
         super().__init__(*args, **kwargs)
 
-<<<<<<< HEAD
-class GoogleCloudStorageObjectUpdatedSensor(BaseSensorOperator):
-    """
-    Checks if an object is updated in Google Cloud Storage.
-
-    :param bucket: The Google cloud storage bucket where the object is.
-    :type bucket: str
-    :param object: The name of the object to download in the Google cloud
-        storage bucket.
-    :type object: str
-    :param ts_func: Callback for defining the update condition. The default callback
-        returns execution_date + schedule_interval. The callback takes the context
-        as parameter.
-    :type ts_func: function
-    :param google_cloud_conn_id: The connection ID to use when
-        connecting to Google cloud storage.
-    :type google_cloud_conn_id: str
-    :param delegate_to: The account to impersonate, if any.
-        For this to work, the service account making the request must have domain-wide
-        delegation enabled.
-    :type delegate_to: str
-    """
-    template_fields = ('bucket', 'object')
-    ui_color = '#f0eee4'
-
-    @apply_defaults
-    def __init__(self,
-                 bucket,
-                 object,  # pylint:disable=redefined-builtin
-                 ts_func=ts_function,
-                 google_cloud_conn_id='google_cloud_default',
-                 delegate_to=None,
-                 *args, **kwargs):
-
-        super(GoogleCloudStorageObjectUpdatedSensor, self).__init__(*args, **kwargs)
-        self.bucket = bucket
-        self.object = object
-        self.ts_func = ts_func
-        self.google_cloud_conn_id = google_cloud_conn_id
-        self.delegate_to = delegate_to
-=======
 
 class GoogleCloudStoragePrefixSensor(GCSObjectsWithPrefixExistenceSensor):
     """
     This class is deprecated.
     Please use `airflow.providers.google.cloud.sensors.gcs.GCSObjectsWithPrefixExistenceSensor`.
     """
->>>>>>> d25854dd
 
     def __init__(self, *args, **kwargs):
         warnings.warn(
@@ -161,184 +83,10 @@
 
 class GoogleCloudStorageUploadSessionCompleteSensor(GCSUploadSessionCompleteSensor):
     """
-<<<<<<< HEAD
-    Checks for the existence of a objects at prefix in Google Cloud Storage bucket.
-
-    :param bucket: The Google cloud storage bucket where the object is.
-    :type bucket: str
-    :param prefix: The name of the prefix to check in the Google cloud
-        storage bucket.
-    :type prefix: str
-    :param google_cloud_conn_id: The connection ID to use when
-        connecting to Google cloud storage.
-    :type google_cloud_conn_id: str
-    :param delegate_to: The account to impersonate, if any.
-        For this to work, the service account making the request must have
-        domain-wide delegation enabled.
-    :type delegate_to: str
-=======
     This class is deprecated.
     Please use `airflow.providers.google.cloud.sensors.gcs.GCSUploadSessionCompleteSensor`.
->>>>>>> d25854dd
     """
 
-<<<<<<< HEAD
-    def poke(self, context):
-        self.log.info('Sensor checks existence of objects: %s, %s',
-                      self.bucket, self.prefix)
-        hook = GoogleCloudStorageHook(
-            google_cloud_storage_conn_id=self.google_cloud_conn_id,
-            delegate_to=self.delegate_to)
-        return bool(hook.list(self.bucket, prefix=self.prefix))
-
-
-def get_time():
-    """
-    This is just a wrapper of datetime.datetime.now to simplify mocking in the
-    unittests.
-    """
-    return datetime.now()
-
-
-class GoogleCloudStorageUploadSessionCompleteSensor(BaseSensorOperator):
-    """
-    Checks for changes in the number of objects at prefix in Google Cloud Storage
-    bucket and returns True if the inactivity period has passed with no
-    increase in the number of objects. Note, it is recommended to use reschedule
-    mode if you expect this sensor to run for hours.
-
-    :param bucket: The Google cloud storage bucket where the objects are.
-        expected.
-    :type bucket: str
-    :param prefix: The name of the prefix to check in the Google cloud
-        storage bucket.
-    :param inactivity_period: The total seconds of inactivity to designate
-        an upload session is over. Note, this mechanism is not real time and
-        this operator may not return until a poke_interval after this period
-        has passed with no additional objects sensed.
-    :type inactivity_period: int
-    :param min_objects: The minimum number of objects needed for upload session
-        to be considered valid.
-    :type min_objects: int
-    :param previous_num_objects: The number of objects found during the last poke.
-    :type previous_num_objects: int
-    :param inactivity_seconds: The current seconds of the inactivity period.
-    :type inactivity_seconds: int
-    :param allow_delete: Should this sensor consider objects being deleted
-        between pokes valid behavior. If true a warning message will be logged
-        when this happens. If false an error will be raised.
-    :type allow_delete: bool
-    :param google_cloud_conn_id: The connection ID to use when connecting
-        to Google cloud storage.
-    :type google_cloud_conn_id: str
-    :param delegate_to: The account to impersonate, if any. For this to work,
-        the service account making the request must have domain-wide
-        delegation enabled.
-    :type delegate_to: str
-    """
-
-    template_fields = ('bucket', 'prefix')
-    ui_color = '#f0eee4'
-
-    @apply_defaults
-    def __init__(self,
-                 bucket,
-                 prefix,
-                 inactivity_period=60 * 60,
-                 min_objects=1,
-                 previous_num_objects=0,
-                 allow_delete=True,
-                 google_cloud_conn_id='google_cloud_default',
-                 delegate_to=None,
-                 *args, **kwargs):
-
-        super(GoogleCloudStorageUploadSessionCompleteSensor, self).__init__(*args, **kwargs)
-
-        self.bucket = bucket
-        self.prefix = prefix
-        self.inactivity_period = inactivity_period
-        self.min_objects = min_objects
-        self.previous_num_objects = previous_num_objects
-        self.inactivity_seconds = 0
-        self.allow_delete = allow_delete
-        self.google_cloud_conn_id = google_cloud_conn_id
-        self.delegate_to = delegate_to
-        self.last_activity_time = None
-
-    def is_bucket_updated(self, current_num_objects):
-        """
-        Checks whether new objects have been uploaded and the inactivity_period
-        has passed and updates the state of the sensor accordingly.
-
-        :param current_num_objects: number of objects in bucket during last poke.
-        :type current_num_objects: int
-        """
-
-        if current_num_objects > self.previous_num_objects:
-            # When new objects arrived, reset the inactivity_seconds
-            # previous_num_objects for the next poke.
-            self.log.info(
-                '''
-                New objects found at {} resetting last_activity_time.
-                '''.format(os.path.join(self.bucket, self.prefix)))
-            self.last_activity_time = get_time()
-            self.inactivity_seconds = 0
-            self.previous_num_objects = current_num_objects
-        elif current_num_objects < self.previous_num_objects:
-            # During the last poke interval objects were deleted.
-            if self.allow_delete:
-                self.previous_num_objects = current_num_objects
-                self.last_activity_time = get_time()
-                self.log.warning(
-                    '''
-                    Objects were deleted during the last
-                    poke interval. Updating the file counter and
-                    resetting last_activity_time.
-                    '''
-                )
-            else:
-                raise RuntimeError(
-                    '''
-                    Illegal behavior: objects were deleted in {} between pokes.
-                    '''.format(os.path.join(self.bucket, self.prefix))
-                )
-        else:
-            if self.last_activity_time:
-                self.inactivity_seconds = (
-                    get_time() - self.last_activity_time).total_seconds()
-            else:
-                # Handles the first poke where last inactivity time is None.
-                self.last_activity_time = get_time()
-                self.inactivity_seconds = 0
-
-            if self.inactivity_seconds >= self.inactivity_period:
-                if current_num_objects >= self.min_objects:
-                    self.log.info(
-                        '''
-                        SUCCESS:
-                        Sensor found {} objects at {}.
-                        Waited at least {} seconds, with no new objects dropped.
-                        '''.format(
-                            current_num_objects,
-                            os.path.join(self.bucket, self.prefix),
-                            self.inactivity_period))
-                    return True
-
-                warn_msg = \
-                    '''
-                    FAILURE:
-                    Inactivity Period passed,
-                    not enough objects found in {}
-                    '''.format(
-                        os.path.join(self.bucket, self.prefix))
-                self.log.warning(warn_msg)
-                return False
-            return False
-
-    def poke(self, context):
-        hook = GoogleCloudStorageHook()
-        return self.is_bucket_updated(len(hook.list(self.bucket, prefix=self.prefix)))
-=======
     def __init__(self, *args, **kwargs):
         warnings.warn(
             """This class is deprecated.
@@ -346,5 +94,4 @@
             DeprecationWarning,
             stacklevel=2,
         )
-        super().__init__(*args, **kwargs)
->>>>>>> d25854dd
+        super().__init__(*args, **kwargs)