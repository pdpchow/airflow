--- conflicted
+++ resolved
@@ -21,46 +21,8 @@
 
 from airflow.providers.amazon.aws.sensors.emr_job_flow import EmrJobFlowSensor  # noqa
 
-<<<<<<< HEAD
-    :param job_flow_id: job_flow_id to check the state of
-    :type job_flow_id: str
-    """
-
-    NON_TERMINAL_STATES = ['STARTING', 'BOOTSTRAPPING', 'RUNNING',
-                           'WAITING', 'TERMINATING']
-    FAILED_STATE = ['TERMINATED_WITH_ERRORS']
-    template_fields = ['job_flow_id']
-    template_ext = ()
-
-    @apply_defaults
-    def __init__(self,
-                 job_flow_id,
-                 *args,
-                 **kwargs):
-        super(EmrJobFlowSensor, self).__init__(*args, **kwargs)
-        self.job_flow_id = job_flow_id
-
-    def get_emr_response(self):
-        emr = EmrHook(aws_conn_id=self.aws_conn_id).get_conn()
-
-        self.log.info('Poking cluster %s', self.job_flow_id)
-        return emr.describe_cluster(ClusterId=self.job_flow_id)
-
-    @staticmethod
-    def state_from_response(response):
-        return response['Cluster']['Status']['State']
-
-    @staticmethod
-    def failure_message_from_response(response):
-        state_change_reason = response['Cluster']['Status'].get('StateChangeReason')
-        if state_change_reason:
-            return 'for code: {} with message {}'.format(state_change_reason.get('Code', 'No code'),
-                                                         state_change_reason.get('Message', 'Unknown'))
-        return None
-=======
 warnings.warn(
     "This module is deprecated. Please use `airflow.providers.amazon.aws.sensors.emr_job_flow`.",
     DeprecationWarning,
     stacklevel=2,
-)
->>>>>>> d25854dd
+)