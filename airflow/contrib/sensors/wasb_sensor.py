--- conflicted
+++ resolved
@@ -15,83 +15,14 @@
 # KIND, either express or implied.  See the License for the
 # specific language governing permissions and limitations
 # under the License.
-<<<<<<< HEAD
-#
-from airflow.contrib.hooks.wasb_hook import WasbHook
-from airflow.sensors.base_sensor_operator import BaseSensorOperator
-from airflow.utils.decorators import apply_defaults
-
-
-class WasbBlobSensor(BaseSensorOperator):
-    """
-    Waits for a blob to arrive on Azure Blob Storage.
-
-    :param container_name: Name of the container.
-    :type container_name: str
-    :param blob_name: Name of the blob.
-    :type blob_name: str
-    :param wasb_conn_id: Reference to the wasb connection.
-    :type wasb_conn_id: str
-    :param check_options: Optional keyword arguments that
-        `WasbHook.check_for_blob()` takes.
-    :type check_options: dict
-    """
-
-    template_fields = ('container_name', 'blob_name')
-
-    @apply_defaults
-    def __init__(self, container_name, blob_name,
-                 wasb_conn_id='wasb_default', check_options=None, *args,
-                 **kwargs):
-        super(WasbBlobSensor, self).__init__(*args, **kwargs)
-        if check_options is None:
-            check_options = {}
-        self.wasb_conn_id = wasb_conn_id
-        self.container_name = container_name
-        self.blob_name = blob_name
-        self.check_options = check_options
-
-    def poke(self, context):
-        self.log.info(
-            'Poking for blob: %s\nin wasb://%s', self.blob_name, self.container_name
-        )
-        hook = WasbHook(wasb_conn_id=self.wasb_conn_id)
-        return hook.check_for_blob(self.container_name, self.blob_name,
-                                   **self.check_options)
-
-
-class WasbPrefixSensor(BaseSensorOperator):
-    """
-    Waits for blobs matching a prefix to arrive on Azure Blob Storage.
-
-    :param container_name: Name of the container.
-    :type container_name: str
-    :param prefix: Prefix of the blob.
-    :type prefix: str
-    :param wasb_conn_id: Reference to the wasb connection.
-    :type wasb_conn_id: str
-    :param check_options: Optional keyword arguments that
-        `WasbHook.check_for_prefix()` takes.
-    :type check_options: dict
-    """
-=======
 """This module is deprecated. Please use :mod:`airflow.providers.microsoft.azure.sensors.wasb`."""
->>>>>>> d25854dd
 
 import warnings
 
 from airflow.providers.microsoft.azure.sensors.wasb import WasbBlobSensor, WasbPrefixSensor  # noqa
 
-<<<<<<< HEAD
-    def poke(self, context):
-        self.log.info('Poking for prefix: %s in wasb://%s', self.prefix, self.container_name)
-        hook = WasbHook(wasb_conn_id=self.wasb_conn_id)
-        return hook.check_for_prefix(self.container_name, self.prefix,
-                                     **self.check_options)
-=======
 warnings.warn(
     "This module is deprecated. Please use `airflow.providers.microsoft.azure.sensors.wasb`.",
     DeprecationWarning,
     stacklevel=2,
-)
->>>>>>> d25854dd
+)