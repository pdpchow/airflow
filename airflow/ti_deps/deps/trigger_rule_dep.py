--- conflicted
+++ resolved
@@ -35,33 +35,6 @@
     IS_TASK_DEP = True
 
     @staticmethod
-<<<<<<< HEAD
-    @provide_session
-    def _get_states_count_upstream_ti(ti, finished_tasks, session):
-        """
-        This function returns the states of the upstream tis for a specific ti in order to determine
-        whether this ti can run in this iteration
-
-        :param ti: the ti that we want to calculate deps for
-        :type ti: airflow.models.TaskInstance
-        :param finished_tasks: all the finished tasks of the dag_run
-        :type finished_tasks: list[airflow.models.TaskInstance]
-        """
-        if finished_tasks is None:
-            # this is for the strange feature of running tasks without dag_run
-            finished_tasks = ti.task.dag.get_task_instances(
-                start_date=ti.execution_date,
-                end_date=ti.execution_date,
-                state=State.finished() + [State.UPSTREAM_FAILED],
-                session=session)
-        counter = Counter(task.state for task in finished_tasks if task.task_id in ti.task.upstream_task_ids)
-        return counter.get(State.SUCCESS, 0), counter.get(State.SKIPPED, 0), counter.get(State.FAILED, 0), \
-            counter.get(State.UPSTREAM_FAILED, 0), sum(counter.values())
-
-    @provide_session
-    def _get_dep_statuses(self, ti, session, dep_context):
-        TR = airflow.utils.trigger_rule.TriggerRule
-=======
     def _get_states_count_upstream_ti(ti, finished_tasks):
         """
         This function returns the states of the upstream tis for a specific ti in order to determine
@@ -83,7 +56,6 @@
 
     @provide_session
     def _get_dep_statuses(self, ti, session, dep_context):
->>>>>>> d25854dd
         # Checking that all upstream dependencies have succeeded
         if not ti.task.upstream_list:
             yield self._passing_status(reason="The task instance did not have any upstream tasks.")
@@ -94,21 +66,6 @@
             return
         # see if the task name is in the task upstream for our task
         successes, skipped, failed, upstream_failed, done = self._get_states_count_upstream_ti(
-<<<<<<< HEAD
-            ti=ti,
-            finished_tasks=dep_context.finished_tasks)
-
-        for dep_status in self._evaluate_trigger_rule(
-                ti=ti,
-                successes=successes,
-                skipped=skipped,
-                failed=failed,
-                upstream_failed=upstream_failed,
-                done=done,
-                flag_upstream_failed=dep_context.flag_upstream_failed,
-                session=session):
-            yield dep_status
-=======
             ti=ti, finished_tasks=dep_context.ensure_finished_tasks(ti.task.dag, ti.execution_date, session)
         )
 
@@ -122,7 +79,6 @@
             flag_upstream_failed=dep_context.flag_upstream_failed,
             session=session,
         )
->>>>>>> d25854dd
 
     @provide_session
     def _evaluate_trigger_rule(
@@ -152,12 +108,6 @@
         :param session: database session
         :type session: sqlalchemy.orm.session.Session
         """
-<<<<<<< HEAD
-
-        TR = airflow.utils.trigger_rule.TriggerRule
-
-=======
->>>>>>> d25854dd
         task = ti.task
         upstream = len(task.upstream_task_ids)
         trigger_rule = task.trigger_rule
@@ -193,26 +143,15 @@
             elif trigger_rule == TR.ONE_FAILED:
                 if upstream_done and not (failed or upstream_failed):
                     ti.set_state(State.SKIPPED, session)
-<<<<<<< HEAD
-            elif tr == TR.NONE_FAILED:
-                if upstream_failed or failed:
-                    ti.set_state(State.UPSTREAM_FAILED, session)
-            elif tr == TR.NONE_FAILED_OR_SKIPPED:
-=======
             elif trigger_rule == TR.NONE_FAILED:
                 if upstream_failed or failed:
                     ti.set_state(State.UPSTREAM_FAILED, session)
             elif trigger_rule == TR.NONE_FAILED_OR_SKIPPED:
->>>>>>> d25854dd
                 if upstream_failed or failed:
                     ti.set_state(State.UPSTREAM_FAILED, session)
                 elif skipped == upstream:
                     ti.set_state(State.SKIPPED, session)
-<<<<<<< HEAD
-            elif tr == TR.NONE_SKIPPED:
-=======
             elif trigger_rule == TR.NONE_SKIPPED:
->>>>>>> d25854dd
                 if skipped:
                     ti.set_state(State.SKIPPED, session)
 
@@ -257,40 +196,6 @@
         elif trigger_rule == TR.ALL_DONE:
             if not upstream_done:
                 yield self._failing_status(
-<<<<<<< HEAD
-                    reason="Task's trigger rule '{0}' requires all upstream "
-                    "tasks to have completed, but found {1} task(s) that "
-                    "weren't done. upstream_tasks_state={2}, "
-                    "upstream_task_ids={3}"
-                    .format(tr, upstream_done, upstream_tasks_state,
-                            task.upstream_task_ids))
-        elif tr == TR.NONE_FAILED:
-            num_failures = upstream - successes - skipped
-            if num_failures > 0:
-                yield self._failing_status(
-                    reason="Task's trigger rule '{0}' requires all upstream "
-                    "tasks to have succeeded or been skipped, but found {1} non-success(es). "
-                    "upstream_tasks_state={2}, upstream_task_ids={3}"
-                    .format(tr, num_failures, upstream_tasks_state,
-                            task.upstream_task_ids))
-        elif tr == TR.NONE_FAILED_OR_SKIPPED:
-            num_failures = upstream - successes - skipped
-            if num_failures > 0:
-                yield self._failing_status(
-                    reason="Task's trigger rule '{0}' requires all upstream "
-                    "tasks to have succeeded or been skipped, but found {1} non-success(es). "
-                    "upstream_tasks_state={2}, upstream_task_ids={3}"
-                    .format(tr, num_failures, upstream_tasks_state,
-                            task.upstream_task_ids))
-        elif tr == TR.NONE_SKIPPED:
-            if not upstream_done or (skipped > 0):
-                yield self._failing_status(
-                    reason="Task's trigger rule '{0}' requires all upstream "
-                    "tasks to not have been skipped, but found {1} task(s) skipped. "
-                    "upstream_tasks_state={2}, upstream_task_ids={3}"
-                    .format(tr, skipped, upstream_tasks_state,
-                            task.upstream_task_ids))
-=======
                     reason="Task's trigger rule '{}' requires all upstream "
                     "tasks to have completed, but found {} task(s) that "
                     "were not done. upstream_tasks_state={}, "
@@ -327,6 +232,5 @@
                         trigger_rule, skipped, upstream_tasks_state, task.upstream_task_ids
                     )
                 )
->>>>>>> d25854dd
         else:
             yield self._failing_status(reason=f"No strategy to evaluate trigger rule '{trigger_rule}'.")