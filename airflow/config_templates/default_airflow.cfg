# Licensed to the Apache Software Foundation (ASF) under one
# or more contributor license agreements.  See the NOTICE file
# distributed with this work for additional information
# regarding copyright ownership.  The ASF licenses this file
# to you under the Apache License, Version 2.0 (the
# "License"); you may not use this file except in compliance
# with the License.  You may obtain a copy of the License at
#
#   http://www.apache.org/licenses/LICENSE-2.0
#
# Unless required by applicable law or agreed to in writing,
# software distributed under the License is distributed on an
# "AS IS" BASIS, WITHOUT WARRANTIES OR CONDITIONS OF ANY
# KIND, either express or implied.  See the License for the
# specific language governing permissions and limitations
# under the License.

#
# NOTE:
#
# IF YOU ARE LOOKING FOR DEFAULT CONFIGURATION FILE HERE  - LOOK NO MORE. READ EXPLANATION BELOW!
#
# This file used to have something that was similar to the default Airflow configuration but it was
# really just a template. It was used to generate the final configuration and it was confusing
# if you copied it to your configuration and some of values were wrong.
#
# The first time you run Airflow, it will create a file called ``airflow.cfg`` in
# your ``$AIRFLOW_HOME`` directory (``~/airflow`` by default). This is in order to make it easy to
# "play" with airflow configuration.
#
# However, for production case you are advised to generate the configuration using command line:
#
#         airflow config list --defaults
#
# This command will produce the output that you can copy to your configuration file and edit.
# It will contain all the default configuration options, with examples, nicely commented out
# so you need only un-comment and modify those that you want to change.
# This way you can easily keep track of all the configuration options that you changed from default
# and you can also easily upgrade your installation to new versions of Airflow when they come out and
# automatically use the defaults for existing options if they changed there.
#
<<<<<<< HEAD
# Supported values: ``CRITICAL``, ``ERROR``, ``WARNING``, ``INFO``, ``DEBUG``.
fab_logging_level = WARNING

# Logging class
# Specify the class that will specify the logging configuration
# This class has to be on the python classpath
# Example: logging_config_class = my.path.default_local_settings.LOGGING_CONFIG
logging_config_class =

# Flag to enable/disable Colored logs in Console
# Colour the logs when the controlling terminal is a TTY.
colored_console_log = True

# Log format for when Colored logs is enabled
colored_log_format = [%%(blue)s%%(asctime)s%%(reset)s] {{%%(blue)s%%(filename)s:%%(reset)s%%(lineno)d}} %%(log_color)s%%(levelname)s%%(reset)s - %%(log_color)s%%(message)s%%(reset)s
colored_formatter_class = airflow.utils.log.colored_log.CustomTTYColoredFormatter

# Format of Log line
log_format = [%%(asctime)s] {{%%(filename)s:%%(lineno)d}} %%(levelname)s - %%(message)s
simple_log_format = %%(asctime)s %%(levelname)s - %%(message)s

# Where to send dag parser logs. If "file", logs are sent to log files defined by child_process_log_directory.
dag_processor_log_target = file

# Format of Dag Processor Log line
dag_processor_log_format = [%%(asctime)s] [SOURCE:DAG_PROCESSOR] {{%%(filename)s:%%(lineno)d}} %%(levelname)s - %%(message)s
log_formatter_class = airflow.utils.log.timezone_aware.TimezoneAware

# An import path to a function to add adaptations of each secret added with
# `airflow.utils.log.secrets_masker.mask_secret` to be masked in log messages. The given function
# is expected to require a single parameter: the secret to be adapted. It may return a
# single adaptation of the secret or an iterable of adaptations to each be masked as secrets.
# The original secret will be masked as well as any adaptations returned.
# Example: secret_mask_adapter = urllib.parse.quote
secret_mask_adapter =

# Specify prefix pattern like mentioned below with stream handler TaskHandlerWithCustomFormatter
# Example: task_log_prefix_template = {{ti.dag_id}}-{{ti.task_id}}-{{execution_date}}-{{try_number}}
task_log_prefix_template =

# Formatting for how airflow generates file names/paths for each task run.
log_filename_template = dag_id={{{{ ti.dag_id }}}}/run_id={{{{ ti.run_id }}}}/task_id={{{{ ti.task_id }}}}/{{%% if ti.map_index >= 0 %%}}map_index={{{{ ti.map_index }}}}/{{%% endif %%}}attempt={{{{ try_number }}}}.log

# Formatting for how airflow generates file names for log
log_processor_filename_template = {{{{ filename }}}}.log

# Full path of dag_processor_manager logfile.
dag_processor_manager_log_location = {AIRFLOW_HOME}/logs/dag_processor_manager/dag_processor_manager.log

# Name of handler to read task instance logs.
# Defaults to use ``task`` handler.
task_log_reader = task

# A comma\-separated list of third-party logger names that will be configured to print messages to
# consoles\.
# Example: extra_logger_names = connexion,sqlalchemy
extra_logger_names =

# When you start an airflow worker, airflow starts a tiny web server
# subprocess to serve the workers local log files to the airflow main
# web server, who then builds pages and sends them to users. This defines
# the port on which the logs are served. It needs to be unused, and open
# visible from the main web server to connect into the workers.
worker_log_server_port = 8793

# Port to serve logs from for triggerer.  See worker_log_server_port description
# for more info.
trigger_log_server_port = 8794

# We must parse timestamps to interleave logs between trigger and task.  To do so,
# we need to parse timestamps in log files. In case your log format is non-standard,
# you may provide import path to callable which takes a string log line and returns
# the timestamp (datetime.datetime compatible).
# Example: interleave_timestamp_parser = path.to.my_func
# interleave_timestamp_parser =

# Permissions in the form or of octal string as understood by chmod. The permissions are important
# when you use impersonation, when logs are written by a different user than airflow. The most secure
# way of configuring it in this case is to add both users to the same group and make it the default
# group of both users. Group-writeable logs are default in airflow, but you might decide that you are
# OK with having the logs other-writeable, in which case you should set it to `0o777`. You might
# decide to add more security if you do not use impersonation and change it to `0o755` to make it
# only owner-writeable. You can also make it just readable only for owner by changing it to `0o700` if
# all the access (read/write) for your logs happens from the same user.
# Example: file_task_handler_new_folder_permissions = 0o775
file_task_handler_new_folder_permissions = 0o775

# Permissions in the form or of octal string as understood by chmod. The permissions are important
# when you use impersonation, when logs are written by a different user than airflow. The most secure
# way of configuring it in this case is to add both users to the same group and make it the default
# group of both users. Group-writeable logs are default in airflow, but you might decide that you are
# OK with having the logs other-writeable, in which case you should set it to `0o666`. You might
# decide to add more security if you do not use impersonation and change it to `0o644` to make it
# only owner-writeable. You can also make it just readable only for owner by changing it to `0o600` if
# all the access (read/write) for your logs happens from the same user.
# Example: file_task_handler_new_file_permissions = 0o664
file_task_handler_new_file_permissions = 0o664

# By default Celery sends all logs into stderr.
# If enabled any previous logging handlers will get *removed*.
# With this option AirFlow will create new handlers
# and send low level logs like INFO and WARNING to stdout,
# while sending higher severity logs to stderr.
celery_stdout_stderr_separation = False

[metrics]

# StatsD (https://github.com/etsy/statsd) integration settings.
# If you want to avoid emitting all the available metrics, you can configure an
# allow list of prefixes (comma separated) to send only the metrics that start
# with the elements of the list (e.g: "scheduler,executor,dagrun")
metrics_allow_list =

# If you want to avoid emitting all the available metrics, you can configure a
# block list of prefixes (comma separated) to filter out metrics that start with
# the elements of the list (e.g: "scheduler,executor,dagrun").
# If metrics_allow_list and metrics_block_list are both configured, metrics_block_list is ignored.
metrics_block_list =

# Enables sending metrics to StatsD.
statsd_on = False
statsd_host = localhost
statsd_port = 8125
statsd_prefix = airflow

# A function that validate the StatsD stat name, apply changes to the stat name if necessary and return
# the transformed stat name.
#
# The function should have the following signature:
# def func_name(stat_name: str) -> str:
stat_name_handler =

# To enable datadog integration to send airflow metrics.
statsd_datadog_enabled = False

# List of datadog tags attached to all metrics(e.g: key1:value1,key2:value2)
statsd_datadog_tags =

# Set to False to disable metadata tags for some of the emitted metrics
statsd_datadog_metrics_tags = True

# If you want to utilise your own custom StatsD client set the relevant
# module path below.
# Note: The module path must exist on your PYTHONPATH for Airflow to pick it up
# statsd_custom_client_path =

# If you want to avoid sending all the available metrics tags to StatsD,
# you can configure a block list of prefixes (comma separated) to filter out metric tags
# that start with the elements of the list (e.g: "job_id,run_id")
# Example: statsd_disabled_tags = job_id,run_id,dag_id,task_id
statsd_disabled_tags = job_id,run_id

# To enable sending Airflow metrics with StatsD-Influxdb tagging convention.
statsd_influxdb_enabled = False

# Enables sending metrics to OpenTelemetry.
otel_on = False
otel_host = localhost
otel_port = 8889
otel_prefix = airflow
otel_interval_milliseconds = 60000

# If True, all metrics are also emitted to the console.  Defaults to False.
otel_debugging_on = False

# If True, SSL will be enabled.  Defaults to False.
# To establish an HTTPS connection to the OpenTelemetry collector,
# you need to configure the SSL certificate and key within the OpenTelemetry collector's
# config.yml file.
otel_ssl_active = False

[secrets]
# Full class name of secrets backend to enable (will precede env vars and metastore in search path)
# Example: backend = airflow.providers.amazon.aws.secrets.systems_manager.SystemsManagerParameterStoreBackend
backend =

# The backend_kwargs param is loaded into a dictionary and passed to __init__ of secrets backend class.
# See documentation for the secrets backend you are using. JSON is expected.
# Example for AWS Systems Manager ParameterStore:
# ``{{"connections_prefix": "/airflow/connections", "profile_name": "default"}}``
backend_kwargs =

[cli]
# In what way should the cli access the API. The LocalClient will use the
# database directly, while the json_client will use the api running on the
# webserver
api_client = airflow.api.client.local_client

# If you set web_server_url_prefix, do NOT forget to append it here, ex:
# ``endpoint_url = http://localhost:8080/myroot``
# So api will look like: ``http://localhost:8080/myroot/api/experimental/...``
endpoint_url = http://localhost:8080

[debug]
# Used only with ``DebugExecutor``. If set to ``True`` DAG will fail with first
# failed task. Helpful for debugging purposes.
fail_fast = False

[api]
# Enables the deprecated experimental API. Please note that these APIs do not have access control.
# The authenticated user has full access.
#
# .. warning::
#
#   This `Experimental REST API <https://airflow.readthedocs.io/en/latest/rest-api-ref.html>`__ is
#   deprecated since version 2.0. Please consider using
#   `the Stable REST API <https://airflow.readthedocs.io/en/latest/stable-rest-api-ref.html>`__.
#   For more information on migration, see
#   `RELEASE_NOTES.rst <https://github.com/apache/airflow/blob/main/RELEASE_NOTES.rst>`_
enable_experimental_api = False

# Comma separated list of auth backends to authenticate users of the API. See
# https://airflow.apache.org/docs/apache-airflow/stable/security/api.html for possible values.
# ("airflow.api.auth.backend.default" allows all requests for historic reasons)
auth_backends = airflow.api.auth.backend.session

# Used to set the maximum page limit for API requests. If limit passed as param
# is greater than maximum page limit, it will be ignored and maximum page limit value
# will be set as the limit
maximum_page_limit = 100

# Used to set the default page limit when limit param is zero or not provided in API
# requests. Otherwise if positive integer is passed in the API requests as limit, the
# smallest number of user given limit or maximum page limit is taken as limit.
fallback_page_limit = 100

# The intended audience for JWT token credentials used for authorization. This value must match on the client and server sides. If empty, audience will not be tested.
# Example: google_oauth2_audience = project-id-random-value.apps.googleusercontent.com
google_oauth2_audience =

# Path to Google Cloud Service Account key file (JSON). If omitted, authorization based on
# `the Application Default Credentials
# <https://cloud.google.com/docs/authentication/production#finding_credentials_automatically>`__ will
# be used.
# Example: google_key_path = /files/service-account-json
google_key_path =

# Used in response to a preflight request to indicate which HTTP
# headers can be used when making the actual request. This header is
# the server side response to the browser's
# Access-Control-Request-Headers header.
access_control_allow_headers =

# Specifies the method or methods allowed when accessing the resource.
access_control_allow_methods =

# Indicates whether the response can be shared with requesting code from the given origins.
# Separate URLs with space.
access_control_allow_origins =

# Indicates whether the *xcomEntries* endpoint supports the *deserialize*
# flag. If set to False, setting this flag in a request would result in a
# 400 Bad Request error.
enable_xcom_deserialize_support = False

[lineage]
# what lineage backend to use
backend =

[openlineage]

# This section applies settings for OpenLineage integration.
# For backwards compatibility with `openlineage-python` one can still use
# `openlineage.yml` file or `OPENLINEAGE_` environment variables. However, below
# configuration takes precedence over those.
# More in documentation - https://openlineage.io/docs/client/python#configuration.
# Set this to true if you don't want OpenLineage to emit events.
disabled = False

# OpenLineage namespace
# Example: namespace = food_delivery
# namespace =

# Comma-separated paths to custom OpenLineage extractors.
# Example: extractors = full.path.to.ExtractorClass;full.path.to.AnotherExtractorClass
extractors =

# Path to YAML config. This provides backwards compatibility to pass config as
# `openlineage.yml` file.
config_path =

# OpenLineage Client transport configuration. It should contain type
# and additional options per each type.
#
# Currently supported types are:
#
#   * HTTP
#   * Kafka
#   * Console
# Example: transport = {{"type": "http", "url": "http://localhost:5000"}}
transport =

# If disabled, OpenLineage events do not contain source code of particular
# operators, like PythonOperator.
# disable_source_code =

[atlas]
sasl_enabled = False
host =
port = 21000
username =
password =

[operators]
# The default owner assigned to each new operator, unless
# provided explicitly or passed via ``default_args``
default_owner = airflow

# The default value of attribute "deferrable" in operators and sensors.
default_deferrable = false
default_cpus = 1
default_ram = 512
default_disk = 512
default_gpus = 0

# Default queue that tasks get assigned to and that worker listen on.
default_queue = default

# Is allowed to pass additional/unused arguments (args, kwargs) to the BaseOperator operator.
# If set to False, an exception will be thrown, otherwise only the console message will be displayed.
allow_illegal_arguments = False

[hive]
# Default mapreduce queue for HiveOperator tasks
default_hive_mapred_queue =

# Template for mapred_job_name in HiveOperator, supports the following named parameters
# hostname, dag_id, task_id, execution_date
# mapred_job_name_template =

[webserver]
# Path of webserver config file used for configuring the webserver parameters
config_file = {AIRFLOW_HOME}/webserver_config.py

# The base url of your website as airflow cannot guess what domain or
# cname you are using. This is used in automated emails that
# airflow sends to point links to the right web server
base_url = http://localhost:8080

# Default timezone to display all dates in the UI, can be UTC, system, or
# any IANA timezone string (e.g. Europe/Amsterdam). If left empty the
# default value of core/default_timezone will be used
# Example: default_ui_timezone = America/New_York
default_ui_timezone = UTC

# The ip specified when starting the web server
web_server_host = 0.0.0.0

# The port on which to run the web server
web_server_port = 8080

# Paths to the SSL certificate and key for the web server. When both are
# provided SSL will be enabled. This does not change the web server port.
web_server_ssl_cert =

# Paths to the SSL certificate and key for the web server. When both are
# provided SSL will be enabled. This does not change the web server port.
web_server_ssl_key =

# The type of backend used to store web session data, can be 'database' or 'securecookie'
# Example: session_backend = securecookie
session_backend = database

# Number of seconds the webserver waits before killing gunicorn master that doesn't respond
web_server_master_timeout = 120

# Number of seconds the gunicorn webserver waits before timing out on a worker
web_server_worker_timeout = 120

# Number of workers to refresh at a time. When set to 0, worker refresh is
# disabled. When nonzero, airflow periodically refreshes webserver workers by
# bringing up new ones and killing old ones.
worker_refresh_batch_size = 1

# Number of seconds to wait before refreshing a batch of workers.
worker_refresh_interval = 6000

# If set to True, Airflow will track files in plugins_folder directory. When it detects changes,
# then reload the gunicorn.
reload_on_plugin_change = False

# Secret key used to run your flask app. It should be as random as possible. However, when running
# more than 1 instances of webserver, make sure all of them use the same ``secret_key`` otherwise
# one of them will error with "CSRF session token is missing".
# The webserver key is also used to authorize requests to Celery workers when logs are retrieved.
# The token generated using the secret key has a short expiry time though - make sure that time on
# ALL the machines that you run airflow components on is synchronized (for example using ntpd)
# otherwise you might get "forbidden" errors when the logs are accessed.
secret_key = {SECRET_KEY}

# Number of workers to run the Gunicorn web server
workers = 4

# The worker class gunicorn should use. Choices include
# sync (default), eventlet, gevent. Note when using gevent you might also want to set the
# "_AIRFLOW_PATCH_GEVENT" environment variable to "1" to make sure gevent patching is done as
# early as possible.
worker_class = sync

# Log files for the gunicorn webserver. '-' means log to stderr.
access_logfile = -

# Log files for the gunicorn webserver. '-' means log to stderr.
error_logfile = -

# Access log format for gunicorn webserver.
# default format is %%(h)s %%(l)s %%(u)s %%(t)s "%%(r)s" %%(s)s %%(b)s "%%(f)s" "%%(a)s"
# documentation - https://docs.gunicorn.org/en/stable/settings.html#access-log-format
access_logformat =

# Expose the configuration file in the web server. Set to "non-sensitive-only" to show all values
# except those that have security implications. "True" shows all values. "False" hides the
# configuration completely.
expose_config = False

# Expose hostname in the web server
expose_hostname = False

# Expose stacktrace in the web server
expose_stacktrace = False

# Default DAG view. Valid values are: ``grid``, ``graph``, ``duration``, ``gantt``, ``landing_times``
dag_default_view = grid

# Default DAG orientation. Valid values are:
# ``LR`` (Left->Right), ``TB`` (Top->Bottom), ``RL`` (Right->Left), ``BT`` (Bottom->Top)
dag_orientation = LR

# Sorting order in grid view. Valid values are: ``topological``, ``hierarchical_alphabetical``
grid_view_sorting_order = topological

# The amount of time (in secs) webserver will wait for initial handshake
# while fetching logs from other worker machine
log_fetch_timeout_sec = 5

# Time interval (in secs) to wait before next log fetching.
log_fetch_delay_sec = 2

# Distance away from page bottom to enable auto tailing.
log_auto_tailing_offset = 30

# Animation speed for auto tailing log display.
log_animation_speed = 1000

# By default, the webserver shows paused DAGs. Flip this to hide paused
# DAGs by default
hide_paused_dags_by_default = False

# Consistent page size across all listing views in the UI
page_size = 100

# Define the color of navigation bar
navbar_color = #fff

# Default dagrun to show in UI
default_dag_run_display_number = 25

# Enable werkzeug ``ProxyFix`` middleware for reverse proxy
enable_proxy_fix = False

# Number of values to trust for ``X-Forwarded-For``.
# More info: https://werkzeug.palletsprojects.com/en/0.16.x/middleware/proxy_fix/
proxy_fix_x_for = 1

# Number of values to trust for ``X-Forwarded-Proto``
proxy_fix_x_proto = 1

# Number of values to trust for ``X-Forwarded-Host``
proxy_fix_x_host = 1

# Number of values to trust for ``X-Forwarded-Port``
proxy_fix_x_port = 1

# Number of values to trust for ``X-Forwarded-Prefix``
proxy_fix_x_prefix = 1

# Set secure flag on session cookie
cookie_secure = False

# Set samesite policy on session cookie
cookie_samesite = Lax

# Default setting for wrap toggle on DAG code and TI log views.
default_wrap = False

# Allow the UI to be rendered in a frame
x_frame_enabled = True

# Send anonymous user activity to your analytics tool
# choose from google_analytics, segment, or metarouter
# analytics_tool =

# Unique ID of your account in the analytics tool
# analytics_id =

# 'Recent Tasks' stats will show for old DagRuns if set
show_recent_stats_for_completed_runs = True

# Update FAB permissions and sync security manager roles
# on webserver startup
update_fab_perms = True

# The UI cookie lifetime in minutes. User will be logged out from UI after
# ``session_lifetime_minutes`` of non-activity
session_lifetime_minutes = 43200

# Sets a custom page title for the DAGs overview page and site title for all pages
# instance_name =

# Whether the custom page title for the DAGs overview page contains any Markup language
instance_name_has_markup = False

# How frequently, in seconds, the DAG data will auto-refresh in graph or grid view
# when auto-refresh is turned on
auto_refresh_interval = 3

# Boolean for displaying warning for publicly viewable deployment
warn_deployment_exposure = True

# Comma separated string of view events to exclude from dag audit view.
# All other events will be added minus the ones passed here.
# The audit logs in the db will not be affected by this parameter.
audit_view_excluded_events = gantt,landing_times,tries,duration,calendar,graph,grid,tree,tree_data

# Comma separated string of view events to include in dag audit view.
# If passed, only these events will populate the dag audit view.
# The audit logs in the db will not be affected by this parameter.
# Example: audit_view_included_events = dagrun_cleared,failed
# audit_view_included_events =

# Boolean for running SwaggerUI in the webserver.
enable_swagger_ui = True

# Boolean for running Internal API in the webserver.
run_internal_api = False

# Boolean for enabling rate limiting on authentication endpoints.
auth_rate_limited = True

# Rate limit for authentication endpoints.
auth_rate_limit = 5 per 40 second

# The caching algorithm used by the webserver. Must be a valid hashlib function name.
# Example: caching_hash_method = sha256
caching_hash_method = md5

[email]

# Configuration email backend and whether to
# send email alerts on retry or failure
# Email backend to use
email_backend = airflow.utils.email.send_email_smtp

# Email connection to use
email_conn_id = smtp_default

# Whether email alerts should be sent when a task is retried
default_email_on_retry = True

# Whether email alerts should be sent when a task failed
default_email_on_failure = True

# File that will be used as the template for Email subject (which will be rendered using Jinja2).
# If not set, Airflow uses a base template.
# Example: subject_template = /path/to/my_subject_template_file
# subject_template =

# File that will be used as the template for Email content (which will be rendered using Jinja2).
# If not set, Airflow uses a base template.
# Example: html_content_template = /path/to/my_html_content_template_file
# html_content_template =

# Email address that will be used as sender address.
# It can either be raw email or the complete address in a format ``Sender Name <sender@email.com>``
# Example: from_email = Airflow <airflow@example.com>
# from_email =

[smtp]

# If you want airflow to send emails on retries, failure, and you want to use
# the airflow.utils.email.send_email_smtp function, you have to configure an
# smtp server here
smtp_host = localhost
smtp_starttls = True
smtp_ssl = False
# Example: smtp_user = airflow
# smtp_user =
# Example: smtp_password = airflow
# smtp_password =
smtp_port = 25
smtp_mail_from = airflow@example.com
smtp_timeout = 30
smtp_retry_limit = 5

[sentry]

# Sentry (https://docs.sentry.io) integration. Here you can supply
# additional configuration options based on the Python platform. See:
# https://docs.sentry.io/error-reporting/configuration/?platform=python.
# Unsupported options: ``integrations``, ``in_app_include``, ``in_app_exclude``,
# ``ignore_errors``, ``before_breadcrumb``, ``transport``.
# Enable error reporting to Sentry
sentry_on = false
sentry_dsn =

# Dotted path to a before_send function that the sentry SDK should be configured to use.
# before_send =

[local_kubernetes_executor]

# This section only applies if you are using the ``LocalKubernetesExecutor`` in
# ``[core]`` section above
# Define when to send a task to ``KubernetesExecutor`` when using ``LocalKubernetesExecutor``.
# When the queue of a task is the value of ``kubernetes_queue`` (default ``kubernetes``),
# the task is executed via ``KubernetesExecutor``,
# otherwise via ``LocalExecutor``
kubernetes_queue = kubernetes

[celery_kubernetes_executor]

# This section only applies if you are using the ``CeleryKubernetesExecutor`` in
# ``[core]`` section above
# Define when to send a task to ``KubernetesExecutor`` when using ``CeleryKubernetesExecutor``.
# When the queue of a task is the value of ``kubernetes_queue`` (default ``kubernetes``),
# the task is executed via ``KubernetesExecutor``,
# otherwise via ``CeleryExecutor``
kubernetes_queue = kubernetes

[celery]

# This section only applies if you are using the CeleryExecutor in
# ``[core]`` section above
# The app name that will be used by celery
celery_app_name = airflow.providers.celery.executors.celery_executor

# The concurrency that will be used when starting workers with the
# ``airflow celery worker`` command. This defines the number of task instances that
# a worker will take, so size up your workers based on the resources on
# your worker box and the nature of your tasks
worker_concurrency = 16

# The maximum and minimum concurrency that will be used when starting workers with the
# ``airflow celery worker`` command (always keep minimum processes, but grow
# to maximum if necessary). Note the value should be max_concurrency,min_concurrency
# Pick these numbers based on resources on worker box and the nature of the task.
# If autoscale option is available, worker_concurrency will be ignored.
# http://docs.celeryproject.org/en/latest/reference/celery.bin.worker.html#cmdoption-celery-worker-autoscale
# Example: worker_autoscale = 16,12
# worker_autoscale =

# Used to increase the number of tasks that a worker prefetches which can improve performance.
# The number of processes multiplied by worker_prefetch_multiplier is the number of tasks
# that are prefetched by a worker. A value greater than 1 can result in tasks being unnecessarily
# blocked if there are multiple workers and one worker prefetches tasks that sit behind long
# running tasks while another worker has unutilized processes that are unable to process the already
# claimed blocked tasks.
# https://docs.celeryproject.org/en/stable/userguide/optimizing.html#prefetch-limits
worker_prefetch_multiplier = 1

# Specify if remote control of the workers is enabled.
# In some cases when the broker does not support remote control, Celery creates lots of
# ``.*reply-celery-pidbox`` queues. You can prevent this by setting this to false.
# However, with this disabled Flower won't work.
# https://docs.celeryq.dev/en/stable/getting-started/backends-and-brokers/index.html#broker-overview
worker_enable_remote_control = true

# The Celery broker URL. Celery supports RabbitMQ, Redis and experimentally
# a sqlalchemy database. Refer to the Celery documentation for more information.
broker_url = redis://redis:6379/0

# The Celery result_backend. When a job finishes, it needs to update the
# metadata of the job. Therefore it will post a message on a message bus,
# or insert it into a database (depending of the backend)
# This status is used by the scheduler to update the state of the task
# The use of a database is highly recommended
# When not specified, sql_alchemy_conn with a db+ scheme prefix will be used
# http://docs.celeryproject.org/en/latest/userguide/configuration.html#task-result-backend-settings
# Example: result_backend = db+postgresql://postgres:airflow@postgres/airflow
# result_backend =

# Optional configuration dictionary to pass to the Celery result backend SQLAlchemy engine.
# Example: result_backend_sqlalchemy_engine_options = {{"pool_recycle": 1800}}
result_backend_sqlalchemy_engine_options =

# Celery Flower is a sweet UI for Celery. Airflow has a shortcut to start
# it ``airflow celery flower``. This defines the IP that Celery Flower runs on
flower_host = 0.0.0.0

# The root URL for Flower
# Example: flower_url_prefix = /flower
flower_url_prefix =

# This defines the port that Celery Flower runs on
flower_port = 5555

# Securing Flower with Basic Authentication
# Accepts user:password pairs separated by a comma
# Example: flower_basic_auth = user1:password1,user2:password2
flower_basic_auth =

# How many processes CeleryExecutor uses to sync task state.
# 0 means to use max(1, number of cores - 1) processes.
sync_parallelism = 0

# Import path for celery configuration options
celery_config_options = airflow.config_templates.default_celery.DEFAULT_CELERY_CONFIG
ssl_active = False

# Path to the client key.
ssl_key =

# Path to the client certificate.
ssl_cert =

# Path to the CA certificate.
ssl_cacert =

# Celery Pool implementation.
# Choices include: ``prefork`` (default), ``eventlet``, ``gevent`` or ``solo``.
# See:
# https://docs.celeryproject.org/en/latest/userguide/workers.html#concurrency
# https://docs.celeryproject.org/en/latest/userguide/concurrency/eventlet.html
pool = prefork

# The number of seconds to wait before timing out ``send_task_to_executor`` or
# ``fetch_celery_task_state`` operations.
operation_timeout = 1.0

# Celery task will report its status as 'started' when the task is executed by a worker.
# This is used in Airflow to keep track of the running tasks and if a Scheduler is restarted
# or run in HA mode, it can adopt the orphan tasks launched by previous SchedulerJob.
task_track_started = True

# The Maximum number of retries for publishing task messages to the broker when failing
# due to ``AirflowTaskTimeout`` error before giving up and marking Task as failed.
task_publish_max_retries = 3

# Worker initialisation check to validate Metadata Database connection
worker_precheck = False

[celery_broker_transport_options]

# This section is for specifying options which can be passed to the
# underlying celery broker transport. See:
# http://docs.celeryproject.org/en/latest/userguide/configuration.html#std:setting-broker_transport_options
# The visibility timeout defines the number of seconds to wait for the worker
# to acknowledge the task before the message is redelivered to another worker.
# Make sure to increase the visibility timeout to match the time of the longest
# ETA you're planning to use.
# visibility_timeout is only supported for Redis and SQS celery brokers.
# See:
# https://docs.celeryq.dev/en/stable/getting-started/backends-and-brokers/redis.html#visibility-timeout
# Example: visibility_timeout = 21600
# visibility_timeout =

# The sentinel_kwargs parameter allows passing additional options to the Sentinel client.
# In a typical scenario where Redis Sentinel is used as the broker and Redis servers are
# password-protected, the password needs to be passed through this parameter. Although its
# type is string, it is required to pass a string that conforms to the dictionary format.
# See:
# https://docs.celeryq.dev/en/stable/getting-started/backends-and-brokers/redis.html#configuration
# Example: sentinel_kwargs = {{"password": "password_for_redis_server"}}
# sentinel_kwargs =

[dask]

# This section only applies if you are using the DaskExecutor in
# [core] section above
# The IP address and port of the Dask cluster's scheduler.
cluster_address = 127.0.0.1:8786

# Path to a CA certificate file encoded in PEM format to access a secured Dask scheduler.
tls_ca =

# Path to a certificate file for the client, encoded in PEM format.
tls_cert =

# Path to a key file for the client, encoded in PEM format.
tls_key =

[scheduler]
# Task instances listen for external kill signal (when you clear tasks
# from the CLI or the UI), this defines the frequency at which they should
# listen (in seconds).
job_heartbeat_sec = 5

# The scheduler constantly tries to trigger new tasks (look at the
# scheduler section in the docs for more information). This defines
# how often the scheduler should run (in seconds).
scheduler_heartbeat_sec = 5

# The number of times to try to schedule each DAG file
# -1 indicates unlimited number
num_runs = -1

# Controls how long the scheduler will sleep between loops, but if there was nothing to do
# in the loop. i.e. if it scheduled something then it will start the next loop
# iteration straight away.
scheduler_idle_sleep_time = 1

# Number of seconds after which a DAG file is parsed. The DAG file is parsed every
# ``min_file_process_interval`` number of seconds. Updates to DAGs are reflected after
# this interval. Keeping this number low will increase CPU usage.
min_file_process_interval = 30

# How often (in seconds) to check for stale DAGs (DAGs which are no longer present in
# the expected files) which should be deactivated, as well as datasets that are no longer
# referenced and should be marked as orphaned.
parsing_cleanup_interval = 60

# How long (in seconds) to wait after we have re-parsed a DAG file before deactivating stale
# DAGs (DAGs which are no longer present in the expected files). The reason why we need
# this threshold is to account for the time between when the file is parsed and when the
# DAG is loaded. The absolute maximum that this could take is `dag_file_processor_timeout`,
# but when you have a long timeout configured, it results in a significant delay in the
# deactivation of stale dags.
stale_dag_threshold = 50

# How often (in seconds) to scan the DAGs directory for new files. Default to 5 minutes.
dag_dir_list_interval = 300

# How often should stats be printed to the logs. Setting to 0 will disable printing stats
print_stats_interval = 30

# How often (in seconds) should pool usage stats be sent to StatsD (if statsd_on is enabled)
pool_metrics_interval = 5.0

# If the last scheduler heartbeat happened more than scheduler_health_check_threshold
# ago (in seconds), scheduler is considered unhealthy.
# This is used by the health check in the "/health" endpoint and in `airflow jobs check` CLI
# for SchedulerJob.
scheduler_health_check_threshold = 30

# When you start a scheduler, airflow starts a tiny web server
# subprocess to serve a health check if this is set to True
enable_health_check = False

# When you start a scheduler, airflow starts a tiny web server
# subprocess to serve a health check on this port
scheduler_health_check_server_port = 8974

# How often (in seconds) should the scheduler check for orphaned tasks and SchedulerJobs
orphaned_tasks_check_interval = 300.0
child_process_log_directory = {AIRFLOW_HOME}/logs/scheduler

# Local task jobs periodically heartbeat to the DB. If the job has
# not heartbeat in this many seconds, the scheduler will mark the
# associated task instance as failed and will re-schedule the task.
scheduler_zombie_task_threshold = 300

# How often (in seconds) should the scheduler check for zombie tasks.
zombie_detection_interval = 10.0

# Turn off scheduler catchup by setting this to ``False``.
# Default behavior is unchanged and
# Command Line Backfills still work, but the scheduler
# will not do scheduler catchup if this is ``False``,
# however it can be set on a per DAG basis in the
# DAG definition (catchup)
catchup_by_default = True

# Setting this to True will make first task instance of a task
# ignore depends_on_past setting. A task instance will be considered
# as the first task instance of a task when there is no task instance
# in the DB with an execution_date earlier than it., i.e. no manual marking
# success will be needed for a newly added task to be scheduled.
ignore_first_depends_on_past_by_default = True

# This changes the batch size of queries in the scheduling main loop.
# If this is too high, SQL query performance may be impacted by
# complexity of query predicate, and/or excessive locking.
# Additionally, you may hit the maximum allowable query length for your db.
# Set this to 0 for no limit (not advised)
max_tis_per_query = 512

# Should the scheduler issue ``SELECT ... FOR UPDATE`` in relevant queries.
# If this is set to False then you should not run more than a single
# scheduler at once
use_row_level_locking = True

# Max number of DAGs to create DagRuns for per scheduler loop.
max_dagruns_to_create_per_loop = 10

# How many DagRuns should a scheduler examine (and lock) when scheduling
# and queuing tasks.
max_dagruns_per_loop_to_schedule = 20

# Should the Task supervisor process perform a "mini scheduler" to attempt to schedule more tasks of the
# same DAG. Leaving this on will mean tasks in the same DAG execute quicker, but might starve out other
# dags in some circumstances
schedule_after_task_execution = True

# The scheduler reads dag files to extract the airflow modules that are going to be used,
# and imports them ahead of time to avoid having to re-do it for each parsing process.
# This flag can be set to False to disable this behavior in case an airflow module needs to be freshly
# imported each time (at the cost of increased DAG parsing time).
parsing_pre_import_modules = True

# The scheduler can run multiple processes in parallel to parse dags.
# This defines how many processes will run.
parsing_processes = 2

# One of ``modified_time``, ``random_seeded_by_host`` and ``alphabetical``.
# The scheduler will list and sort the dag files to decide the parsing order.
=======
# You can redirect it to your configuration file and edit it:
>>>>>>> 15d42b43
#
#         airflow config list --defaults > "${AIRFLOW_HOME}/airflow.cfg"
#<|MERGE_RESOLUTION|>--- conflicted
+++ resolved
@@ -39,914 +39,7 @@
 # and you can also easily upgrade your installation to new versions of Airflow when they come out and
 # automatically use the defaults for existing options if they changed there.
 #
-<<<<<<< HEAD
-# Supported values: ``CRITICAL``, ``ERROR``, ``WARNING``, ``INFO``, ``DEBUG``.
-fab_logging_level = WARNING
-
-# Logging class
-# Specify the class that will specify the logging configuration
-# This class has to be on the python classpath
-# Example: logging_config_class = my.path.default_local_settings.LOGGING_CONFIG
-logging_config_class =
-
-# Flag to enable/disable Colored logs in Console
-# Colour the logs when the controlling terminal is a TTY.
-colored_console_log = True
-
-# Log format for when Colored logs is enabled
-colored_log_format = [%%(blue)s%%(asctime)s%%(reset)s] {{%%(blue)s%%(filename)s:%%(reset)s%%(lineno)d}} %%(log_color)s%%(levelname)s%%(reset)s - %%(log_color)s%%(message)s%%(reset)s
-colored_formatter_class = airflow.utils.log.colored_log.CustomTTYColoredFormatter
-
-# Format of Log line
-log_format = [%%(asctime)s] {{%%(filename)s:%%(lineno)d}} %%(levelname)s - %%(message)s
-simple_log_format = %%(asctime)s %%(levelname)s - %%(message)s
-
-# Where to send dag parser logs. If "file", logs are sent to log files defined by child_process_log_directory.
-dag_processor_log_target = file
-
-# Format of Dag Processor Log line
-dag_processor_log_format = [%%(asctime)s] [SOURCE:DAG_PROCESSOR] {{%%(filename)s:%%(lineno)d}} %%(levelname)s - %%(message)s
-log_formatter_class = airflow.utils.log.timezone_aware.TimezoneAware
-
-# An import path to a function to add adaptations of each secret added with
-# `airflow.utils.log.secrets_masker.mask_secret` to be masked in log messages. The given function
-# is expected to require a single parameter: the secret to be adapted. It may return a
-# single adaptation of the secret or an iterable of adaptations to each be masked as secrets.
-# The original secret will be masked as well as any adaptations returned.
-# Example: secret_mask_adapter = urllib.parse.quote
-secret_mask_adapter =
-
-# Specify prefix pattern like mentioned below with stream handler TaskHandlerWithCustomFormatter
-# Example: task_log_prefix_template = {{ti.dag_id}}-{{ti.task_id}}-{{execution_date}}-{{try_number}}
-task_log_prefix_template =
-
-# Formatting for how airflow generates file names/paths for each task run.
-log_filename_template = dag_id={{{{ ti.dag_id }}}}/run_id={{{{ ti.run_id }}}}/task_id={{{{ ti.task_id }}}}/{{%% if ti.map_index >= 0 %%}}map_index={{{{ ti.map_index }}}}/{{%% endif %%}}attempt={{{{ try_number }}}}.log
-
-# Formatting for how airflow generates file names for log
-log_processor_filename_template = {{{{ filename }}}}.log
-
-# Full path of dag_processor_manager logfile.
-dag_processor_manager_log_location = {AIRFLOW_HOME}/logs/dag_processor_manager/dag_processor_manager.log
-
-# Name of handler to read task instance logs.
-# Defaults to use ``task`` handler.
-task_log_reader = task
-
-# A comma\-separated list of third-party logger names that will be configured to print messages to
-# consoles\.
-# Example: extra_logger_names = connexion,sqlalchemy
-extra_logger_names =
-
-# When you start an airflow worker, airflow starts a tiny web server
-# subprocess to serve the workers local log files to the airflow main
-# web server, who then builds pages and sends them to users. This defines
-# the port on which the logs are served. It needs to be unused, and open
-# visible from the main web server to connect into the workers.
-worker_log_server_port = 8793
-
-# Port to serve logs from for triggerer.  See worker_log_server_port description
-# for more info.
-trigger_log_server_port = 8794
-
-# We must parse timestamps to interleave logs between trigger and task.  To do so,
-# we need to parse timestamps in log files. In case your log format is non-standard,
-# you may provide import path to callable which takes a string log line and returns
-# the timestamp (datetime.datetime compatible).
-# Example: interleave_timestamp_parser = path.to.my_func
-# interleave_timestamp_parser =
-
-# Permissions in the form or of octal string as understood by chmod. The permissions are important
-# when you use impersonation, when logs are written by a different user than airflow. The most secure
-# way of configuring it in this case is to add both users to the same group and make it the default
-# group of both users. Group-writeable logs are default in airflow, but you might decide that you are
-# OK with having the logs other-writeable, in which case you should set it to `0o777`. You might
-# decide to add more security if you do not use impersonation and change it to `0o755` to make it
-# only owner-writeable. You can also make it just readable only for owner by changing it to `0o700` if
-# all the access (read/write) for your logs happens from the same user.
-# Example: file_task_handler_new_folder_permissions = 0o775
-file_task_handler_new_folder_permissions = 0o775
-
-# Permissions in the form or of octal string as understood by chmod. The permissions are important
-# when you use impersonation, when logs are written by a different user than airflow. The most secure
-# way of configuring it in this case is to add both users to the same group and make it the default
-# group of both users. Group-writeable logs are default in airflow, but you might decide that you are
-# OK with having the logs other-writeable, in which case you should set it to `0o666`. You might
-# decide to add more security if you do not use impersonation and change it to `0o644` to make it
-# only owner-writeable. You can also make it just readable only for owner by changing it to `0o600` if
-# all the access (read/write) for your logs happens from the same user.
-# Example: file_task_handler_new_file_permissions = 0o664
-file_task_handler_new_file_permissions = 0o664
-
-# By default Celery sends all logs into stderr.
-# If enabled any previous logging handlers will get *removed*.
-# With this option AirFlow will create new handlers
-# and send low level logs like INFO and WARNING to stdout,
-# while sending higher severity logs to stderr.
-celery_stdout_stderr_separation = False
-
-[metrics]
-
-# StatsD (https://github.com/etsy/statsd) integration settings.
-# If you want to avoid emitting all the available metrics, you can configure an
-# allow list of prefixes (comma separated) to send only the metrics that start
-# with the elements of the list (e.g: "scheduler,executor,dagrun")
-metrics_allow_list =
-
-# If you want to avoid emitting all the available metrics, you can configure a
-# block list of prefixes (comma separated) to filter out metrics that start with
-# the elements of the list (e.g: "scheduler,executor,dagrun").
-# If metrics_allow_list and metrics_block_list are both configured, metrics_block_list is ignored.
-metrics_block_list =
-
-# Enables sending metrics to StatsD.
-statsd_on = False
-statsd_host = localhost
-statsd_port = 8125
-statsd_prefix = airflow
-
-# A function that validate the StatsD stat name, apply changes to the stat name if necessary and return
-# the transformed stat name.
-#
-# The function should have the following signature:
-# def func_name(stat_name: str) -> str:
-stat_name_handler =
-
-# To enable datadog integration to send airflow metrics.
-statsd_datadog_enabled = False
-
-# List of datadog tags attached to all metrics(e.g: key1:value1,key2:value2)
-statsd_datadog_tags =
-
-# Set to False to disable metadata tags for some of the emitted metrics
-statsd_datadog_metrics_tags = True
-
-# If you want to utilise your own custom StatsD client set the relevant
-# module path below.
-# Note: The module path must exist on your PYTHONPATH for Airflow to pick it up
-# statsd_custom_client_path =
-
-# If you want to avoid sending all the available metrics tags to StatsD,
-# you can configure a block list of prefixes (comma separated) to filter out metric tags
-# that start with the elements of the list (e.g: "job_id,run_id")
-# Example: statsd_disabled_tags = job_id,run_id,dag_id,task_id
-statsd_disabled_tags = job_id,run_id
-
-# To enable sending Airflow metrics with StatsD-Influxdb tagging convention.
-statsd_influxdb_enabled = False
-
-# Enables sending metrics to OpenTelemetry.
-otel_on = False
-otel_host = localhost
-otel_port = 8889
-otel_prefix = airflow
-otel_interval_milliseconds = 60000
-
-# If True, all metrics are also emitted to the console.  Defaults to False.
-otel_debugging_on = False
-
-# If True, SSL will be enabled.  Defaults to False.
-# To establish an HTTPS connection to the OpenTelemetry collector,
-# you need to configure the SSL certificate and key within the OpenTelemetry collector's
-# config.yml file.
-otel_ssl_active = False
-
-[secrets]
-# Full class name of secrets backend to enable (will precede env vars and metastore in search path)
-# Example: backend = airflow.providers.amazon.aws.secrets.systems_manager.SystemsManagerParameterStoreBackend
-backend =
-
-# The backend_kwargs param is loaded into a dictionary and passed to __init__ of secrets backend class.
-# See documentation for the secrets backend you are using. JSON is expected.
-# Example for AWS Systems Manager ParameterStore:
-# ``{{"connections_prefix": "/airflow/connections", "profile_name": "default"}}``
-backend_kwargs =
-
-[cli]
-# In what way should the cli access the API. The LocalClient will use the
-# database directly, while the json_client will use the api running on the
-# webserver
-api_client = airflow.api.client.local_client
-
-# If you set web_server_url_prefix, do NOT forget to append it here, ex:
-# ``endpoint_url = http://localhost:8080/myroot``
-# So api will look like: ``http://localhost:8080/myroot/api/experimental/...``
-endpoint_url = http://localhost:8080
-
-[debug]
-# Used only with ``DebugExecutor``. If set to ``True`` DAG will fail with first
-# failed task. Helpful for debugging purposes.
-fail_fast = False
-
-[api]
-# Enables the deprecated experimental API. Please note that these APIs do not have access control.
-# The authenticated user has full access.
-#
-# .. warning::
-#
-#   This `Experimental REST API <https://airflow.readthedocs.io/en/latest/rest-api-ref.html>`__ is
-#   deprecated since version 2.0. Please consider using
-#   `the Stable REST API <https://airflow.readthedocs.io/en/latest/stable-rest-api-ref.html>`__.
-#   For more information on migration, see
-#   `RELEASE_NOTES.rst <https://github.com/apache/airflow/blob/main/RELEASE_NOTES.rst>`_
-enable_experimental_api = False
-
-# Comma separated list of auth backends to authenticate users of the API. See
-# https://airflow.apache.org/docs/apache-airflow/stable/security/api.html for possible values.
-# ("airflow.api.auth.backend.default" allows all requests for historic reasons)
-auth_backends = airflow.api.auth.backend.session
-
-# Used to set the maximum page limit for API requests. If limit passed as param
-# is greater than maximum page limit, it will be ignored and maximum page limit value
-# will be set as the limit
-maximum_page_limit = 100
-
-# Used to set the default page limit when limit param is zero or not provided in API
-# requests. Otherwise if positive integer is passed in the API requests as limit, the
-# smallest number of user given limit or maximum page limit is taken as limit.
-fallback_page_limit = 100
-
-# The intended audience for JWT token credentials used for authorization. This value must match on the client and server sides. If empty, audience will not be tested.
-# Example: google_oauth2_audience = project-id-random-value.apps.googleusercontent.com
-google_oauth2_audience =
-
-# Path to Google Cloud Service Account key file (JSON). If omitted, authorization based on
-# `the Application Default Credentials
-# <https://cloud.google.com/docs/authentication/production#finding_credentials_automatically>`__ will
-# be used.
-# Example: google_key_path = /files/service-account-json
-google_key_path =
-
-# Used in response to a preflight request to indicate which HTTP
-# headers can be used when making the actual request. This header is
-# the server side response to the browser's
-# Access-Control-Request-Headers header.
-access_control_allow_headers =
-
-# Specifies the method or methods allowed when accessing the resource.
-access_control_allow_methods =
-
-# Indicates whether the response can be shared with requesting code from the given origins.
-# Separate URLs with space.
-access_control_allow_origins =
-
-# Indicates whether the *xcomEntries* endpoint supports the *deserialize*
-# flag. If set to False, setting this flag in a request would result in a
-# 400 Bad Request error.
-enable_xcom_deserialize_support = False
-
-[lineage]
-# what lineage backend to use
-backend =
-
-[openlineage]
-
-# This section applies settings for OpenLineage integration.
-# For backwards compatibility with `openlineage-python` one can still use
-# `openlineage.yml` file or `OPENLINEAGE_` environment variables. However, below
-# configuration takes precedence over those.
-# More in documentation - https://openlineage.io/docs/client/python#configuration.
-# Set this to true if you don't want OpenLineage to emit events.
-disabled = False
-
-# OpenLineage namespace
-# Example: namespace = food_delivery
-# namespace =
-
-# Comma-separated paths to custom OpenLineage extractors.
-# Example: extractors = full.path.to.ExtractorClass;full.path.to.AnotherExtractorClass
-extractors =
-
-# Path to YAML config. This provides backwards compatibility to pass config as
-# `openlineage.yml` file.
-config_path =
-
-# OpenLineage Client transport configuration. It should contain type
-# and additional options per each type.
-#
-# Currently supported types are:
-#
-#   * HTTP
-#   * Kafka
-#   * Console
-# Example: transport = {{"type": "http", "url": "http://localhost:5000"}}
-transport =
-
-# If disabled, OpenLineage events do not contain source code of particular
-# operators, like PythonOperator.
-# disable_source_code =
-
-[atlas]
-sasl_enabled = False
-host =
-port = 21000
-username =
-password =
-
-[operators]
-# The default owner assigned to each new operator, unless
-# provided explicitly or passed via ``default_args``
-default_owner = airflow
-
-# The default value of attribute "deferrable" in operators and sensors.
-default_deferrable = false
-default_cpus = 1
-default_ram = 512
-default_disk = 512
-default_gpus = 0
-
-# Default queue that tasks get assigned to and that worker listen on.
-default_queue = default
-
-# Is allowed to pass additional/unused arguments (args, kwargs) to the BaseOperator operator.
-# If set to False, an exception will be thrown, otherwise only the console message will be displayed.
-allow_illegal_arguments = False
-
-[hive]
-# Default mapreduce queue for HiveOperator tasks
-default_hive_mapred_queue =
-
-# Template for mapred_job_name in HiveOperator, supports the following named parameters
-# hostname, dag_id, task_id, execution_date
-# mapred_job_name_template =
-
-[webserver]
-# Path of webserver config file used for configuring the webserver parameters
-config_file = {AIRFLOW_HOME}/webserver_config.py
-
-# The base url of your website as airflow cannot guess what domain or
-# cname you are using. This is used in automated emails that
-# airflow sends to point links to the right web server
-base_url = http://localhost:8080
-
-# Default timezone to display all dates in the UI, can be UTC, system, or
-# any IANA timezone string (e.g. Europe/Amsterdam). If left empty the
-# default value of core/default_timezone will be used
-# Example: default_ui_timezone = America/New_York
-default_ui_timezone = UTC
-
-# The ip specified when starting the web server
-web_server_host = 0.0.0.0
-
-# The port on which to run the web server
-web_server_port = 8080
-
-# Paths to the SSL certificate and key for the web server. When both are
-# provided SSL will be enabled. This does not change the web server port.
-web_server_ssl_cert =
-
-# Paths to the SSL certificate and key for the web server. When both are
-# provided SSL will be enabled. This does not change the web server port.
-web_server_ssl_key =
-
-# The type of backend used to store web session data, can be 'database' or 'securecookie'
-# Example: session_backend = securecookie
-session_backend = database
-
-# Number of seconds the webserver waits before killing gunicorn master that doesn't respond
-web_server_master_timeout = 120
-
-# Number of seconds the gunicorn webserver waits before timing out on a worker
-web_server_worker_timeout = 120
-
-# Number of workers to refresh at a time. When set to 0, worker refresh is
-# disabled. When nonzero, airflow periodically refreshes webserver workers by
-# bringing up new ones and killing old ones.
-worker_refresh_batch_size = 1
-
-# Number of seconds to wait before refreshing a batch of workers.
-worker_refresh_interval = 6000
-
-# If set to True, Airflow will track files in plugins_folder directory. When it detects changes,
-# then reload the gunicorn.
-reload_on_plugin_change = False
-
-# Secret key used to run your flask app. It should be as random as possible. However, when running
-# more than 1 instances of webserver, make sure all of them use the same ``secret_key`` otherwise
-# one of them will error with "CSRF session token is missing".
-# The webserver key is also used to authorize requests to Celery workers when logs are retrieved.
-# The token generated using the secret key has a short expiry time though - make sure that time on
-# ALL the machines that you run airflow components on is synchronized (for example using ntpd)
-# otherwise you might get "forbidden" errors when the logs are accessed.
-secret_key = {SECRET_KEY}
-
-# Number of workers to run the Gunicorn web server
-workers = 4
-
-# The worker class gunicorn should use. Choices include
-# sync (default), eventlet, gevent. Note when using gevent you might also want to set the
-# "_AIRFLOW_PATCH_GEVENT" environment variable to "1" to make sure gevent patching is done as
-# early as possible.
-worker_class = sync
-
-# Log files for the gunicorn webserver. '-' means log to stderr.
-access_logfile = -
-
-# Log files for the gunicorn webserver. '-' means log to stderr.
-error_logfile = -
-
-# Access log format for gunicorn webserver.
-# default format is %%(h)s %%(l)s %%(u)s %%(t)s "%%(r)s" %%(s)s %%(b)s "%%(f)s" "%%(a)s"
-# documentation - https://docs.gunicorn.org/en/stable/settings.html#access-log-format
-access_logformat =
-
-# Expose the configuration file in the web server. Set to "non-sensitive-only" to show all values
-# except those that have security implications. "True" shows all values. "False" hides the
-# configuration completely.
-expose_config = False
-
-# Expose hostname in the web server
-expose_hostname = False
-
-# Expose stacktrace in the web server
-expose_stacktrace = False
-
-# Default DAG view. Valid values are: ``grid``, ``graph``, ``duration``, ``gantt``, ``landing_times``
-dag_default_view = grid
-
-# Default DAG orientation. Valid values are:
-# ``LR`` (Left->Right), ``TB`` (Top->Bottom), ``RL`` (Right->Left), ``BT`` (Bottom->Top)
-dag_orientation = LR
-
-# Sorting order in grid view. Valid values are: ``topological``, ``hierarchical_alphabetical``
-grid_view_sorting_order = topological
-
-# The amount of time (in secs) webserver will wait for initial handshake
-# while fetching logs from other worker machine
-log_fetch_timeout_sec = 5
-
-# Time interval (in secs) to wait before next log fetching.
-log_fetch_delay_sec = 2
-
-# Distance away from page bottom to enable auto tailing.
-log_auto_tailing_offset = 30
-
-# Animation speed for auto tailing log display.
-log_animation_speed = 1000
-
-# By default, the webserver shows paused DAGs. Flip this to hide paused
-# DAGs by default
-hide_paused_dags_by_default = False
-
-# Consistent page size across all listing views in the UI
-page_size = 100
-
-# Define the color of navigation bar
-navbar_color = #fff
-
-# Default dagrun to show in UI
-default_dag_run_display_number = 25
-
-# Enable werkzeug ``ProxyFix`` middleware for reverse proxy
-enable_proxy_fix = False
-
-# Number of values to trust for ``X-Forwarded-For``.
-# More info: https://werkzeug.palletsprojects.com/en/0.16.x/middleware/proxy_fix/
-proxy_fix_x_for = 1
-
-# Number of values to trust for ``X-Forwarded-Proto``
-proxy_fix_x_proto = 1
-
-# Number of values to trust for ``X-Forwarded-Host``
-proxy_fix_x_host = 1
-
-# Number of values to trust for ``X-Forwarded-Port``
-proxy_fix_x_port = 1
-
-# Number of values to trust for ``X-Forwarded-Prefix``
-proxy_fix_x_prefix = 1
-
-# Set secure flag on session cookie
-cookie_secure = False
-
-# Set samesite policy on session cookie
-cookie_samesite = Lax
-
-# Default setting for wrap toggle on DAG code and TI log views.
-default_wrap = False
-
-# Allow the UI to be rendered in a frame
-x_frame_enabled = True
-
-# Send anonymous user activity to your analytics tool
-# choose from google_analytics, segment, or metarouter
-# analytics_tool =
-
-# Unique ID of your account in the analytics tool
-# analytics_id =
-
-# 'Recent Tasks' stats will show for old DagRuns if set
-show_recent_stats_for_completed_runs = True
-
-# Update FAB permissions and sync security manager roles
-# on webserver startup
-update_fab_perms = True
-
-# The UI cookie lifetime in minutes. User will be logged out from UI after
-# ``session_lifetime_minutes`` of non-activity
-session_lifetime_minutes = 43200
-
-# Sets a custom page title for the DAGs overview page and site title for all pages
-# instance_name =
-
-# Whether the custom page title for the DAGs overview page contains any Markup language
-instance_name_has_markup = False
-
-# How frequently, in seconds, the DAG data will auto-refresh in graph or grid view
-# when auto-refresh is turned on
-auto_refresh_interval = 3
-
-# Boolean for displaying warning for publicly viewable deployment
-warn_deployment_exposure = True
-
-# Comma separated string of view events to exclude from dag audit view.
-# All other events will be added minus the ones passed here.
-# The audit logs in the db will not be affected by this parameter.
-audit_view_excluded_events = gantt,landing_times,tries,duration,calendar,graph,grid,tree,tree_data
-
-# Comma separated string of view events to include in dag audit view.
-# If passed, only these events will populate the dag audit view.
-# The audit logs in the db will not be affected by this parameter.
-# Example: audit_view_included_events = dagrun_cleared,failed
-# audit_view_included_events =
-
-# Boolean for running SwaggerUI in the webserver.
-enable_swagger_ui = True
-
-# Boolean for running Internal API in the webserver.
-run_internal_api = False
-
-# Boolean for enabling rate limiting on authentication endpoints.
-auth_rate_limited = True
-
-# Rate limit for authentication endpoints.
-auth_rate_limit = 5 per 40 second
-
-# The caching algorithm used by the webserver. Must be a valid hashlib function name.
-# Example: caching_hash_method = sha256
-caching_hash_method = md5
-
-[email]
-
-# Configuration email backend and whether to
-# send email alerts on retry or failure
-# Email backend to use
-email_backend = airflow.utils.email.send_email_smtp
-
-# Email connection to use
-email_conn_id = smtp_default
-
-# Whether email alerts should be sent when a task is retried
-default_email_on_retry = True
-
-# Whether email alerts should be sent when a task failed
-default_email_on_failure = True
-
-# File that will be used as the template for Email subject (which will be rendered using Jinja2).
-# If not set, Airflow uses a base template.
-# Example: subject_template = /path/to/my_subject_template_file
-# subject_template =
-
-# File that will be used as the template for Email content (which will be rendered using Jinja2).
-# If not set, Airflow uses a base template.
-# Example: html_content_template = /path/to/my_html_content_template_file
-# html_content_template =
-
-# Email address that will be used as sender address.
-# It can either be raw email or the complete address in a format ``Sender Name <sender@email.com>``
-# Example: from_email = Airflow <airflow@example.com>
-# from_email =
-
-[smtp]
-
-# If you want airflow to send emails on retries, failure, and you want to use
-# the airflow.utils.email.send_email_smtp function, you have to configure an
-# smtp server here
-smtp_host = localhost
-smtp_starttls = True
-smtp_ssl = False
-# Example: smtp_user = airflow
-# smtp_user =
-# Example: smtp_password = airflow
-# smtp_password =
-smtp_port = 25
-smtp_mail_from = airflow@example.com
-smtp_timeout = 30
-smtp_retry_limit = 5
-
-[sentry]
-
-# Sentry (https://docs.sentry.io) integration. Here you can supply
-# additional configuration options based on the Python platform. See:
-# https://docs.sentry.io/error-reporting/configuration/?platform=python.
-# Unsupported options: ``integrations``, ``in_app_include``, ``in_app_exclude``,
-# ``ignore_errors``, ``before_breadcrumb``, ``transport``.
-# Enable error reporting to Sentry
-sentry_on = false
-sentry_dsn =
-
-# Dotted path to a before_send function that the sentry SDK should be configured to use.
-# before_send =
-
-[local_kubernetes_executor]
-
-# This section only applies if you are using the ``LocalKubernetesExecutor`` in
-# ``[core]`` section above
-# Define when to send a task to ``KubernetesExecutor`` when using ``LocalKubernetesExecutor``.
-# When the queue of a task is the value of ``kubernetes_queue`` (default ``kubernetes``),
-# the task is executed via ``KubernetesExecutor``,
-# otherwise via ``LocalExecutor``
-kubernetes_queue = kubernetes
-
-[celery_kubernetes_executor]
-
-# This section only applies if you are using the ``CeleryKubernetesExecutor`` in
-# ``[core]`` section above
-# Define when to send a task to ``KubernetesExecutor`` when using ``CeleryKubernetesExecutor``.
-# When the queue of a task is the value of ``kubernetes_queue`` (default ``kubernetes``),
-# the task is executed via ``KubernetesExecutor``,
-# otherwise via ``CeleryExecutor``
-kubernetes_queue = kubernetes
-
-[celery]
-
-# This section only applies if you are using the CeleryExecutor in
-# ``[core]`` section above
-# The app name that will be used by celery
-celery_app_name = airflow.providers.celery.executors.celery_executor
-
-# The concurrency that will be used when starting workers with the
-# ``airflow celery worker`` command. This defines the number of task instances that
-# a worker will take, so size up your workers based on the resources on
-# your worker box and the nature of your tasks
-worker_concurrency = 16
-
-# The maximum and minimum concurrency that will be used when starting workers with the
-# ``airflow celery worker`` command (always keep minimum processes, but grow
-# to maximum if necessary). Note the value should be max_concurrency,min_concurrency
-# Pick these numbers based on resources on worker box and the nature of the task.
-# If autoscale option is available, worker_concurrency will be ignored.
-# http://docs.celeryproject.org/en/latest/reference/celery.bin.worker.html#cmdoption-celery-worker-autoscale
-# Example: worker_autoscale = 16,12
-# worker_autoscale =
-
-# Used to increase the number of tasks that a worker prefetches which can improve performance.
-# The number of processes multiplied by worker_prefetch_multiplier is the number of tasks
-# that are prefetched by a worker. A value greater than 1 can result in tasks being unnecessarily
-# blocked if there are multiple workers and one worker prefetches tasks that sit behind long
-# running tasks while another worker has unutilized processes that are unable to process the already
-# claimed blocked tasks.
-# https://docs.celeryproject.org/en/stable/userguide/optimizing.html#prefetch-limits
-worker_prefetch_multiplier = 1
-
-# Specify if remote control of the workers is enabled.
-# In some cases when the broker does not support remote control, Celery creates lots of
-# ``.*reply-celery-pidbox`` queues. You can prevent this by setting this to false.
-# However, with this disabled Flower won't work.
-# https://docs.celeryq.dev/en/stable/getting-started/backends-and-brokers/index.html#broker-overview
-worker_enable_remote_control = true
-
-# The Celery broker URL. Celery supports RabbitMQ, Redis and experimentally
-# a sqlalchemy database. Refer to the Celery documentation for more information.
-broker_url = redis://redis:6379/0
-
-# The Celery result_backend. When a job finishes, it needs to update the
-# metadata of the job. Therefore it will post a message on a message bus,
-# or insert it into a database (depending of the backend)
-# This status is used by the scheduler to update the state of the task
-# The use of a database is highly recommended
-# When not specified, sql_alchemy_conn with a db+ scheme prefix will be used
-# http://docs.celeryproject.org/en/latest/userguide/configuration.html#task-result-backend-settings
-# Example: result_backend = db+postgresql://postgres:airflow@postgres/airflow
-# result_backend =
-
-# Optional configuration dictionary to pass to the Celery result backend SQLAlchemy engine.
-# Example: result_backend_sqlalchemy_engine_options = {{"pool_recycle": 1800}}
-result_backend_sqlalchemy_engine_options =
-
-# Celery Flower is a sweet UI for Celery. Airflow has a shortcut to start
-# it ``airflow celery flower``. This defines the IP that Celery Flower runs on
-flower_host = 0.0.0.0
-
-# The root URL for Flower
-# Example: flower_url_prefix = /flower
-flower_url_prefix =
-
-# This defines the port that Celery Flower runs on
-flower_port = 5555
-
-# Securing Flower with Basic Authentication
-# Accepts user:password pairs separated by a comma
-# Example: flower_basic_auth = user1:password1,user2:password2
-flower_basic_auth =
-
-# How many processes CeleryExecutor uses to sync task state.
-# 0 means to use max(1, number of cores - 1) processes.
-sync_parallelism = 0
-
-# Import path for celery configuration options
-celery_config_options = airflow.config_templates.default_celery.DEFAULT_CELERY_CONFIG
-ssl_active = False
-
-# Path to the client key.
-ssl_key =
-
-# Path to the client certificate.
-ssl_cert =
-
-# Path to the CA certificate.
-ssl_cacert =
-
-# Celery Pool implementation.
-# Choices include: ``prefork`` (default), ``eventlet``, ``gevent`` or ``solo``.
-# See:
-# https://docs.celeryproject.org/en/latest/userguide/workers.html#concurrency
-# https://docs.celeryproject.org/en/latest/userguide/concurrency/eventlet.html
-pool = prefork
-
-# The number of seconds to wait before timing out ``send_task_to_executor`` or
-# ``fetch_celery_task_state`` operations.
-operation_timeout = 1.0
-
-# Celery task will report its status as 'started' when the task is executed by a worker.
-# This is used in Airflow to keep track of the running tasks and if a Scheduler is restarted
-# or run in HA mode, it can adopt the orphan tasks launched by previous SchedulerJob.
-task_track_started = True
-
-# The Maximum number of retries for publishing task messages to the broker when failing
-# due to ``AirflowTaskTimeout`` error before giving up and marking Task as failed.
-task_publish_max_retries = 3
-
-# Worker initialisation check to validate Metadata Database connection
-worker_precheck = False
-
-[celery_broker_transport_options]
-
-# This section is for specifying options which can be passed to the
-# underlying celery broker transport. See:
-# http://docs.celeryproject.org/en/latest/userguide/configuration.html#std:setting-broker_transport_options
-# The visibility timeout defines the number of seconds to wait for the worker
-# to acknowledge the task before the message is redelivered to another worker.
-# Make sure to increase the visibility timeout to match the time of the longest
-# ETA you're planning to use.
-# visibility_timeout is only supported for Redis and SQS celery brokers.
-# See:
-# https://docs.celeryq.dev/en/stable/getting-started/backends-and-brokers/redis.html#visibility-timeout
-# Example: visibility_timeout = 21600
-# visibility_timeout =
-
-# The sentinel_kwargs parameter allows passing additional options to the Sentinel client.
-# In a typical scenario where Redis Sentinel is used as the broker and Redis servers are
-# password-protected, the password needs to be passed through this parameter. Although its
-# type is string, it is required to pass a string that conforms to the dictionary format.
-# See:
-# https://docs.celeryq.dev/en/stable/getting-started/backends-and-brokers/redis.html#configuration
-# Example: sentinel_kwargs = {{"password": "password_for_redis_server"}}
-# sentinel_kwargs =
-
-[dask]
-
-# This section only applies if you are using the DaskExecutor in
-# [core] section above
-# The IP address and port of the Dask cluster's scheduler.
-cluster_address = 127.0.0.1:8786
-
-# Path to a CA certificate file encoded in PEM format to access a secured Dask scheduler.
-tls_ca =
-
-# Path to a certificate file for the client, encoded in PEM format.
-tls_cert =
-
-# Path to a key file for the client, encoded in PEM format.
-tls_key =
-
-[scheduler]
-# Task instances listen for external kill signal (when you clear tasks
-# from the CLI or the UI), this defines the frequency at which they should
-# listen (in seconds).
-job_heartbeat_sec = 5
-
-# The scheduler constantly tries to trigger new tasks (look at the
-# scheduler section in the docs for more information). This defines
-# how often the scheduler should run (in seconds).
-scheduler_heartbeat_sec = 5
-
-# The number of times to try to schedule each DAG file
-# -1 indicates unlimited number
-num_runs = -1
-
-# Controls how long the scheduler will sleep between loops, but if there was nothing to do
-# in the loop. i.e. if it scheduled something then it will start the next loop
-# iteration straight away.
-scheduler_idle_sleep_time = 1
-
-# Number of seconds after which a DAG file is parsed. The DAG file is parsed every
-# ``min_file_process_interval`` number of seconds. Updates to DAGs are reflected after
-# this interval. Keeping this number low will increase CPU usage.
-min_file_process_interval = 30
-
-# How often (in seconds) to check for stale DAGs (DAGs which are no longer present in
-# the expected files) which should be deactivated, as well as datasets that are no longer
-# referenced and should be marked as orphaned.
-parsing_cleanup_interval = 60
-
-# How long (in seconds) to wait after we have re-parsed a DAG file before deactivating stale
-# DAGs (DAGs which are no longer present in the expected files). The reason why we need
-# this threshold is to account for the time between when the file is parsed and when the
-# DAG is loaded. The absolute maximum that this could take is `dag_file_processor_timeout`,
-# but when you have a long timeout configured, it results in a significant delay in the
-# deactivation of stale dags.
-stale_dag_threshold = 50
-
-# How often (in seconds) to scan the DAGs directory for new files. Default to 5 minutes.
-dag_dir_list_interval = 300
-
-# How often should stats be printed to the logs. Setting to 0 will disable printing stats
-print_stats_interval = 30
-
-# How often (in seconds) should pool usage stats be sent to StatsD (if statsd_on is enabled)
-pool_metrics_interval = 5.0
-
-# If the last scheduler heartbeat happened more than scheduler_health_check_threshold
-# ago (in seconds), scheduler is considered unhealthy.
-# This is used by the health check in the "/health" endpoint and in `airflow jobs check` CLI
-# for SchedulerJob.
-scheduler_health_check_threshold = 30
-
-# When you start a scheduler, airflow starts a tiny web server
-# subprocess to serve a health check if this is set to True
-enable_health_check = False
-
-# When you start a scheduler, airflow starts a tiny web server
-# subprocess to serve a health check on this port
-scheduler_health_check_server_port = 8974
-
-# How often (in seconds) should the scheduler check for orphaned tasks and SchedulerJobs
-orphaned_tasks_check_interval = 300.0
-child_process_log_directory = {AIRFLOW_HOME}/logs/scheduler
-
-# Local task jobs periodically heartbeat to the DB. If the job has
-# not heartbeat in this many seconds, the scheduler will mark the
-# associated task instance as failed and will re-schedule the task.
-scheduler_zombie_task_threshold = 300
-
-# How often (in seconds) should the scheduler check for zombie tasks.
-zombie_detection_interval = 10.0
-
-# Turn off scheduler catchup by setting this to ``False``.
-# Default behavior is unchanged and
-# Command Line Backfills still work, but the scheduler
-# will not do scheduler catchup if this is ``False``,
-# however it can be set on a per DAG basis in the
-# DAG definition (catchup)
-catchup_by_default = True
-
-# Setting this to True will make first task instance of a task
-# ignore depends_on_past setting. A task instance will be considered
-# as the first task instance of a task when there is no task instance
-# in the DB with an execution_date earlier than it., i.e. no manual marking
-# success will be needed for a newly added task to be scheduled.
-ignore_first_depends_on_past_by_default = True
-
-# This changes the batch size of queries in the scheduling main loop.
-# If this is too high, SQL query performance may be impacted by
-# complexity of query predicate, and/or excessive locking.
-# Additionally, you may hit the maximum allowable query length for your db.
-# Set this to 0 for no limit (not advised)
-max_tis_per_query = 512
-
-# Should the scheduler issue ``SELECT ... FOR UPDATE`` in relevant queries.
-# If this is set to False then you should not run more than a single
-# scheduler at once
-use_row_level_locking = True
-
-# Max number of DAGs to create DagRuns for per scheduler loop.
-max_dagruns_to_create_per_loop = 10
-
-# How many DagRuns should a scheduler examine (and lock) when scheduling
-# and queuing tasks.
-max_dagruns_per_loop_to_schedule = 20
-
-# Should the Task supervisor process perform a "mini scheduler" to attempt to schedule more tasks of the
-# same DAG. Leaving this on will mean tasks in the same DAG execute quicker, but might starve out other
-# dags in some circumstances
-schedule_after_task_execution = True
-
-# The scheduler reads dag files to extract the airflow modules that are going to be used,
-# and imports them ahead of time to avoid having to re-do it for each parsing process.
-# This flag can be set to False to disable this behavior in case an airflow module needs to be freshly
-# imported each time (at the cost of increased DAG parsing time).
-parsing_pre_import_modules = True
-
-# The scheduler can run multiple processes in parallel to parse dags.
-# This defines how many processes will run.
-parsing_processes = 2
-
-# One of ``modified_time``, ``random_seeded_by_host`` and ``alphabetical``.
-# The scheduler will list and sort the dag files to decide the parsing order.
-=======
 # You can redirect it to your configuration file and edit it:
->>>>>>> 15d42b43
 #
 #         airflow config list --defaults > "${AIRFLOW_HOME}/airflow.cfg"
 #