#
# Licensed to the Apache Software Foundation (ASF) under one
# or more contributor license agreements.  See the NOTICE file
# distributed with this work for additional information
# regarding copyright ownership.  The ASF licenses this file
# to you under the Apache License, Version 2.0 (the
# "License"); you may not use this file except in compliance
# with the License.  You may obtain a copy of the License at
#
#   http://www.apache.org/licenses/LICENSE-2.0
#
# Unless required by applicable law or agreed to in writing,
# software distributed under the License is distributed on an
# "AS IS" BASIS, WITHOUT WARRANTIES OR CONDITIONS OF ANY
# KIND, either express or implied.  See the License for the
# specific language governing permissions and limitations
# under the License.


# This is the template for Airflow's unit test configuration. When Airflow runs
# unit tests, it looks for a configuration file at $AIRFLOW_HOME/unittests.cfg.
# If it doesn't exist, Airflow uses this template to generate it by replacing
# variables in curly braces with their global values from configuration.py.

# Users should not modify this file; they should customize the generated
# unittests.cfg instead.


# ----------------------- TEMPLATE BEGINS HERE -----------------------

[core]
unit_test_mode = True
dags_folder = {TEST_DAGS_FOLDER}
plugins_folder = {TEST_PLUGINS_FOLDER}
<<<<<<< HEAD
base_log_folder = {AIRFLOW_HOME}/logs
logging_level = INFO
fab_logging_level = WARN
log_filename_template = {{{{ ti.dag_id }}}}/{{{{ ti.task_id }}}}/{{{{ ts }}}}/{{{{ try_number }}}}.log
log_processor_filename_template = {{{{ filename }}}}.log
dag_processor_manager_log_location = {AIRFLOW_HOME}/logs/dag_processor_manager/dag_processor_manager.log
executor = SequentialExecutor
sql_alchemy_conn = sqlite:///{AIRFLOW_HOME}/unittests.db
load_examples = True
donot_pickle = False
load_default_connections = True
=======
executor = SequentialExecutor
sql_alchemy_conn = sqlite:///{AIRFLOW_HOME}/unittests.db
load_examples = True
load_default_connections = True
donot_pickle = True
>>>>>>> d25854dd
dag_concurrency = 16
dags_are_paused_at_creation = False
fernet_key = {FERNET_KEY}
enable_xcom_pickling = False
killed_task_cleanup_time = 5
<<<<<<< HEAD
secure_mode = False
hostname_callable = socket:getfqdn
worker_precheck = False
default_task_retries = 0
=======
hostname_callable = socket.getfqdn
default_task_retries = 0
# This is a hack, too many tests assume DAGs are already in the DB. We need to fix those tests instead
store_serialized_dags = False

[logging]
base_log_folder = {AIRFLOW_HOME}/logs
logging_level = INFO
fab_logging_level = WARN
log_filename_template = {{{{ ti.dag_id }}}}/{{{{ ti.task_id }}}}/{{{{ ts }}}}/{{{{ try_number }}}}.log
log_processor_filename_template = {{{{ filename }}}}.log
dag_processor_manager_log_location = {AIRFLOW_HOME}/logs/dag_processor_manager/dag_processor_manager.log
>>>>>>> d25854dd

[cli]
api_client = airflow.api.client.local_client
endpoint_url = http://localhost:8080

[api]
auth_backend = airflow.api.auth.backend.default

[operators]
default_owner = airflow

[hive]
default_hive_mapred_queue = airflow

[webserver]
base_url = http://localhost:8080
web_server_host = 0.0.0.0
web_server_port = 8080
dag_orientation = LR
dag_default_view = tree
log_fetch_timeout_sec = 5
hide_paused_dags_by_default = False
page_size = 100
<<<<<<< HEAD
rbac = True
=======
>>>>>>> d25854dd

[email]
email_backend = airflow.utils.email.send_email_smtp
email_conn_id = smtp_default

[smtp]
smtp_host = localhost
smtp_user = airflow
smtp_port = 25
smtp_password = airflow
smtp_mail_from = airflow@example.com
smtp_retry_limit = 5
smtp_timeout = 30

[celery]
celery_app_name = airflow.executors.celery_executor
worker_concurrency = 16
worker_log_server_port = 8793
broker_url = sqla+mysql://airflow:airflow@localhost:3306/airflow
result_backend = db+mysql://airflow:airflow@localhost:3306/airflow
flower_host = 0.0.0.0
flower_port = 5555
<<<<<<< HEAD
default_queue = default
sync_parallelism = 0

[mesos]
master = localhost:5050
framework_name = Airflow
task_cpu = 1
task_memory = 256
checkpoint = False
authenticate = False
docker_image_slave = test/docker-airflow
=======
sync_parallelism = 0
worker_precheck = False
>>>>>>> d25854dd

[scheduler]
job_heartbeat_sec = 1
schedule_after_task_execution = False
scheduler_heartbeat_sec = 5
scheduler_health_check_threshold = 30
<<<<<<< HEAD
authenticate = true
=======
>>>>>>> d25854dd
parsing_processes = 2
catchup_by_default = True
scheduler_zombie_task_threshold = 300
dag_dir_list_interval = 0
max_tis_per_query = 512

[elasticsearch]
host =
log_id_template = {{dag_id}}-{{task_id}}-{{execution_date}}-{{try_number}}
end_of_log_mark = end_of_log

[elasticsearch_configs]

use_ssl = False
verify_certs = True

[kubernetes]
dags_volume_claim = default<|MERGE_RESOLUTION|>--- conflicted
+++ resolved
@@ -31,37 +31,18 @@
 [core]
 unit_test_mode = True
 dags_folder = {TEST_DAGS_FOLDER}
+profile_dir = /tmp
 plugins_folder = {TEST_PLUGINS_FOLDER}
-<<<<<<< HEAD
-base_log_folder = {AIRFLOW_HOME}/logs
-logging_level = INFO
-fab_logging_level = WARN
-log_filename_template = {{{{ ti.dag_id }}}}/{{{{ ti.task_id }}}}/{{{{ ts }}}}/{{{{ try_number }}}}.log
-log_processor_filename_template = {{{{ filename }}}}.log
-dag_processor_manager_log_location = {AIRFLOW_HOME}/logs/dag_processor_manager/dag_processor_manager.log
-executor = SequentialExecutor
-sql_alchemy_conn = sqlite:///{AIRFLOW_HOME}/unittests.db
-load_examples = True
-donot_pickle = False
-load_default_connections = True
-=======
 executor = SequentialExecutor
 sql_alchemy_conn = sqlite:///{AIRFLOW_HOME}/unittests.db
 load_examples = True
 load_default_connections = True
 donot_pickle = True
->>>>>>> d25854dd
 dag_concurrency = 16
 dags_are_paused_at_creation = False
 fernet_key = {FERNET_KEY}
 enable_xcom_pickling = False
 killed_task_cleanup_time = 5
-<<<<<<< HEAD
-secure_mode = False
-hostname_callable = socket:getfqdn
-worker_precheck = False
-default_task_retries = 0
-=======
 hostname_callable = socket.getfqdn
 default_task_retries = 0
 # This is a hack, too many tests assume DAGs are already in the DB. We need to fix those tests instead
@@ -69,12 +50,14 @@
 
 [logging]
 base_log_folder = {AIRFLOW_HOME}/logs
+custom_log_file_path = {AIRFLOW_HOME}/logs/webserver.log
+custom_log_max_bytes = 104857600
+custom_log_backup_count = 5
 logging_level = INFO
 fab_logging_level = WARN
 log_filename_template = {{{{ ti.dag_id }}}}/{{{{ ti.task_id }}}}/{{{{ ts }}}}/{{{{ try_number }}}}.log
 log_processor_filename_template = {{{{ filename }}}}.log
 dag_processor_manager_log_location = {AIRFLOW_HOME}/logs/dag_processor_manager/dag_processor_manager.log
->>>>>>> d25854dd
 
 [cli]
 api_client = airflow.api.client.local_client
@@ -98,10 +81,6 @@
 log_fetch_timeout_sec = 5
 hide_paused_dags_by_default = False
 page_size = 100
-<<<<<<< HEAD
-rbac = True
-=======
->>>>>>> d25854dd
 
 [email]
 email_backend = airflow.utils.email.send_email_smtp
@@ -124,32 +103,14 @@
 result_backend = db+mysql://airflow:airflow@localhost:3306/airflow
 flower_host = 0.0.0.0
 flower_port = 5555
-<<<<<<< HEAD
-default_queue = default
-sync_parallelism = 0
-
-[mesos]
-master = localhost:5050
-framework_name = Airflow
-task_cpu = 1
-task_memory = 256
-checkpoint = False
-authenticate = False
-docker_image_slave = test/docker-airflow
-=======
 sync_parallelism = 0
 worker_precheck = False
->>>>>>> d25854dd
 
 [scheduler]
 job_heartbeat_sec = 1
 schedule_after_task_execution = False
 scheduler_heartbeat_sec = 5
 scheduler_health_check_threshold = 30
-<<<<<<< HEAD
-authenticate = true
-=======
->>>>>>> d25854dd
 parsing_processes = 2
 catchup_by_default = True
 scheduler_zombie_task_threshold = 300
