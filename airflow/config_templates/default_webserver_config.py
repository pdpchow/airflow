#
# Licensed to the Apache Software Foundation (ASF) under one
# or more contributor license agreements.  See the NOTICE file
# distributed with this work for additional information
# regarding copyright ownership.  The ASF licenses this file
# to you under the Apache License, Version 2.0 (the
# "License"); you may not use this file except in compliance
# with the License.  You may obtain a copy of the License at
#
#   http://www.apache.org/licenses/LICENSE-2.0
#
# Unless required by applicable law or agreed to in writing,
# software distributed under the License is distributed on an
# "AS IS" BASIS, WITHOUT WARRANTIES OR CONDITIONS OF ANY
# KIND, either express or implied.  See the License for the
# specific language governing permissions and limitations
# under the License.
"""Default configuration for the Airflow webserver"""
import os
<<<<<<< HEAD
=======

>>>>>>> d25854dd
from flask_appbuilder.security.manager import AUTH_DB

# from flask_appbuilder.security.manager import AUTH_LDAP
# from flask_appbuilder.security.manager import AUTH_OAUTH
# from flask_appbuilder.security.manager import AUTH_OID
# from flask_appbuilder.security.manager import AUTH_REMOTE_USER
<<<<<<< HEAD

from airflow.configuration import conf

basedir = os.path.abspath(os.path.dirname(__file__))
=======
>>>>>>> d25854dd


basedir = os.path.abspath(os.path.dirname(__file__))

# Flask-WTF flag for CSRF
WTF_CSRF_ENABLED = True

# ----------------------------------------------------
# AUTHENTICATION CONFIG
# ----------------------------------------------------
# For details on how to set up each of the following authentication, see
# http://flask-appbuilder.readthedocs.io/en/latest/security.html# authentication-methods
# for details.

# The authentication type
# AUTH_OID : Is for OpenID
# AUTH_DB : Is for database
# AUTH_LDAP : Is for LDAP
# AUTH_REMOTE_USER : Is for using REMOTE_USER from web server
# AUTH_OAUTH : Is for OAuth
AUTH_TYPE = AUTH_DB

# Uncomment to setup Full admin role name
# AUTH_ROLE_ADMIN = 'Admin'

# Uncomment to setup Public role name, no authentication needed
# AUTH_ROLE_PUBLIC = 'Public'

# Will allow user self registration
# AUTH_USER_REGISTRATION = True

# The recaptcha it's automatically enabled for user self registration is active and the keys are necessary
# RECAPTCHA_PRIVATE_KEY = PRIVATE_KEY
# RECAPTCHA_PUBLIC_KEY = PUBLIC_KEY

# Config for Flask-Mail necessary for user self registration
# MAIL_SERVER = 'smtp.gmail.com'
# MAIL_USE_TLS = True
# MAIL_USERNAME = 'yourappemail@gmail.com'
# MAIL_PASSWORD = 'passwordformail'
# MAIL_DEFAULT_SENDER = 'sender@gmail.com'

# The default user self registration role
# AUTH_USER_REGISTRATION_ROLE = "Public"

# When using OAuth Auth, uncomment to setup provider(s) info
# Google OAuth example:
# OAUTH_PROVIDERS = [{
#   'name':'google',
#     'token_key':'access_token',
#     'icon':'fa-google',
#         'remote_app': {
#             'api_base_url':'https://www.googleapis.com/oauth2/v2/',
#             'client_kwargs':{
#                 'scope': 'email profile'
#             },
#             'access_token_url':'https://accounts.google.com/o/oauth2/token',
#             'authorize_url':'https://accounts.google.com/o/oauth2/auth',
#             'request_token_url': None,
#             'client_id': GOOGLE_KEY,
#             'client_secret': GOOGLE_SECRET_KEY,
#         }
# }]

# When using LDAP Auth, setup the ldap server
# AUTH_LDAP_SERVER = "ldap://ldapserver.new"

# When using OpenID Auth, uncomment to setup OpenID providers.
# example for OpenID authentication
# OPENID_PROVIDERS = [
#    { 'name': 'Yahoo', 'url': 'https://me.yahoo.com' },
#    { 'name': 'AOL', 'url': 'http://openid.aol.com/<username>' },
#    { 'name': 'Flickr', 'url': 'http://www.flickr.com/<username>' },
#    { 'name': 'MyOpenID', 'url': 'https://www.myopenid.com' }]

# ----------------------------------------------------
# Theme CONFIG
# ----------------------------------------------------
# Flask App Builder comes up with a number of predefined themes
# that you can use for Apache Airflow.
# http://flask-appbuilder.readthedocs.io/en/latest/customizing.html#changing-themes
# Please make sure to remove "navbar_color" configuration from airflow.cfg
# in order to fully utilize the theme. (or use that property in conjunction with theme)
# APP_THEME = "bootstrap-theme.css"  # default bootstrap
# APP_THEME = "amelia.css"
# APP_THEME = "cerulean.css"
# APP_THEME = "cosmo.css"
# APP_THEME = "cyborg.css"
# APP_THEME = "darkly.css"
# APP_THEME = "flatly.css"
# APP_THEME = "journal.css"
# APP_THEME = "lumen.css"
# APP_THEME = "paper.css"
# APP_THEME = "readable.css"
# APP_THEME = "sandstone.css"
# APP_THEME = "simplex.css"
# APP_THEME = "slate.css"
# APP_THEME = "solar.css"
# APP_THEME = "spacelab.css"
# APP_THEME = "superhero.css"
# APP_THEME = "united.css"
# APP_THEME = "yeti.css"<|MERGE_RESOLUTION|>--- conflicted
+++ resolved
@@ -17,23 +17,12 @@
 # under the License.
 """Default configuration for the Airflow webserver"""
 import os
-<<<<<<< HEAD
-=======
-
->>>>>>> d25854dd
 from flask_appbuilder.security.manager import AUTH_DB
 
 # from flask_appbuilder.security.manager import AUTH_LDAP
 # from flask_appbuilder.security.manager import AUTH_OAUTH
 # from flask_appbuilder.security.manager import AUTH_OID
 # from flask_appbuilder.security.manager import AUTH_REMOTE_USER
-<<<<<<< HEAD
-
-from airflow.configuration import conf
-
-basedir = os.path.abspath(os.path.dirname(__file__))
-=======
->>>>>>> d25854dd
 
 
 basedir = os.path.abspath(os.path.dirname(__file__))
