#
# Licensed to the Apache Software Foundation (ASF) under one
# or more contributor license agreements.  See the NOTICE file
# distributed with this work for additional information
# regarding copyright ownership.  The ASF licenses this file
# to you under the Apache License, Version 2.0 (the
# "License"); you may not use this file except in compliance
# with the License.  You may obtain a copy of the License at
#
#   http://www.apache.org/licenses/LICENSE-2.0
#
# Unless required by applicable law or agreed to in writing,
# software distributed under the License is distributed on an
# "AS IS" BASIS, WITHOUT WARRANTIES OR CONDITIONS OF ANY
# KIND, either express or implied.  See the License for the
# specific language governing permissions and limitations
# under the License.
"""Default celery configuration."""
import logging
import ssl

from airflow.configuration import conf
from airflow.exceptions import AirflowConfigException, AirflowException


def _broker_supports_visibility_timeout(url):
    return url.startswith("redis://") or url.startswith("sqs://")


log = logging.getLogger(__name__)

broker_url = conf.get('celery', 'BROKER_URL')

broker_transport_options = conf.getsection('celery_broker_transport_options') or {}
if 'visibility_timeout' not in broker_transport_options:
    if _broker_supports_visibility_timeout(broker_url):
        broker_transport_options['visibility_timeout'] = 21600

DEFAULT_CELERY_CONFIG = {
    'accept_content': ['json'],
    'event_serializer': 'json',
    'worker_prefetch_multiplier': conf.getint('celery', 'worker_prefetch_multiplier', fallback=1),
    'task_acks_late': True,
<<<<<<< HEAD
    'task_default_queue': conf.get('celery', 'DEFAULT_QUEUE'),
    'task_default_exchange': conf.get('celery', 'DEFAULT_QUEUE'),
=======
    'task_default_queue': conf.get('operators', 'DEFAULT_QUEUE'),
    'task_default_exchange': conf.get('operators', 'DEFAULT_QUEUE'),
    'task_track_started': conf.get('celery', 'task_track_started', fallback=True),
>>>>>>> d25854dd
    'broker_url': broker_url,
    'broker_transport_options': broker_transport_options,
    'result_backend': conf.get('celery', 'RESULT_BACKEND'),
    'worker_concurrency': conf.getint('celery', 'WORKER_CONCURRENCY'),
}

celery_ssl_active = False
try:
    celery_ssl_active = conf.getboolean('celery', 'SSL_ACTIVE')
except AirflowConfigException:
    log.warning("Celery Executor will run without SSL")

try:
    if celery_ssl_active:
        if 'amqp://' in broker_url:
<<<<<<< HEAD
            broker_use_ssl = {'keyfile': conf.get('celery', 'SSL_KEY'),
                              'certfile': conf.get('celery', 'SSL_CERT'),
                              'ca_certs': conf.get('celery', 'SSL_CACERT'),
                              'cert_reqs': ssl.CERT_REQUIRED}
        elif 'redis://' in broker_url:
            broker_use_ssl = {'ssl_keyfile': conf.get('celery', 'SSL_KEY'),
                              'ssl_certfile': conf.get('celery', 'SSL_CERT'),
                              'ssl_ca_certs': conf.get('celery', 'SSL_CACERT'),
                              'ssl_cert_reqs': ssl.CERT_REQUIRED}
        else:
            raise AirflowException('The broker you configured does not support SSL_ACTIVE to be True. '
                                   'Please use RabbitMQ or Redis if you would like to use SSL for broker.')

        DEFAULT_CELERY_CONFIG['broker_use_ssl'] = broker_use_ssl
except AirflowConfigException:
    raise AirflowException('AirflowConfigException: SSL_ACTIVE is True, '
                           'please ensure SSL_KEY, '
                           'SSL_CERT and SSL_CACERT are set')
=======
            broker_use_ssl = {
                'keyfile': conf.get('celery', 'SSL_KEY'),
                'certfile': conf.get('celery', 'SSL_CERT'),
                'ca_certs': conf.get('celery', 'SSL_CACERT'),
                'cert_reqs': ssl.CERT_REQUIRED,
            }
        elif 'redis://' in broker_url:
            broker_use_ssl = {
                'ssl_keyfile': conf.get('celery', 'SSL_KEY'),
                'ssl_certfile': conf.get('celery', 'SSL_CERT'),
                'ssl_ca_certs': conf.get('celery', 'SSL_CACERT'),
                'ssl_cert_reqs': ssl.CERT_REQUIRED,
            }
        else:
            raise AirflowException(
                'The broker you configured does not support SSL_ACTIVE to be True. '
                'Please use RabbitMQ or Redis if you would like to use SSL for broker.'
            )

        DEFAULT_CELERY_CONFIG['broker_use_ssl'] = broker_use_ssl
except AirflowConfigException:
    raise AirflowException(
        'AirflowConfigException: SSL_ACTIVE is True, '
        'please ensure SSL_KEY, '
        'SSL_CERT and SSL_CACERT are set'
    )
>>>>>>> d25854dd
except Exception as e:
    raise AirflowException(
        'Exception: There was an unknown Celery SSL Error. '
        'Please ensure you want to use '
        'SSL and/or have all necessary certs and key ({}).'.format(e)
    )

result_backend = DEFAULT_CELERY_CONFIG['result_backend']
if 'amqp://' in result_backend or 'redis://' in result_backend or 'rpc://' in result_backend:
<<<<<<< HEAD
    log.warning("You have configured a result_backend of %s, it is highly recommended "
                "to use an alternative result_backend (i.e. a database).", result_backend)
=======
    log.warning(
        "You have configured a result_backend of %s, it is highly recommended "
        "to use an alternative result_backend (i.e. a database).",
        result_backend,
    )
>>>>>>> d25854dd
<|MERGE_RESOLUTION|>--- conflicted
+++ resolved
@@ -41,14 +41,9 @@
     'event_serializer': 'json',
     'worker_prefetch_multiplier': conf.getint('celery', 'worker_prefetch_multiplier', fallback=1),
     'task_acks_late': True,
-<<<<<<< HEAD
-    'task_default_queue': conf.get('celery', 'DEFAULT_QUEUE'),
-    'task_default_exchange': conf.get('celery', 'DEFAULT_QUEUE'),
-=======
     'task_default_queue': conf.get('operators', 'DEFAULT_QUEUE'),
     'task_default_exchange': conf.get('operators', 'DEFAULT_QUEUE'),
     'task_track_started': conf.get('celery', 'task_track_started', fallback=True),
->>>>>>> d25854dd
     'broker_url': broker_url,
     'broker_transport_options': broker_transport_options,
     'result_backend': conf.get('celery', 'RESULT_BACKEND'),
@@ -64,26 +59,6 @@
 try:
     if celery_ssl_active:
         if 'amqp://' in broker_url:
-<<<<<<< HEAD
-            broker_use_ssl = {'keyfile': conf.get('celery', 'SSL_KEY'),
-                              'certfile': conf.get('celery', 'SSL_CERT'),
-                              'ca_certs': conf.get('celery', 'SSL_CACERT'),
-                              'cert_reqs': ssl.CERT_REQUIRED}
-        elif 'redis://' in broker_url:
-            broker_use_ssl = {'ssl_keyfile': conf.get('celery', 'SSL_KEY'),
-                              'ssl_certfile': conf.get('celery', 'SSL_CERT'),
-                              'ssl_ca_certs': conf.get('celery', 'SSL_CACERT'),
-                              'ssl_cert_reqs': ssl.CERT_REQUIRED}
-        else:
-            raise AirflowException('The broker you configured does not support SSL_ACTIVE to be True. '
-                                   'Please use RabbitMQ or Redis if you would like to use SSL for broker.')
-
-        DEFAULT_CELERY_CONFIG['broker_use_ssl'] = broker_use_ssl
-except AirflowConfigException:
-    raise AirflowException('AirflowConfigException: SSL_ACTIVE is True, '
-                           'please ensure SSL_KEY, '
-                           'SSL_CERT and SSL_CACERT are set')
-=======
             broker_use_ssl = {
                 'keyfile': conf.get('celery', 'SSL_KEY'),
                 'certfile': conf.get('celery', 'SSL_CERT'),
@@ -110,7 +85,6 @@
         'please ensure SSL_KEY, '
         'SSL_CERT and SSL_CACERT are set'
     )
->>>>>>> d25854dd
 except Exception as e:
     raise AirflowException(
         'Exception: There was an unknown Celery SSL Error. '
@@ -120,13 +94,8 @@
 
 result_backend = DEFAULT_CELERY_CONFIG['result_backend']
 if 'amqp://' in result_backend or 'redis://' in result_backend or 'rpc://' in result_backend:
-<<<<<<< HEAD
-    log.warning("You have configured a result_backend of %s, it is highly recommended "
-                "to use an alternative result_backend (i.e. a database).", result_backend)
-=======
     log.warning(
         "You have configured a result_backend of %s, it is highly recommended "
         "to use an alternative result_backend (i.e. a database).",
         result_backend,
-    )
->>>>>>> d25854dd
+    )