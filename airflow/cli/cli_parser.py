#!/usr/bin/env python
#
# Licensed to the Apache Software Foundation (ASF) under one
# or more contributor license agreements.  See the NOTICE file
# distributed with this work for additional information
# regarding copyright ownership.  The ASF licenses this file
# to you under the Apache License, Version 2.0 (the
# "License"); you may not use this file except in compliance
# with the License.  You may obtain a copy of the License at
#
#   http://www.apache.org/licenses/LICENSE-2.0
#
# Unless required by applicable law or agreed to in writing,
# software distributed under the License is distributed on an
# "AS IS" BASIS, WITHOUT WARRANTIES OR CONDITIONS OF ANY
# KIND, either express or implied.  See the License for the
# specific language governing permissions and limitations
# under the License.
"""Produce a CLI parser object from Airflow CLI command configuration.

.. seealso:: :mod:`airflow.cli.cli_config`
"""

from __future__ import annotations

import argparse
<<<<<<< HEAD
import json
import os
import sys
import textwrap
from argparse import Action, ArgumentError
from functools import lru_cache
from typing import Any, Callable, Iterable, NamedTuple, Union
=======
from argparse import Action
from functools import lru_cache
from typing import Iterable
>>>>>>> 3f6b5574

import jsonschema
import lazy_object_proxy
from rich_argparse import RawTextRichHelpFormatter, RichHelpFormatter

from airflow.cli.cli_config import (
    DAG_CLI_DICT,
    ActionCommand,
    Arg,
    CLICommand,
    DefaultHelpParser,
    GroupCommand,
    core_commands,
)
from airflow.exceptions import AirflowException
<<<<<<< HEAD
from airflow.executors.executor_constants import CELERY_EXECUTOR, CELERY_KUBERNETES_EXECUTOR
from airflow.executors.executor_loader import ExecutorLoader
from airflow.models import XCOM_RETURN_KEY
from airflow.utils.cli import ColorMode
from airflow.utils.helpers import partition, validate_key
from airflow.utils.module_loading import import_string
from airflow.utils.timezone import parse as parsedate

if sys.version_info >= (3, 9):
    from importlib.resources import files as resource_files
else:
    from importlib_resources import files as resource_files

BUILD_DOCS = "BUILDING_AIRFLOW_DOCS" in os.environ

XCOMS_ARG_EXAMPLE = [
    {"task_id": "my_task", "value": "foo"},
    {"task_id": "another_task", "key": "custom_key", "value": 42},
]


def lazy_load_command(import_path: str) -> Callable:
    """Create a lazy loader for command."""
    _, _, name = import_path.rpartition(".")

    def command(*args, **kwargs):
        func = import_string(import_path)
        return func(*args, **kwargs)

    command.__name__ = name

    return command


class DefaultHelpParser(argparse.ArgumentParser):
    """CustomParser to display help message."""

    def _check_value(self, action, value):
        """Override _check_value and check conditionally added command."""
        if action.dest == "subcommand" and value == "celery":
            executor = conf.get("core", "EXECUTOR")
            if executor not in (CELERY_EXECUTOR, CELERY_KUBERNETES_EXECUTOR):
                executor_cls, _ = ExecutorLoader.import_executor_cls(executor)
                classes = ()
                try:
                    from airflow.executors.celery_executor import CeleryExecutor

                    classes += (CeleryExecutor,)
                except ImportError:
                    message = (
                        "The celery subcommand requires that you pip install the celery module. "
                        "To do it, run: pip install 'apache-airflow[celery]'"
                    )
                    raise ArgumentError(action, message)
                try:
                    from airflow.executors.celery_kubernetes_executor import CeleryKubernetesExecutor

                    classes += (CeleryKubernetesExecutor,)
                except ImportError:
                    pass
                if not issubclass(executor_cls, classes):
                    message = (
                        f"celery subcommand works only with CeleryExecutor, CeleryKubernetesExecutor and "
                        f"executors derived from them, your current executor: {executor}, subclassed from: "
                        f'{", ".join([base_cls.__qualname__ for base_cls in executor_cls.__bases__])}'
                    )
                    raise ArgumentError(action, message)
        if action.dest == "subcommand" and value == "kubernetes":
            try:
                import kubernetes.client  # noqa: F401
            except ImportError:
                message = (
                    "The kubernetes subcommand requires that you pip install the kubernetes python client. "
                    "To do it, run: pip install 'apache-airflow[cncf.kubernetes]'"
                )
                raise ArgumentError(action, message)

        if action.choices is not None and value not in action.choices:
            check_legacy_command(action, value)

        super()._check_value(action, value)

    def error(self, message):
        """Override error and use print_instead of print_usage."""
        self.print_help()
        self.exit(2, f"\n{self.prog} command error: {message}, see help above.\n")


# Used in Arg to enable `None' as a distinct value from "not passed"
_UNSET = object()


class Arg:
    """Class to keep information about command line argument."""

    def __init__(
        self,
        flags=_UNSET,
        help=_UNSET,
        action=_UNSET,
        default=_UNSET,
        nargs=_UNSET,
        type=_UNSET,
        choices=_UNSET,
        required=_UNSET,
        metavar=_UNSET,
        dest=_UNSET,
    ):
        self.flags = flags
        self.kwargs = {}
        for k, v in locals().items():
            if v is _UNSET:
                continue
            if k in ("self", "flags"):
                continue

            self.kwargs[k] = v

    def add_to_parser(self, parser: argparse.ArgumentParser):
        """Add this argument to an ArgumentParser."""
        if "metavar" in self.kwargs and "type" not in self.kwargs:
            if self.kwargs["metavar"] == "DIRPATH":
                type = lambda x: self._is_valid_directory(parser, x)
                self.kwargs["type"] = type
        parser.add_argument(*self.flags, **self.kwargs)

    def _is_valid_directory(self, parser, arg):
        if not os.path.isdir(arg):
            parser.error(f"The directory '{arg}' does not exist!")
        return arg


def positive_int(*, allow_zero):
    """Define a positive int type for an argument."""

    def _check(value):
        try:
            value = int(value)
            if allow_zero and value == 0:
                return value
            if value > 0:
                return value
        except ValueError:
            pass
        raise argparse.ArgumentTypeError(f"invalid positive int value: '{value}'")

    return _check


def string_list_type(val):
    """Parses comma-separated list and returns list of string (strips whitespace)."""
    return [x.strip() for x in val.split(",")]


def string_lower_type(val):
    """Lowers arg."""
    if not val:
        return
    return val.strip().lower()


def _xcoms(val) -> list[dict[str, Any]]:
    try:
        parsed_value = json.loads(val)
    except json.JSONDecodeError as e:
        raise argparse.ArgumentTypeError(f"Failed to parse JSON from the passed value {val!r}: {e}")

    format_checker = jsonschema.FormatChecker()

    @format_checker.checks("airflow-key", raises=(AirflowException, TypeError))
    def airflow_key(value):
        validate_key(value)
        return True

    with resource_files("airflow").joinpath("cli", "xcoms_arg.schema.json").open("rb") as f:
        schema = json.load(f)
    try:
        jsonschema.validate(parsed_value, schema, format_checker=format_checker)
    except jsonschema.ValidationError as e:
        raise argparse.ArgumentTypeError(f"Error when validating schema of the xcoms JSON: {e.message}")

    task_and_keys = set()
    for xcom in parsed_value:
        task_and_key = xcom["task_id"], xcom.get("key", XCOM_RETURN_KEY)
        if task_and_key in task_and_keys:
            raise argparse.ArgumentTypeError(
                "(task_id, key) pairs should be unique across passed XCom objects, "
                f"but {task_and_key} is encountered at least twice."
            )
        task_and_keys.add(task_and_key)

    return parsed_value


# Shared
ARG_DAG_ID = Arg(("dag_id",), help="The id of the dag")
ARG_TASK_ID = Arg(("task_id",), help="The id of the task")
ARG_EXECUTION_DATE = Arg(("execution_date",), help="The execution date of the DAG", type=parsedate)
ARG_EXECUTION_DATE_OPTIONAL = Arg(
    ("execution_date",), nargs="?", help="The execution date of the DAG (optional)", type=parsedate
)
ARG_EXECUTION_DATE_OR_RUN_ID = Arg(
    ("execution_date_or_run_id",), help="The execution_date of the DAG or run_id of the DAGRun"
)
ARG_EXECUTION_DATE_OR_RUN_ID_OPTIONAL = Arg(
    ("execution_date_or_run_id",),
    nargs="?",
    help="The execution_date of the DAG or run_id of the DAGRun (optional)",
)
ARG_TASK_REGEX = Arg(
    ("-t", "--task-regex"), help="The regex to filter specific task_ids to backfill (optional)"
)
ARG_SUBDIR = Arg(
    ("-S", "--subdir"),
    help=(
        "File location or directory from which to look for the dag. "
        "Defaults to '[AIRFLOW_HOME]/dags' where [AIRFLOW_HOME] is the "
        "value you set for 'AIRFLOW_HOME' config you set in 'airflow.cfg' "
    ),
    default="[AIRFLOW_HOME]/dags" if BUILD_DOCS else settings.DAGS_FOLDER,
)
ARG_START_DATE = Arg(("-s", "--start-date"), help="Override start_date YYYY-MM-DD", type=parsedate)
ARG_END_DATE = Arg(("-e", "--end-date"), help="Override end_date YYYY-MM-DD", type=parsedate)
ARG_OUTPUT_PATH = Arg(
    (
        "-o",
        "--output-path",
    ),
    help="The output for generated yaml files",
    type=str,
    default="[CWD]" if BUILD_DOCS else os.getcwd(),
)
ARG_DRY_RUN = Arg(
    ("-n", "--dry-run"),
    help="Perform a dry run for each task. Only renders Template Fields for each task, nothing else",
    action="store_true",
)
ARG_PID = Arg(("--pid",), help="PID file location", nargs="?")
ARG_DAEMON = Arg(
    ("-D", "--daemon"), help="Daemonize instead of running in the foreground", action="store_true"
)
ARG_STDERR = Arg(("--stderr",), help="Redirect stderr to this file")
ARG_STDOUT = Arg(("--stdout",), help="Redirect stdout to this file")
ARG_LOG_FILE = Arg(("-l", "--log-file"), help="Location of the log file")
ARG_YES = Arg(
    ("-y", "--yes"),
    help="Do not prompt to confirm. Use with care!",
    action="store_true",
    default=False,
)
ARG_OUTPUT = Arg(
    (
        "-o",
        "--output",
    ),
    help="Output format. Allowed values: json, yaml, plain, table (default: table)",
    metavar="(table, json, yaml, plain)",
    choices=("table", "json", "yaml", "plain"),
    default="table",
)
ARG_COLOR = Arg(
    ("--color",),
    help="Do emit colored output (default: auto)",
    choices={ColorMode.ON, ColorMode.OFF, ColorMode.AUTO},
    default=ColorMode.AUTO,
)

# DB args
ARG_VERSION_RANGE = Arg(
    ("-r", "--range"),
    help="Version range(start:end) for offline sql generation. Example: '2.0.2:2.2.3'",
    default=None,
)
ARG_REVISION_RANGE = Arg(
    ("--revision-range",),
    help=(
        "Migration revision range(start:end) to use for offline sql generation. "
        "Example: ``a13f7613ad25:7b2661a43ba3``"
    ),
    default=None,
)

# list_dag_runs
ARG_DAG_ID_REQ_FLAG = Arg(
    ("-d", "--dag-id"), required=True, help="The id of the dag"
)  # TODO: convert this to a positional arg in Airflow 3
ARG_NO_BACKFILL = Arg(
    ("--no-backfill",), help="filter all the backfill dagruns given the dag id", action="store_true"
)
ARG_STATE = Arg(("--state",), help="Only list the dag runs corresponding to the state")

# list_jobs
ARG_DAG_ID_OPT = Arg(("-d", "--dag-id"), help="The id of the dag")
ARG_LIMIT = Arg(("--limit",), help="Return a limited number of records")

# next_execution
ARG_NUM_EXECUTIONS = Arg(
    ("-n", "--num-executions"),
    default=1,
    type=positive_int(allow_zero=False),
    help="The number of next execution datetimes to show",
)

# backfill
ARG_MARK_SUCCESS = Arg(
    ("-m", "--mark-success"), help="Mark jobs as succeeded without running them", action="store_true"
)
ARG_VERBOSE = Arg(("-v", "--verbose"), help="Make logging output more verbose", action="store_true")
ARG_LOCAL = Arg(("-l", "--local"), help="Run the task using the LocalExecutor", action="store_true")
ARG_DONOT_PICKLE = Arg(
    ("-x", "--donot-pickle"),
    help=(
        "Do not attempt to pickle the DAG object to send over "
        "to the workers, just tell the workers to run their version "
        "of the code"
    ),
    action="store_true",
)
ARG_BF_IGNORE_DEPENDENCIES = Arg(
    ("-i", "--ignore-dependencies"),
    help=(
        "Skip upstream tasks, run only the tasks "
        "matching the regexp. Only works in conjunction "
        "with task_regex"
    ),
    action="store_true",
)
ARG_BF_IGNORE_FIRST_DEPENDS_ON_PAST = Arg(
    ("-I", "--ignore-first-depends-on-past"),
    help=(
        "Ignores depends_on_past dependencies for the first "
        "set of tasks only (subsequent executions in the backfill "
        "DO respect depends_on_past)"
    ),
    action="store_true",
)
ARG_POOL = Arg(("--pool",), "Resource pool to use")
ARG_DELAY_ON_LIMIT = Arg(
    ("--delay-on-limit",),
    help=(
        "Amount of time in seconds to wait when the limit "
        "on maximum active dag runs (max_active_runs) has "
        "been reached before trying to execute a dag run "
        "again"
    ),
    type=float,
    default=1.0,
)
ARG_RESET_DAG_RUN = Arg(
    ("--reset-dagruns",),
    help=(
        "if set, the backfill will delete existing "
        "backfill-related DAG runs and start "
        "anew with fresh, running DAG runs"
    ),
    action="store_true",
)
ARG_RERUN_FAILED_TASKS = Arg(
    ("--rerun-failed-tasks",),
    help=(
        "if set, the backfill will auto-rerun "
        "all the failed tasks for the backfill date range "
        "instead of throwing exceptions"
    ),
    action="store_true",
)
ARG_CONTINUE_ON_FAILURES = Arg(
    ("--continue-on-failures",),
    help=("if set, the backfill will keep going even if some of the tasks failed"),
    action="store_true",
)
ARG_DISABLE_RETRY = Arg(
    ("--disable-retry",),
    help=("if set, the backfill will set tasks as failed without retrying."),
    action="store_true",
)
ARG_RUN_BACKWARDS = Arg(
    (
        "-B",
        "--run-backwards",
    ),
    help=(
        "if set, the backfill will run tasks from the most "
        "recent day first.  if there are tasks that depend_on_past "
        "this option will throw an exception"
    ),
    action="store_true",
)
ARG_TREAT_DAG_AS_REGEX = Arg(
    ("--treat-dag-as-regex",),
    help=("if set, dag_id will be treated as regex instead of an exact string"),
    action="store_true",
)
# test_dag
ARG_SHOW_DAGRUN = Arg(
    ("--show-dagrun",),
    help=(
        "After completing the backfill, shows the diagram for current DAG Run.\n"
        "\n"
        "The diagram is in DOT language\n"
    ),
    action="store_true",
)
ARG_IMGCAT_DAGRUN = Arg(
    ("--imgcat-dagrun",),
    help=(
        "After completing the dag run, prints a diagram on the screen for the "
        "current DAG Run using the imgcat tool.\n"
    ),
    action="store_true",
)
ARG_SAVE_DAGRUN = Arg(
    ("--save-dagrun",),
    help="After completing the backfill, saves the diagram for current DAG Run to the indicated file.\n\n",
)

# list_tasks
ARG_TREE = Arg(("-t", "--tree"), help="Tree view", action="store_true")

# tasks_run
# This is a hidden option -- not meant for users to set or know about
ARG_SHUT_DOWN_LOGGING = Arg(
    ("--no-shut-down-logging",),
    help=argparse.SUPPRESS,
    dest="shut_down_logging",
    action="store_false",
    default=True,
)

# clear
ARG_UPSTREAM = Arg(("-u", "--upstream"), help="Include upstream tasks", action="store_true")
ARG_ONLY_FAILED = Arg(("-f", "--only-failed"), help="Only failed jobs", action="store_true")
ARG_ONLY_RUNNING = Arg(("-r", "--only-running"), help="Only running jobs", action="store_true")
ARG_DOWNSTREAM = Arg(("-d", "--downstream"), help="Include downstream tasks", action="store_true")
ARG_EXCLUDE_SUBDAGS = Arg(("-x", "--exclude-subdags"), help="Exclude subdags", action="store_true")
ARG_EXCLUDE_PARENTDAG = Arg(
    ("-X", "--exclude-parentdag"),
    help="Exclude ParentDAGS if the task cleared is a part of a SubDAG",
    action="store_true",
)
ARG_DAG_REGEX = Arg(
    ("-R", "--dag-regex"), help="Search dag_id as regex instead of exact string", action="store_true"
)

# show_dag
ARG_SAVE = Arg(("-s", "--save"), help="Saves the result to the indicated file.")

ARG_IMGCAT = Arg(("--imgcat",), help="Displays graph using the imgcat tool.", action="store_true")

# trigger_dag
ARG_RUN_ID = Arg(("-r", "--run-id"), help="Helps to identify this run")
ARG_CONF = Arg(("-c", "--conf"), help="JSON string that gets pickled into the DagRun's conf attribute")
ARG_EXEC_DATE = Arg(("-e", "--exec-date"), help="The execution date of the DAG", type=parsedate)
ARG_REPLACE_MICRO = Arg(
    ("--no-replace-microseconds",),
    help="whether microseconds should be zeroed",
    dest="replace_microseconds",
    action="store_false",
    default=True,
)

# db
ARG_DB_TABLES = Arg(
    ("-t", "--tables"),
    help=lazy_object_proxy.Proxy(
        lambda: f"Table names to perform maintenance on (use comma-separated list).\n"
        f"Options: {import_string('airflow.cli.commands.db_command.all_tables')}"
    ),
    type=string_list_type,
)
ARG_DB_CLEANUP_TIMESTAMP = Arg(
    ("--clean-before-timestamp",),
    help="The date or timestamp before which data should be purged.\n"
    "If no timezone info is supplied then dates are assumed to be in airflow default timezone.\n"
    "Example: '2022-01-01 00:00:00+01:00'",
    type=parsedate,
    required=True,
)
ARG_DB_DRY_RUN = Arg(
    ("--dry-run",),
    help="Perform a dry run",
    action="store_true",
)
ARG_DB_SKIP_ARCHIVE = Arg(
    ("--skip-archive",),
    help="Don't preserve purged records in an archive table.",
    action="store_true",
)
ARG_DB_EXPORT_FORMAT = Arg(
    ("--export-format",),
    help="The file format to export the cleaned data",
    choices=("csv",),
    default="csv",
)
ARG_DB_OUTPUT_PATH = Arg(
    ("--output-path",),
    metavar="DIRPATH",
    help="The path to the output directory to export the cleaned data. This directory must exist.",
    required=True,
)
ARG_DB_DROP_ARCHIVES = Arg(
    ("--drop-archives",),
    help="Drop the archive tables after exporting. Use with caution.",
    action="store_true",
)

# pool
ARG_POOL_NAME = Arg(("pool",), metavar="NAME", help="Pool name")
ARG_POOL_SLOTS = Arg(("slots",), type=int, help="Pool slots")
ARG_POOL_DESCRIPTION = Arg(("description",), help="Pool description")
ARG_POOL_IMPORT = Arg(
    ("file",),
    metavar="FILEPATH",
    help="Import pools from JSON file. Example format::\n"
    + textwrap.indent(
        textwrap.dedent(
            """
            {
                "pool_1": {"slots": 5, "description": ""},
                "pool_2": {"slots": 10, "description": "test"}
            }"""
        ),
        " " * 4,
    ),
)

ARG_POOL_EXPORT = Arg(("file",), metavar="FILEPATH", help="Export all pools to JSON file")

# variables
ARG_VAR = Arg(("key",), help="Variable key")
ARG_VAR_VALUE = Arg(("value",), metavar="VALUE", help="Variable value")
ARG_DEFAULT = Arg(
    ("-d", "--default"), metavar="VAL", default=None, help="Default value returned if variable does not exist"
)
ARG_DESERIALIZE_JSON = Arg(("-j", "--json"), help="Deserialize JSON variable", action="store_true")
ARG_SERIALIZE_JSON = Arg(("-j", "--json"), help="Serialize JSON variable", action="store_true")
ARG_VAR_IMPORT = Arg(("file",), help="Import variables from JSON file")
ARG_VAR_EXPORT = Arg(("file",), help="Export all variables to JSON file")

# kerberos
ARG_PRINCIPAL = Arg(("principal",), help="kerberos principal", nargs="?")
ARG_KEYTAB = Arg(("-k", "--keytab"), help="keytab", nargs="?", default=conf.get("kerberos", "keytab"))
# run
ARG_INTERACTIVE = Arg(
    ("-N", "--interactive"),
    help="Do not capture standard output and error streams (useful for interactive debugging)",
    action="store_true",
)
# TODO(aoen): "force" is a poor choice of name here since it implies it overrides
# all dependencies (not just past success), e.g. the ignore_depends_on_past
# dependency. This flag should be deprecated and renamed to 'ignore_ti_state' and
# the "ignore_all_dependencies" command should be called the"force" command
# instead.
ARG_FORCE = Arg(
    ("-f", "--force"),
    help="Ignore previous task instance state, rerun regardless if task already succeeded/failed",
    action="store_true",
)
ARG_RAW = Arg(("-r", "--raw"), argparse.SUPPRESS, "store_true")
ARG_IGNORE_ALL_DEPENDENCIES = Arg(
    ("-A", "--ignore-all-dependencies"),
    help="Ignores all non-critical dependencies, including ignore_ti_state and ignore_task_deps",
    action="store_true",
)
# TODO(aoen): ignore_dependencies is a poor choice of name here because it is too
# vague (e.g. a task being in the appropriate state to be run is also a dependency
# but is not ignored by this flag), the name 'ignore_task_dependencies' is
# slightly better (as it ignores all dependencies that are specific to the task),
# so deprecate the old command name and use this instead.
ARG_IGNORE_DEPENDENCIES = Arg(
    ("-i", "--ignore-dependencies"),
    help="Ignore task-specific dependencies, e.g. upstream, depends_on_past, and retry delay dependencies",
    action="store_true",
)
ARG_IGNORE_DEPENDS_ON_PAST = Arg(
    ("-I", "--ignore-depends-on-past"),
    help="Deprecated -- use `--depends-on-past ignore` instead. "
    "Ignore depends_on_past dependencies (but respect upstream dependencies)",
    action="store_true",
)
ARG_DEPENDS_ON_PAST = Arg(
    ("-d", "--depends-on-past"),
    help="Determine how Airflow should deal with past dependencies. The default action is `check`, Airflow "
    "will check if the the past dependencies are met for the tasks having `depends_on_past=True` before run "
    "them, if `ignore` is provided, the past dependencies will be ignored, if `wait` is provided and "
    "`depends_on_past=True`, Airflow will wait the past dependencies until they are met before running or "
    "skipping the task",
    choices={"check", "ignore", "wait"},
    default="check",
)
ARG_SHIP_DAG = Arg(
    ("--ship-dag",), help="Pickles (serializes) the DAG and ships it to the worker", action="store_true"
)
ARG_PICKLE = Arg(("-p", "--pickle"), help="Serialized pickle object of the entire dag (used internally)")
ARG_JOB_ID = Arg(("-j", "--job-id"), help=argparse.SUPPRESS)
ARG_CFG_PATH = Arg(("--cfg-path",), help="Path to config file to use instead of airflow.cfg")
ARG_MAP_INDEX = Arg(("--map-index",), type=int, default=-1, help="Mapped task index")


# database
ARG_MIGRATION_TIMEOUT = Arg(
    ("-t", "--migration-wait-timeout"),
    help="timeout to wait for db to migrate ",
    type=int,
    default=60,
)
ARG_DB_RESERIALIZE_DAGS = Arg(
    ("--no-reserialize-dags",),
    # Not intended for user, so dont show in help
    help=argparse.SUPPRESS,
    action="store_false",
    default=True,
    dest="reserialize_dags",
)
ARG_DB_VERSION__UPGRADE = Arg(
    ("-n", "--to-version"),
    help=(
        "(Optional) The airflow version to upgrade to. Note: must provide either "
        "`--to-revision` or `--to-version`."
    ),
)
ARG_DB_REVISION__UPGRADE = Arg(
    ("-r", "--to-revision"),
    help="(Optional) If provided, only run migrations up to and including this Alembic revision.",
)
ARG_DB_VERSION__DOWNGRADE = Arg(
    ("-n", "--to-version"),
    help="(Optional) If provided, only run migrations up to this version.",
)
ARG_DB_FROM_VERSION = Arg(
    ("--from-version",),
    help="(Optional) If generating sql, may supply a *from* version",
)
ARG_DB_REVISION__DOWNGRADE = Arg(
    ("-r", "--to-revision"),
    help="The Alembic revision to downgrade to. Note: must provide either `--to-revision` or `--to-version`.",
)
ARG_DB_FROM_REVISION = Arg(
    ("--from-revision",),
    help="(Optional) If generating sql, may supply a *from* Alembic revision",
)
ARG_DB_SQL_ONLY = Arg(
    ("-s", "--show-sql-only"),
    help="Don't actually run migrations; just print out sql scripts for offline migration. "
    "Required if using either `--from-revision` or `--from-version`.",
    action="store_true",
    default=False,
)
ARG_DB_SKIP_INIT = Arg(
    ("-s", "--skip-init"),
    help="Only remove tables; do not perform db init.",
    action="store_true",
    default=False,
)

# webserver
ARG_PORT = Arg(
    ("-p", "--port"),
    default=conf.get("webserver", "WEB_SERVER_PORT"),
    type=int,
    help="The port on which to run the server",
)
ARG_SSL_CERT = Arg(
    ("--ssl-cert",),
    default=conf.get("webserver", "WEB_SERVER_SSL_CERT"),
    help="Path to the SSL certificate for the webserver",
)
ARG_SSL_KEY = Arg(
    ("--ssl-key",),
    default=conf.get("webserver", "WEB_SERVER_SSL_KEY"),
    help="Path to the key to use with the SSL certificate",
)
ARG_WORKERS = Arg(
    ("-w", "--workers"),
    default=conf.get("webserver", "WORKERS"),
    type=int,
    help="Number of workers to run the webserver on",
)
ARG_WORKERCLASS = Arg(
    ("-k", "--workerclass"),
    default=conf.get("webserver", "WORKER_CLASS"),
    choices=["sync", "eventlet", "gevent", "tornado"],
    help="The worker class to use for Gunicorn",
)
ARG_WORKER_TIMEOUT = Arg(
    ("-t", "--worker-timeout"),
    default=conf.get("webserver", "WEB_SERVER_WORKER_TIMEOUT"),
    type=int,
    help="The timeout for waiting on webserver workers",
)
ARG_HOSTNAME = Arg(
    ("-H", "--hostname"),
    default=conf.get("webserver", "WEB_SERVER_HOST"),
    help="Set the hostname on which to run the web server",
)
ARG_DEBUG = Arg(
    ("-d", "--debug"), help="Use the server that ships with Flask in debug mode", action="store_true"
)
ARG_ACCESS_LOGFILE = Arg(
    ("-A", "--access-logfile"),
    default=conf.get("webserver", "ACCESS_LOGFILE"),
    help="The logfile to store the webserver access log. Use '-' to print to stdout",
)
ARG_ERROR_LOGFILE = Arg(
    ("-E", "--error-logfile"),
    default=conf.get("webserver", "ERROR_LOGFILE"),
    help="The logfile to store the webserver error log. Use '-' to print to stderr",
)
ARG_ACCESS_LOGFORMAT = Arg(
    ("-L", "--access-logformat"),
    default=conf.get("webserver", "ACCESS_LOGFORMAT"),
    help="The access log format for gunicorn logs",
)


# internal-api
ARG_INTERNAL_API_PORT = Arg(
    ("-p", "--port"),
    default=9080,
    type=int,
    help="The port on which to run the server",
)
ARG_INTERNAL_API_WORKERS = Arg(
    ("-w", "--workers"),
    default=4,
    type=int,
    help="Number of workers to run the Internal API-on",
)
ARG_INTERNAL_API_WORKERCLASS = Arg(
    ("-k", "--workerclass"),
    default="sync",
    choices=["sync", "eventlet", "gevent", "tornado"],
    help="The worker class to use for Gunicorn",
)
ARG_INTERNAL_API_WORKER_TIMEOUT = Arg(
    ("-t", "--worker-timeout"),
    default=120,
    type=int,
    help="The timeout for waiting on Internal API workers",
)
ARG_INTERNAL_API_HOSTNAME = Arg(
    ("-H", "--hostname"),
    default="0.0.0.0",
    help="Set the hostname on which to run the web server",
)
ARG_INTERNAL_API_ACCESS_LOGFILE = Arg(
    ("-A", "--access-logfile"),
    help="The logfile to store the access log. Use '-' to print to stdout",
)
ARG_INTERNAL_API_ERROR_LOGFILE = Arg(
    ("-E", "--error-logfile"),
    help="The logfile to store the error log. Use '-' to print to stderr",
)
ARG_INTERNAL_API_ACCESS_LOGFORMAT = Arg(
    ("-L", "--access-logformat"),
    help="The access log format for gunicorn logs",
)
=======
from airflow.utils.helpers import partition
>>>>>>> 3f6b5574

airflow_commands = core_commands

<<<<<<< HEAD
# worker
ARG_QUEUES = Arg(
    ("-q", "--queues"),
    help="Comma delimited list of queues to serve",
    default=conf.get("operators", "DEFAULT_QUEUE"),
)
ARG_CONCURRENCY = Arg(
    ("-c", "--concurrency"),
    type=int,
    help="The number of worker processes",
    default=conf.get("celery", "worker_concurrency"),
)
ARG_CELERY_HOSTNAME = Arg(
    ("-H", "--celery-hostname"),
    help="Set the hostname of celery worker if you have multiple workers on a single machine",
)
ARG_UMASK = Arg(
    ("-u", "--umask"),
    help="Set the umask of celery worker in daemon mode",
)
ARG_WITHOUT_MINGLE = Arg(
    ("--without-mingle",),
    default=False,
    help="Don't synchronize with other workers at start-up",
    action="store_true",
)
ARG_WITHOUT_GOSSIP = Arg(
    ("--without-gossip",),
    default=False,
    help="Don't subscribe to other workers events",
    action="store_true",
)

# flower
ARG_BROKER_API = Arg(("-a", "--broker-api"), help="Broker API")
ARG_FLOWER_HOSTNAME = Arg(
    ("-H", "--hostname"),
    default=conf.get("celery", "FLOWER_HOST"),
    help="Set the hostname on which to run the server",
)
ARG_FLOWER_PORT = Arg(
    ("-p", "--port"),
    default=conf.get("celery", "FLOWER_PORT"),
    type=int,
    help="The port on which to run the server",
)
ARG_FLOWER_CONF = Arg(("-c", "--flower-conf"), help="Configuration file for flower")
ARG_FLOWER_URL_PREFIX = Arg(
    ("-u", "--url-prefix"), default=conf.get("celery", "FLOWER_URL_PREFIX"), help="URL prefix for Flower"
)
ARG_FLOWER_BASIC_AUTH = Arg(
    ("-A", "--basic-auth"),
    default=conf.get("celery", "FLOWER_BASIC_AUTH"),
    help=(
        "Securing Flower with Basic Authentication. "
        "Accepts user:password pairs separated by a comma. "
        "Example: flower_basic_auth = user1:password1,user2:password2"
    ),
)
ARG_TASK_PARAMS = Arg(("-t", "--task-params"), help="Sends a JSON params dict to the task")
ARG_XCOMS = Arg(
    ("--xcoms",),
    help=(
        "Passes a JSON list of XCom objects, which the task depends on. "
        f"For example: {json.dumps(XCOMS_ARG_EXAMPLE)}). "
        f'If "key" isn\'t provided, "{XCOM_RETURN_KEY}" is used by default, which '
        f"is the XCom key used by default by Task Flow to pass values returned by operators."
    ),
    type=_xcoms,
)
ARG_POST_MORTEM = Arg(
    ("-m", "--post-mortem"), action="store_true", help="Open debugger on uncaught exception"
)
ARG_ENV_VARS = Arg(
    ("--env-vars",),
    help="Set env var in both parsing time and runtime for each of entry supplied in a JSON dict",
    type=json.loads,
)

# connections
ARG_CONN_ID = Arg(("conn_id",), help="Connection id, required to get/add/delete a connection", type=str)
ARG_CONN_ID_FILTER = Arg(
    ("--conn-id",), help="If passed, only items with the specified connection ID will be displayed", type=str
)
ARG_CONN_URI = Arg(
    ("--conn-uri",), help="Connection URI, required to add a connection without conn_type", type=str
)
ARG_CONN_JSON = Arg(
    ("--conn-json",), help="Connection JSON, required to add a connection using JSON representation", type=str
)
ARG_CONN_TYPE = Arg(
    ("--conn-type",), help="Connection type, required to add a connection without conn_uri", type=str
)
ARG_CONN_DESCRIPTION = Arg(
    ("--conn-description",), help="Connection description, optional when adding a connection", type=str
)
ARG_CONN_HOST = Arg(("--conn-host",), help="Connection host, optional when adding a connection", type=str)
ARG_CONN_LOGIN = Arg(("--conn-login",), help="Connection login, optional when adding a connection", type=str)
ARG_CONN_PASSWORD = Arg(
    ("--conn-password",), help="Connection password, optional when adding a connection", type=str
)
ARG_CONN_SCHEMA = Arg(
    ("--conn-schema",), help="Connection schema, optional when adding a connection", type=str
)
ARG_CONN_PORT = Arg(("--conn-port",), help="Connection port, optional when adding a connection", type=str)
ARG_CONN_EXTRA = Arg(
    ("--conn-extra",), help="Connection `Extra` field, optional when adding a connection", type=str
)
ARG_CONN_EXPORT = Arg(
    ("file",),
    help="Output file path for exporting the connections",
    type=argparse.FileType("w", encoding="UTF-8"),
)
ARG_CONN_EXPORT_FORMAT = Arg(
    ("--format",),
    help="Deprecated -- use `--file-format` instead. File format to use for the export.",
    type=str,
    choices=["json", "yaml", "env"],
)
ARG_CONN_EXPORT_FILE_FORMAT = Arg(
    ("--file-format",), help="File format for the export", type=str, choices=["json", "yaml", "env"]
)
ARG_CONN_SERIALIZATION_FORMAT = Arg(
    ("--serialization-format",),
    help="When exporting as `.env` format, defines how connections should be serialized. Default is `uri`.",
    type=string_lower_type,
    choices=["json", "uri"],
)
ARG_CONN_IMPORT = Arg(("file",), help="Import connections from a file")
ARG_CONN_OVERWRITE = Arg(
    ("--overwrite",),
    help="Overwrite existing entries if a conflict occurs",
    required=False,
    action="store_true",
)

# providers
ARG_PROVIDER_NAME = Arg(
    ("provider_name",), help="Provider name, required to get provider information", type=str
)
ARG_FULL = Arg(
    ("-f", "--full"),
    help="Full information about the provider, including documentation information.",
    required=False,
    action="store_true",
)

# users
ARG_USERNAME = Arg(("-u", "--username"), help="Username of the user", required=True, type=str)
ARG_USERNAME_OPTIONAL = Arg(("-u", "--username"), help="Username of the user", type=str)
ARG_FIRSTNAME = Arg(("-f", "--firstname"), help="First name of the user", required=True, type=str)
ARG_LASTNAME = Arg(("-l", "--lastname"), help="Last name of the user", required=True, type=str)
ARG_ROLE = Arg(
    ("-r", "--role"),
    help="Role of the user. Existing roles include Admin, User, Op, Viewer, and Public",
    required=True,
    type=str,
)
ARG_EMAIL = Arg(("-e", "--email"), help="Email of the user", required=True, type=str)
ARG_EMAIL_OPTIONAL = Arg(("-e", "--email"), help="Email of the user", type=str)
ARG_PASSWORD = Arg(
    ("-p", "--password"),
    help="Password of the user, required to create a user without --use-random-password",
    type=str,
)
ARG_USE_RANDOM_PASSWORD = Arg(
    ("--use-random-password",),
    help="Do not prompt for password. Use random string instead."
    " Required to create a user without --password ",
    default=False,
    action="store_true",
)
ARG_USER_IMPORT = Arg(
    ("import",),
    metavar="FILEPATH",
    help="Import users from JSON file. Example format::\n"
    + textwrap.indent(
        textwrap.dedent(
            """
            [
                {
                    "email": "foo@bar.org",
                    "firstname": "Jon",
                    "lastname": "Doe",
                    "roles": ["Public"],
                    "username": "jondoe"
                }
            ]"""
        ),
        " " * 4,
    ),
)
ARG_USER_EXPORT = Arg(("export",), metavar="FILEPATH", help="Export all users to JSON file")

# roles
ARG_CREATE_ROLE = Arg(("-c", "--create"), help="Create a new role", action="store_true")
ARG_LIST_ROLES = Arg(("-l", "--list"), help="List roles", action="store_true")
ARG_ROLES = Arg(("role",), help="The name of a role", nargs="*")
ARG_PERMISSIONS = Arg(("-p", "--permission"), help="Show role permissions", action="store_true")
ARG_ROLE_RESOURCE = Arg(("-r", "--resource"), help="The name of permissions", nargs="*", required=True)
ARG_ROLE_ACTION = Arg(("-a", "--action"), help="The action of permissions", nargs="*")
ARG_ROLE_ACTION_REQUIRED = Arg(("-a", "--action"), help="The action of permissions", nargs="*", required=True)
ARG_AUTOSCALE = Arg(("-a", "--autoscale"), help="Minimum and Maximum number of worker to autoscale")
ARG_SKIP_SERVE_LOGS = Arg(
    ("-s", "--skip-serve-logs"),
    default=False,
    help="Don't start the serve logs process along with the workers",
    action="store_true",
)
ARG_ROLE_IMPORT = Arg(("file",), help="Import roles from JSON file", nargs=None)
ARG_ROLE_EXPORT = Arg(("file",), help="Export all roles to JSON file", nargs=None)
ARG_ROLE_EXPORT_FMT = Arg(
    ("-p", "--pretty"),
    help="Format output JSON file by sorting role names and indenting by 4 spaces",
    action="store_true",
)

# info
ARG_ANONYMIZE = Arg(
    ("--anonymize",),
    help="Minimize any personal identifiable information. Use it when sharing output with others.",
    action="store_true",
)
ARG_FILE_IO = Arg(
    ("--file-io",), help="Send output to file.io service and returns link.", action="store_true"
)

# config
ARG_SECTION = Arg(
    ("section",),
    help="The section name",
)
ARG_OPTION = Arg(
    ("option",),
    help="The option name",
)
ARG_OPTIONAL_SECTION = Arg(
    ("--section",),
    help="The section name",
)

# kubernetes cleanup-pods
ARG_NAMESPACE = Arg(
    ("--namespace",),
    default=conf.get("kubernetes_executor", "namespace"),
    help="Kubernetes Namespace. Default value is `[kubernetes] namespace` in configuration.",
)

ARG_MIN_PENDING_MINUTES = Arg(
    ("--min-pending-minutes",),
    default=30,
    type=positive_int(allow_zero=False),
    help=(
        "Pending pods created before the time interval are to be cleaned up, "
        "measured in minutes. Default value is 30(m). The minimum value is 5(m)."
    ),
)

# jobs check
ARG_JOB_TYPE_FILTER = Arg(
    ("--job-type",),
    choices=("BackfillJob", "LocalTaskJob", "SchedulerJob", "TriggererJob"),
    action="store",
    help="The type of job(s) that will be checked.",
)

ARG_JOB_HOSTNAME_FILTER = Arg(
    ("--hostname",),
    default=None,
    type=str,
    help="The hostname of job(s) that will be checked.",
)

ARG_JOB_HOSTNAME_CALLABLE_FILTER = Arg(
    ("--local",),
    action="store_true",
    help="If passed, this command will only show jobs from the local host "
    "(those with a hostname matching what `hostname_callable` returns).",
)

ARG_JOB_LIMIT = Arg(
    ("--limit",),
    default=1,
    type=positive_int(allow_zero=True),
    help="The number of recent jobs that will be checked. To disable limit, set 0. ",
)

ARG_ALLOW_MULTIPLE = Arg(
    ("--allow-multiple",),
    action="store_true",
    help="If passed, this command will be successful even if multiple matching alive jobs are found.",
)

# sync-perm
ARG_INCLUDE_DAGS = Arg(
    ("--include-dags",), help="If passed, DAG specific permissions will also be synced.", action="store_true"
)

# triggerer
ARG_CAPACITY = Arg(
    ("--capacity",),
    type=positive_int(allow_zero=False),
    help="The maximum number of triggers that a Triggerer will run at one time.",
)

# reserialize
ARG_CLEAR_ONLY = Arg(
    ("--clear-only",),
    action="store_true",
    help="If passed, serialized DAGs will be cleared but not reserialized.",
)

ALTERNATIVE_CONN_SPECS_ARGS = [
    ARG_CONN_TYPE,
    ARG_CONN_DESCRIPTION,
    ARG_CONN_HOST,
    ARG_CONN_LOGIN,
    ARG_CONN_PASSWORD,
    ARG_CONN_SCHEMA,
    ARG_CONN_PORT,
]


class ActionCommand(NamedTuple):
    """Single CLI command."""

    name: str
    help: str
    func: Callable
    args: Iterable[Arg]
    description: str | None = None
    epilog: str | None = None


class GroupCommand(NamedTuple):
    """ClI command with subcommands."""

    name: str
    help: str
    subcommands: Iterable
    description: str | None = None
    epilog: str | None = None


CLICommand = Union[ActionCommand, GroupCommand]

DAGS_COMMANDS = (
    ActionCommand(
        name="list",
        help="List all the DAGs",
        func=lazy_load_command("airflow.cli.commands.dag_command.dag_list_dags"),
        args=(ARG_SUBDIR, ARG_OUTPUT, ARG_VERBOSE),
    ),
    ActionCommand(
        name="list-import-errors",
        help="List all the DAGs that have import errors",
        func=lazy_load_command("airflow.cli.commands.dag_command.dag_list_import_errors"),
        args=(ARG_SUBDIR, ARG_OUTPUT, ARG_VERBOSE),
    ),
    ActionCommand(
        name="report",
        help="Show DagBag loading report",
        func=lazy_load_command("airflow.cli.commands.dag_command.dag_report"),
        args=(ARG_SUBDIR, ARG_OUTPUT, ARG_VERBOSE),
    ),
    ActionCommand(
        name="list-runs",
        help="List DAG runs given a DAG id",
        description=(
            "List DAG runs given a DAG id. If state option is given, it will only search for all the "
            "dagruns with the given state. If no_backfill option is given, it will filter out all "
            "backfill dagruns for given dag id. If start_date is given, it will filter out all the "
            "dagruns that were executed before this date. If end_date is given, it will filter out "
            "all the dagruns that were executed after this date. "
        ),
        func=lazy_load_command("airflow.cli.commands.dag_command.dag_list_dag_runs"),
        args=(
            ARG_DAG_ID_REQ_FLAG,
            ARG_NO_BACKFILL,
            ARG_STATE,
            ARG_OUTPUT,
            ARG_VERBOSE,
            ARG_START_DATE,
            ARG_END_DATE,
        ),
    ),
    ActionCommand(
        name="list-jobs",
        help="List the jobs",
        func=lazy_load_command("airflow.cli.commands.dag_command.dag_list_jobs"),
        args=(ARG_DAG_ID_OPT, ARG_STATE, ARG_LIMIT, ARG_OUTPUT, ARG_VERBOSE),
    ),
    ActionCommand(
        name="state",
        help="Get the status of a dag run",
        func=lazy_load_command("airflow.cli.commands.dag_command.dag_state"),
        args=(ARG_DAG_ID, ARG_EXECUTION_DATE, ARG_SUBDIR, ARG_VERBOSE),
    ),
    ActionCommand(
        name="next-execution",
        help="Get the next execution datetimes of a DAG",
        description=(
            "Get the next execution datetimes of a DAG. It returns one execution unless the "
            "num-executions option is given"
        ),
        func=lazy_load_command("airflow.cli.commands.dag_command.dag_next_execution"),
        args=(ARG_DAG_ID, ARG_SUBDIR, ARG_NUM_EXECUTIONS, ARG_VERBOSE),
    ),
    ActionCommand(
        name="pause",
        help="Pause a DAG",
        func=lazy_load_command("airflow.cli.commands.dag_command.dag_pause"),
        args=(ARG_DAG_ID, ARG_SUBDIR, ARG_VERBOSE),
    ),
    ActionCommand(
        name="unpause",
        help="Resume a paused DAG",
        func=lazy_load_command("airflow.cli.commands.dag_command.dag_unpause"),
        args=(ARG_DAG_ID, ARG_SUBDIR, ARG_VERBOSE),
    ),
    ActionCommand(
        name="trigger",
        help="Trigger a DAG run",
        func=lazy_load_command("airflow.cli.commands.dag_command.dag_trigger"),
        args=(
            ARG_DAG_ID,
            ARG_SUBDIR,
            ARG_RUN_ID,
            ARG_CONF,
            ARG_EXEC_DATE,
            ARG_VERBOSE,
            ARG_REPLACE_MICRO,
            ARG_OUTPUT,
        ),
    ),
    ActionCommand(
        name="delete",
        help="Delete all DB records related to the specified DAG",
        func=lazy_load_command("airflow.cli.commands.dag_command.dag_delete"),
        args=(ARG_DAG_ID, ARG_YES, ARG_VERBOSE),
    ),
    ActionCommand(
        name="show",
        help="Displays DAG's tasks with their dependencies",
        description=(
            "The --imgcat option only works in iTerm.\n"
            "\n"
            "For more information, see: https://www.iterm2.com/documentation-images.html\n"
            "\n"
            "The --save option saves the result to the indicated file.\n"
            "\n"
            "The file format is determined by the file extension. "
            "For more information about supported "
            "format, see: https://www.graphviz.org/doc/info/output.html\n"
            "\n"
            "If you want to create a PNG file then you should execute the following command:\n"
            "airflow dags show <DAG_ID> --save output.png\n"
            "\n"
            "If you want to create a DOT file then you should execute the following command:\n"
            "airflow dags show <DAG_ID> --save output.dot\n"
        ),
        func=lazy_load_command("airflow.cli.commands.dag_command.dag_show"),
        args=(
            ARG_DAG_ID,
            ARG_SUBDIR,
            ARG_SAVE,
            ARG_IMGCAT,
            ARG_VERBOSE,
        ),
    ),
    ActionCommand(
        name="show-dependencies",
        help="Displays DAGs with their dependencies",
        description=(
            "The --imgcat option only works in iTerm.\n"
            "\n"
            "For more information, see: https://www.iterm2.com/documentation-images.html\n"
            "\n"
            "The --save option saves the result to the indicated file.\n"
            "\n"
            "The file format is determined by the file extension. "
            "For more information about supported "
            "format, see: https://www.graphviz.org/doc/info/output.html\n"
            "\n"
            "If you want to create a PNG file then you should execute the following command:\n"
            "airflow dags show-dependencies --save output.png\n"
            "\n"
            "If you want to create a DOT file then you should execute the following command:\n"
            "airflow dags show-dependencies --save output.dot\n"
        ),
        func=lazy_load_command("airflow.cli.commands.dag_command.dag_dependencies_show"),
        args=(
            ARG_SUBDIR,
            ARG_SAVE,
            ARG_IMGCAT,
            ARG_VERBOSE,
        ),
    ),
    ActionCommand(
        name="backfill",
        help="Run subsections of a DAG for a specified date range",
        description=(
            "Run subsections of a DAG for a specified date range. If reset_dag_run option is used, "
            "backfill will first prompt users whether airflow should clear all the previous dag_run and "
            "task_instances within the backfill date range. If rerun_failed_tasks is used, backfill "
            "will auto re-run the previous failed task instances  within the backfill date range"
        ),
        func=lazy_load_command("airflow.cli.commands.dag_command.dag_backfill"),
        args=(
            ARG_DAG_ID,
            ARG_TASK_REGEX,
            ARG_START_DATE,
            ARG_END_DATE,
            ARG_MARK_SUCCESS,
            ARG_LOCAL,
            ARG_DONOT_PICKLE,
            ARG_YES,
            ARG_CONTINUE_ON_FAILURES,
            ARG_DISABLE_RETRY,
            ARG_BF_IGNORE_DEPENDENCIES,
            ARG_BF_IGNORE_FIRST_DEPENDS_ON_PAST,
            ARG_SUBDIR,
            ARG_POOL,
            ARG_DELAY_ON_LIMIT,
            ARG_DRY_RUN,
            ARG_VERBOSE,
            ARG_CONF,
            ARG_RESET_DAG_RUN,
            ARG_RERUN_FAILED_TASKS,
            ARG_RUN_BACKWARDS,
            ARG_TREAT_DAG_AS_REGEX,
        ),
    ),
    ActionCommand(
        name="test",
        help="Execute one single DagRun",
        description=(
            "Execute one single DagRun for a given DAG and execution date.\n"
            "\n"
            "The --imgcat-dagrun option only works in iTerm.\n"
            "\n"
            "For more information, see: https://www.iterm2.com/documentation-images.html\n"
            "\n"
            "If --save-dagrun is used, then, after completing the backfill, saves the diagram "
            "for current DAG Run to the indicated file.\n"
            "The file format is determined by the file extension. "
            "For more information about supported format, "
            "see: https://www.graphviz.org/doc/info/output.html\n"
            "\n"
            "If you want to create a PNG file then you should execute the following command:\n"
            "airflow dags test <DAG_ID> <EXECUTION_DATE> --save-dagrun output.png\n"
            "\n"
            "If you want to create a DOT file then you should execute the following command:\n"
            "airflow dags test <DAG_ID> <EXECUTION_DATE> --save-dagrun output.dot\n"
        ),
        func=lazy_load_command("airflow.cli.commands.dag_command.dag_test"),
        args=(
            ARG_DAG_ID,
            ARG_EXECUTION_DATE_OPTIONAL,
            ARG_CONF,
            ARG_SUBDIR,
            ARG_SHOW_DAGRUN,
            ARG_IMGCAT_DAGRUN,
            ARG_SAVE_DAGRUN,
            ARG_VERBOSE,
        ),
    ),
    ActionCommand(
        name="reserialize",
        help="Reserialize all DAGs by parsing the DagBag files",
        description=(
            "Drop all serialized dags from the metadata DB. This will cause all DAGs to be reserialized "
            "from the DagBag folder. This can be helpful if your serialized DAGs get out of sync with the "
            "version of Airflow that you are running."
        ),
        func=lazy_load_command("airflow.cli.commands.dag_command.dag_reserialize"),
        args=(
            ARG_CLEAR_ONLY,
            ARG_SUBDIR,
            ARG_VERBOSE,
        ),
    ),
)
TASKS_COMMANDS = (
    ActionCommand(
        name="list",
        help="List the tasks within a DAG",
        func=lazy_load_command("airflow.cli.commands.task_command.task_list"),
        args=(ARG_DAG_ID, ARG_TREE, ARG_SUBDIR, ARG_VERBOSE),
    ),
    ActionCommand(
        name="clear",
        help="Clear a set of task instance, as if they never ran",
        func=lazy_load_command("airflow.cli.commands.task_command.task_clear"),
        args=(
            ARG_DAG_ID,
            ARG_TASK_REGEX,
            ARG_START_DATE,
            ARG_END_DATE,
            ARG_SUBDIR,
            ARG_UPSTREAM,
            ARG_DOWNSTREAM,
            ARG_YES,
            ARG_ONLY_FAILED,
            ARG_ONLY_RUNNING,
            ARG_EXCLUDE_SUBDAGS,
            ARG_EXCLUDE_PARENTDAG,
            ARG_DAG_REGEX,
            ARG_VERBOSE,
        ),
    ),
    ActionCommand(
        name="state",
        help="Get the status of a task instance",
        func=lazy_load_command("airflow.cli.commands.task_command.task_state"),
        args=(
            ARG_DAG_ID,
            ARG_TASK_ID,
            ARG_EXECUTION_DATE_OR_RUN_ID,
            ARG_SUBDIR,
            ARG_VERBOSE,
            ARG_MAP_INDEX,
        ),
    ),
    ActionCommand(
        name="failed-deps",
        help="Returns the unmet dependencies for a task instance",
        description=(
            "Returns the unmet dependencies for a task instance from the perspective of the scheduler. "
            "In other words, why a task instance doesn't get scheduled and then queued by the scheduler, "
            "and then run by an executor."
        ),
        func=lazy_load_command("airflow.cli.commands.task_command.task_failed_deps"),
        args=(ARG_DAG_ID, ARG_TASK_ID, ARG_EXECUTION_DATE_OR_RUN_ID, ARG_SUBDIR, ARG_MAP_INDEX, ARG_VERBOSE),
    ),
    ActionCommand(
        name="render",
        help="Render a task instance's template(s)",
        func=lazy_load_command("airflow.cli.commands.task_command.task_render"),
        args=(
            ARG_DAG_ID,
            ARG_TASK_ID,
            ARG_EXECUTION_DATE_OR_RUN_ID,
            ARG_SUBDIR,
            ARG_VERBOSE,
            ARG_MAP_INDEX,
        ),
    ),
    ActionCommand(
        name="run",
        help="Run a single task instance",
        func=lazy_load_command("airflow.cli.commands.task_command.task_run"),
        args=(
            ARG_DAG_ID,
            ARG_TASK_ID,
            ARG_EXECUTION_DATE_OR_RUN_ID,
            ARG_SUBDIR,
            ARG_MARK_SUCCESS,
            ARG_FORCE,
            ARG_POOL,
            ARG_CFG_PATH,
            ARG_LOCAL,
            ARG_RAW,
            ARG_IGNORE_ALL_DEPENDENCIES,
            ARG_IGNORE_DEPENDENCIES,
            ARG_IGNORE_DEPENDS_ON_PAST,
            ARG_DEPENDS_ON_PAST,
            ARG_SHIP_DAG,
            ARG_PICKLE,
            ARG_JOB_ID,
            ARG_INTERACTIVE,
            ARG_SHUT_DOWN_LOGGING,
            ARG_MAP_INDEX,
            ARG_VERBOSE,
        ),
    ),
    ActionCommand(
        name="test",
        help="Test a task instance",
        description=(
            "Test a task instance. This will run a task without checking for dependencies or recording "
            "its state in the database"
        ),
        func=lazy_load_command("airflow.cli.commands.task_command.task_test"),
        args=(
            ARG_DAG_ID,
            ARG_TASK_ID,
            ARG_EXECUTION_DATE_OR_RUN_ID_OPTIONAL,
            ARG_SUBDIR,
            ARG_DRY_RUN,
            ARG_TASK_PARAMS,
            ARG_XCOMS,
            ARG_POST_MORTEM,
            ARG_ENV_VARS,
            ARG_MAP_INDEX,
            ARG_VERBOSE,
        ),
    ),
    ActionCommand(
        name="states-for-dag-run",
        help="Get the status of all task instances in a dag run",
        func=lazy_load_command("airflow.cli.commands.task_command.task_states_for_dag_run"),
        args=(ARG_DAG_ID, ARG_EXECUTION_DATE_OR_RUN_ID, ARG_OUTPUT, ARG_VERBOSE),
    ),
)
POOLS_COMMANDS = (
    ActionCommand(
        name="list",
        help="List pools",
        func=lazy_load_command("airflow.cli.commands.pool_command.pool_list"),
        args=(ARG_OUTPUT, ARG_VERBOSE),
    ),
    ActionCommand(
        name="get",
        help="Get pool size",
        func=lazy_load_command("airflow.cli.commands.pool_command.pool_get"),
        args=(ARG_POOL_NAME, ARG_OUTPUT, ARG_VERBOSE),
    ),
    ActionCommand(
        name="set",
        help="Configure pool",
        func=lazy_load_command("airflow.cli.commands.pool_command.pool_set"),
        args=(ARG_POOL_NAME, ARG_POOL_SLOTS, ARG_POOL_DESCRIPTION, ARG_OUTPUT, ARG_VERBOSE),
    ),
    ActionCommand(
        name="delete",
        help="Delete pool",
        func=lazy_load_command("airflow.cli.commands.pool_command.pool_delete"),
        args=(ARG_POOL_NAME, ARG_OUTPUT, ARG_VERBOSE),
    ),
    ActionCommand(
        name="import",
        help="Import pools",
        func=lazy_load_command("airflow.cli.commands.pool_command.pool_import"),
        args=(ARG_POOL_IMPORT, ARG_VERBOSE),
    ),
    ActionCommand(
        name="export",
        help="Export all pools",
        func=lazy_load_command("airflow.cli.commands.pool_command.pool_export"),
        args=(ARG_POOL_EXPORT, ARG_VERBOSE),
    ),
)
VARIABLES_COMMANDS = (
    ActionCommand(
        name="list",
        help="List variables",
        func=lazy_load_command("airflow.cli.commands.variable_command.variables_list"),
        args=(ARG_OUTPUT, ARG_VERBOSE),
    ),
    ActionCommand(
        name="get",
        help="Get variable",
        func=lazy_load_command("airflow.cli.commands.variable_command.variables_get"),
        args=(ARG_VAR, ARG_DESERIALIZE_JSON, ARG_DEFAULT, ARG_VERBOSE),
    ),
    ActionCommand(
        name="set",
        help="Set variable",
        func=lazy_load_command("airflow.cli.commands.variable_command.variables_set"),
        args=(ARG_VAR, ARG_VAR_VALUE, ARG_SERIALIZE_JSON, ARG_VERBOSE),
    ),
    ActionCommand(
        name="delete",
        help="Delete variable",
        func=lazy_load_command("airflow.cli.commands.variable_command.variables_delete"),
        args=(ARG_VAR, ARG_VERBOSE),
    ),
    ActionCommand(
        name="import",
        help="Import variables",
        func=lazy_load_command("airflow.cli.commands.variable_command.variables_import"),
        args=(ARG_VAR_IMPORT, ARG_VERBOSE),
    ),
    ActionCommand(
        name="export",
        help="Export all variables",
        func=lazy_load_command("airflow.cli.commands.variable_command.variables_export"),
        args=(ARG_VAR_EXPORT, ARG_VERBOSE),
    ),
)
DB_COMMANDS = (
    ActionCommand(
        name="init",
        help="Initialize the metadata database",
        func=lazy_load_command("airflow.cli.commands.db_command.initdb"),
        args=(ARG_VERBOSE,),
    ),
    ActionCommand(
        name="check-migrations",
        help="Check if migration have finished",
        description="Check if migration have finished (or continually check until timeout)",
        func=lazy_load_command("airflow.cli.commands.db_command.check_migrations"),
        args=(ARG_MIGRATION_TIMEOUT, ARG_VERBOSE),
    ),
    ActionCommand(
        name="reset",
        help="Burn down and rebuild the metadata database",
        func=lazy_load_command("airflow.cli.commands.db_command.resetdb"),
        args=(ARG_YES, ARG_DB_SKIP_INIT, ARG_VERBOSE),
    ),
    ActionCommand(
        name="upgrade",
        help="Upgrade the metadata database to latest version",
        description=(
            "Upgrade the schema of the metadata database. "
            "To print but not execute commands, use option ``--show-sql-only``. "
            "If using options ``--from-revision`` or ``--from-version``, you must also use "
            "``--show-sql-only``, because if actually *running* migrations, we should only "
            "migrate from the *current* Alembic revision."
        ),
        func=lazy_load_command("airflow.cli.commands.db_command.upgradedb"),
        args=(
            ARG_DB_REVISION__UPGRADE,
            ARG_DB_VERSION__UPGRADE,
            ARG_DB_SQL_ONLY,
            ARG_DB_FROM_REVISION,
            ARG_DB_FROM_VERSION,
            ARG_DB_RESERIALIZE_DAGS,
            ARG_VERBOSE,
        ),
    ),
    ActionCommand(
        name="downgrade",
        help="Downgrade the schema of the metadata database.",
        description=(
            "Downgrade the schema of the metadata database. "
            "You must provide either `--to-revision` or `--to-version`. "
            "To print but not execute commands, use option `--show-sql-only`. "
            "If using options `--from-revision` or `--from-version`, you must also use `--show-sql-only`, "
            "because if actually *running* migrations, we should only migrate from the *current* Alembic "
            "revision."
        ),
        func=lazy_load_command("airflow.cli.commands.db_command.downgrade"),
        args=(
            ARG_DB_REVISION__DOWNGRADE,
            ARG_DB_VERSION__DOWNGRADE,
            ARG_DB_SQL_ONLY,
            ARG_YES,
            ARG_DB_FROM_REVISION,
            ARG_DB_FROM_VERSION,
            ARG_VERBOSE,
        ),
    ),
    ActionCommand(
        name="shell",
        help="Runs a shell to access the database",
        func=lazy_load_command("airflow.cli.commands.db_command.shell"),
        args=(ARG_VERBOSE,),
    ),
    ActionCommand(
        name="check",
        help="Check if the database can be reached",
        func=lazy_load_command("airflow.cli.commands.db_command.check"),
        args=(ARG_VERBOSE,),
    ),
    ActionCommand(
        name="clean",
        help="Purge old records in metastore tables",
        func=lazy_load_command("airflow.cli.commands.db_command.cleanup_tables"),
        args=(
            ARG_DB_TABLES,
            ARG_DB_DRY_RUN,
            ARG_DB_CLEANUP_TIMESTAMP,
            ARG_VERBOSE,
            ARG_YES,
            ARG_DB_SKIP_ARCHIVE,
        ),
    ),
    ActionCommand(
        name="export-archived",
        help="Export archived data from the archive tables",
        func=lazy_load_command("airflow.cli.commands.db_command.export_archived"),
        args=(
            ARG_DB_EXPORT_FORMAT,
            ARG_DB_OUTPUT_PATH,
            ARG_DB_DROP_ARCHIVES,
            ARG_DB_TABLES,
            ARG_YES,
        ),
    ),
    ActionCommand(
        name="drop-archived",
        help="Drop archived tables created through the db clean command",
        func=lazy_load_command("airflow.cli.commands.db_command.drop_archived"),
        args=(ARG_DB_TABLES, ARG_YES),
    ),
)
CONNECTIONS_COMMANDS = (
    ActionCommand(
        name="get",
        help="Get a connection",
        func=lazy_load_command("airflow.cli.commands.connection_command.connections_get"),
        args=(ARG_CONN_ID, ARG_COLOR, ARG_OUTPUT, ARG_VERBOSE),
    ),
    ActionCommand(
        name="list",
        help="List connections",
        func=lazy_load_command("airflow.cli.commands.connection_command.connections_list"),
        args=(ARG_OUTPUT, ARG_VERBOSE, ARG_CONN_ID_FILTER),
    ),
    ActionCommand(
        name="add",
        help="Add a connection",
        func=lazy_load_command("airflow.cli.commands.connection_command.connections_add"),
        args=(ARG_CONN_ID, ARG_CONN_URI, ARG_CONN_JSON, ARG_CONN_EXTRA) + tuple(ALTERNATIVE_CONN_SPECS_ARGS),
    ),
    ActionCommand(
        name="delete",
        help="Delete a connection",
        func=lazy_load_command("airflow.cli.commands.connection_command.connections_delete"),
        args=(ARG_CONN_ID, ARG_COLOR, ARG_VERBOSE),
    ),
    ActionCommand(
        name="export",
        help="Export all connections",
        description=(
            "All connections can be exported in STDOUT using the following command:\n"
            "airflow connections export -\n"
            "The file format can be determined by the provided file extension. E.g., The following "
            "command will export the connections in JSON format:\n"
            "airflow connections export /tmp/connections.json\n"
            "The --file-format parameter can be used to control the file format. E.g., "
            "the default format is JSON in STDOUT mode, which can be overridden using: \n"
            "airflow connections export - --file-format yaml\n"
            "The --file-format parameter can also be used for the files, for example:\n"
            "airflow connections export /tmp/connections --file-format json.\n"
            "When exporting in `env` file format, you control whether URI format or JSON format "
            "is used to serialize the connection by passing `uri` or `json` with option "
            "`--serialization-format`.\n"
        ),
        func=lazy_load_command("airflow.cli.commands.connection_command.connections_export"),
        args=(
            ARG_CONN_EXPORT,
            ARG_CONN_EXPORT_FORMAT,
            ARG_CONN_EXPORT_FILE_FORMAT,
            ARG_CONN_SERIALIZATION_FORMAT,
            ARG_VERBOSE,
        ),
    ),
    ActionCommand(
        name="import",
        help="Import connections from a file",
        description=(
            "Connections can be imported from the output of the export command.\n"
            "The filetype must by json, yaml or env and will be automatically inferred."
        ),
        func=lazy_load_command("airflow.cli.commands.connection_command.connections_import"),
        args=(
            ARG_CONN_IMPORT,
            ARG_CONN_OVERWRITE,
            ARG_VERBOSE,
        ),
    ),
)
PROVIDERS_COMMANDS = (
    ActionCommand(
        name="list",
        help="List installed providers",
        func=lazy_load_command("airflow.cli.commands.provider_command.providers_list"),
        args=(ARG_OUTPUT, ARG_VERBOSE),
    ),
    ActionCommand(
        name="get",
        help="Get detailed information about a provider",
        func=lazy_load_command("airflow.cli.commands.provider_command.provider_get"),
        args=(ARG_OUTPUT, ARG_VERBOSE, ARG_FULL, ARG_COLOR, ARG_PROVIDER_NAME),
    ),
    ActionCommand(
        name="links",
        help="List extra links registered by the providers",
        func=lazy_load_command("airflow.cli.commands.provider_command.extra_links_list"),
        args=(ARG_OUTPUT, ARG_VERBOSE),
    ),
    ActionCommand(
        name="widgets",
        help="Get information about registered connection form widgets",
        func=lazy_load_command("airflow.cli.commands.provider_command.connection_form_widget_list"),
        args=(
            ARG_OUTPUT,
            ARG_VERBOSE,
        ),
    ),
    ActionCommand(
        name="hooks",
        help="List registered provider hooks",
        func=lazy_load_command("airflow.cli.commands.provider_command.hooks_list"),
        args=(ARG_OUTPUT, ARG_VERBOSE),
    ),
    ActionCommand(
        name="behaviours",
        help="Get information about registered connection types with custom behaviours",
        func=lazy_load_command("airflow.cli.commands.provider_command.connection_field_behaviours"),
        args=(ARG_OUTPUT, ARG_VERBOSE),
    ),
    ActionCommand(
        name="logging",
        help="Get information about task logging handlers provided",
        func=lazy_load_command("airflow.cli.commands.provider_command.logging_list"),
        args=(ARG_OUTPUT, ARG_VERBOSE),
    ),
    ActionCommand(
        name="secrets",
        help="Get information about secrets backends provided",
        func=lazy_load_command("airflow.cli.commands.provider_command.secrets_backends_list"),
        args=(ARG_OUTPUT, ARG_VERBOSE),
    ),
    ActionCommand(
        name="auth",
        help="Get information about API auth backends provided",
        func=lazy_load_command("airflow.cli.commands.provider_command.auth_backend_list"),
        args=(ARG_OUTPUT, ARG_VERBOSE),
    ),
)

USERS_COMMANDS = (
    ActionCommand(
        name="list",
        help="List users",
        func=lazy_load_command("airflow.cli.commands.user_command.users_list"),
        args=(ARG_OUTPUT, ARG_VERBOSE),
    ),
    ActionCommand(
        name="create",
        help="Create a user",
        func=lazy_load_command("airflow.cli.commands.user_command.users_create"),
        args=(
            ARG_ROLE,
            ARG_USERNAME,
            ARG_EMAIL,
            ARG_FIRSTNAME,
            ARG_LASTNAME,
            ARG_PASSWORD,
            ARG_USE_RANDOM_PASSWORD,
            ARG_VERBOSE,
        ),
        epilog=(
            "examples:\n"
            'To create an user with "Admin" role and username equals to "admin", run:\n'
            "\n"
            "    $ airflow users create \\\n"
            "          --username admin \\\n"
            "          --firstname FIRST_NAME \\\n"
            "          --lastname LAST_NAME \\\n"
            "          --role Admin \\\n"
            "          --email admin@example.org"
        ),
    ),
    ActionCommand(
        name="delete",
        help="Delete a user",
        func=lazy_load_command("airflow.cli.commands.user_command.users_delete"),
        args=(ARG_USERNAME_OPTIONAL, ARG_EMAIL_OPTIONAL, ARG_VERBOSE),
    ),
    ActionCommand(
        name="add-role",
        help="Add role to a user",
        func=lazy_load_command("airflow.cli.commands.user_command.add_role"),
        args=(ARG_USERNAME_OPTIONAL, ARG_EMAIL_OPTIONAL, ARG_ROLE, ARG_VERBOSE),
    ),
    ActionCommand(
        name="remove-role",
        help="Remove role from a user",
        func=lazy_load_command("airflow.cli.commands.user_command.remove_role"),
        args=(ARG_USERNAME_OPTIONAL, ARG_EMAIL_OPTIONAL, ARG_ROLE, ARG_VERBOSE),
    ),
    ActionCommand(
        name="import",
        help="Import users",
        func=lazy_load_command("airflow.cli.commands.user_command.users_import"),
        args=(ARG_USER_IMPORT, ARG_VERBOSE),
    ),
    ActionCommand(
        name="export",
        help="Export all users",
        func=lazy_load_command("airflow.cli.commands.user_command.users_export"),
        args=(ARG_USER_EXPORT, ARG_VERBOSE),
    ),
)
ROLES_COMMANDS = (
    ActionCommand(
        name="list",
        help="List roles",
        func=lazy_load_command("airflow.cli.commands.role_command.roles_list"),
        args=(ARG_PERMISSIONS, ARG_OUTPUT, ARG_VERBOSE),
    ),
    ActionCommand(
        name="create",
        help="Create role",
        func=lazy_load_command("airflow.cli.commands.role_command.roles_create"),
        args=(ARG_ROLES, ARG_VERBOSE),
    ),
    ActionCommand(
        name="delete",
        help="Delete role",
        func=lazy_load_command("airflow.cli.commands.role_command.roles_delete"),
        args=(ARG_ROLES, ARG_VERBOSE),
    ),
    ActionCommand(
        name="add-perms",
        help="Add roles permissions",
        func=lazy_load_command("airflow.cli.commands.role_command.roles_add_perms"),
        args=(ARG_ROLES, ARG_ROLE_RESOURCE, ARG_ROLE_ACTION_REQUIRED, ARG_VERBOSE),
    ),
    ActionCommand(
        name="del-perms",
        help="Delete roles permissions",
        func=lazy_load_command("airflow.cli.commands.role_command.roles_del_perms"),
        args=(ARG_ROLES, ARG_ROLE_RESOURCE, ARG_ROLE_ACTION, ARG_VERBOSE),
    ),
    ActionCommand(
        name="export",
        help="Export roles (without permissions) from db to JSON file",
        func=lazy_load_command("airflow.cli.commands.role_command.roles_export"),
        args=(ARG_ROLE_EXPORT, ARG_ROLE_EXPORT_FMT, ARG_VERBOSE),
    ),
    ActionCommand(
        name="import",
        help="Import roles (without permissions) from JSON file to db",
        func=lazy_load_command("airflow.cli.commands.role_command.roles_import"),
        args=(ARG_ROLE_IMPORT, ARG_VERBOSE),
    ),
)

CELERY_COMMANDS = (
    ActionCommand(
        name="worker",
        help="Start a Celery worker node",
        func=lazy_load_command("airflow.cli.commands.celery_command.worker"),
        args=(
            ARG_QUEUES,
            ARG_CONCURRENCY,
            ARG_CELERY_HOSTNAME,
            ARG_PID,
            ARG_DAEMON,
            ARG_UMASK,
            ARG_STDOUT,
            ARG_STDERR,
            ARG_LOG_FILE,
            ARG_AUTOSCALE,
            ARG_SKIP_SERVE_LOGS,
            ARG_WITHOUT_MINGLE,
            ARG_WITHOUT_GOSSIP,
            ARG_VERBOSE,
        ),
    ),
    ActionCommand(
        name="flower",
        help="Start a Celery Flower",
        func=lazy_load_command("airflow.cli.commands.celery_command.flower"),
        args=(
            ARG_FLOWER_HOSTNAME,
            ARG_FLOWER_PORT,
            ARG_FLOWER_CONF,
            ARG_FLOWER_URL_PREFIX,
            ARG_FLOWER_BASIC_AUTH,
            ARG_BROKER_API,
            ARG_PID,
            ARG_DAEMON,
            ARG_STDOUT,
            ARG_STDERR,
            ARG_LOG_FILE,
            ARG_VERBOSE,
        ),
    ),
    ActionCommand(
        name="stop",
        help="Stop the Celery worker gracefully",
        func=lazy_load_command("airflow.cli.commands.celery_command.stop_worker"),
        args=(ARG_PID, ARG_VERBOSE),
    ),
)

CONFIG_COMMANDS = (
    ActionCommand(
        name="get-value",
        help="Print the value of the configuration",
        func=lazy_load_command("airflow.cli.commands.config_command.get_value"),
        args=(
            ARG_SECTION,
            ARG_OPTION,
            ARG_VERBOSE,
        ),
    ),
    ActionCommand(
        name="list",
        help="List options for the configuration",
        func=lazy_load_command("airflow.cli.commands.config_command.show_config"),
        args=(ARG_OPTIONAL_SECTION, ARG_COLOR, ARG_VERBOSE),
    ),
)

KUBERNETES_COMMANDS = (
    ActionCommand(
        name="cleanup-pods",
        help=(
            "Clean up Kubernetes pods "
            "(created by KubernetesExecutor/KubernetesPodOperator) "
            "in evicted/failed/succeeded/pending states"
        ),
        func=lazy_load_command("airflow.cli.commands.kubernetes_command.cleanup_pods"),
        args=(ARG_NAMESPACE, ARG_MIN_PENDING_MINUTES, ARG_VERBOSE),
    ),
    ActionCommand(
        name="generate-dag-yaml",
        help="Generate YAML files for all tasks in DAG. Useful for debugging tasks without "
        "launching into a cluster",
        func=lazy_load_command("airflow.cli.commands.kubernetes_command.generate_pod_yaml"),
        args=(ARG_DAG_ID, ARG_EXECUTION_DATE, ARG_SUBDIR, ARG_OUTPUT_PATH, ARG_VERBOSE),
    ),
)

JOBS_COMMANDS = (
    ActionCommand(
        name="check",
        help="Checks if job(s) are still alive",
        func=lazy_load_command("airflow.cli.commands.jobs_command.check"),
        args=(
            ARG_JOB_TYPE_FILTER,
            ARG_JOB_HOSTNAME_FILTER,
            ARG_JOB_HOSTNAME_CALLABLE_FILTER,
            ARG_JOB_LIMIT,
            ARG_ALLOW_MULTIPLE,
            ARG_VERBOSE,
        ),
        epilog=(
            "examples:\n"
            "To check if the local scheduler is still working properly, run:\n"
            "\n"
            '    $ airflow jobs check --job-type SchedulerJob --local"\n'
            "\n"
            "To check if any scheduler is running when you are using high availability, run:\n"
            "\n"
            "    $ airflow jobs check --job-type SchedulerJob --allow-multiple --limit 100"
        ),
    ),
)

airflow_commands: list[CLICommand] = [
    GroupCommand(
        name="dags",
        help="Manage DAGs",
        subcommands=DAGS_COMMANDS,
    ),
    GroupCommand(
        name="kubernetes", help="Tools to help run the KubernetesExecutor", subcommands=KUBERNETES_COMMANDS
    ),
    GroupCommand(
        name="tasks",
        help="Manage tasks",
        subcommands=TASKS_COMMANDS,
    ),
    GroupCommand(
        name="pools",
        help="Manage pools",
        subcommands=POOLS_COMMANDS,
    ),
    GroupCommand(
        name="variables",
        help="Manage variables",
        subcommands=VARIABLES_COMMANDS,
    ),
    GroupCommand(
        name="jobs",
        help="Manage jobs",
        subcommands=JOBS_COMMANDS,
    ),
    GroupCommand(
        name="db",
        help="Database operations",
        subcommands=DB_COMMANDS,
    ),
    ActionCommand(
        name="kerberos",
        help="Start a kerberos ticket renewer",
        func=lazy_load_command("airflow.cli.commands.kerberos_command.kerberos"),
        args=(
            ARG_PRINCIPAL,
            ARG_KEYTAB,
            ARG_PID,
            ARG_DAEMON,
            ARG_STDOUT,
            ARG_STDERR,
            ARG_LOG_FILE,
            ARG_VERBOSE,
        ),
    ),
    ActionCommand(
        name="webserver",
        help="Start a Airflow webserver instance",
        func=lazy_load_command("airflow.cli.commands.webserver_command.webserver"),
        args=(
            ARG_PORT,
            ARG_WORKERS,
            ARG_WORKERCLASS,
            ARG_WORKER_TIMEOUT,
            ARG_HOSTNAME,
            ARG_PID,
            ARG_DAEMON,
            ARG_STDOUT,
            ARG_STDERR,
            ARG_ACCESS_LOGFILE,
            ARG_ERROR_LOGFILE,
            ARG_ACCESS_LOGFORMAT,
            ARG_LOG_FILE,
            ARG_SSL_CERT,
            ARG_SSL_KEY,
            ARG_DEBUG,
        ),
    ),
    ActionCommand(
        name="internal-api",
        help="Start a Airflow Internal API instance",
        func=lazy_load_command("airflow.cli.commands.internal_api_command.internal_api"),
        args=(
            ARG_INTERNAL_API_PORT,
            ARG_INTERNAL_API_WORKERS,
            ARG_INTERNAL_API_WORKERCLASS,
            ARG_INTERNAL_API_WORKER_TIMEOUT,
            ARG_INTERNAL_API_HOSTNAME,
            ARG_PID,
            ARG_DAEMON,
            ARG_STDOUT,
            ARG_STDERR,
            ARG_INTERNAL_API_ACCESS_LOGFILE,
            ARG_INTERNAL_API_ERROR_LOGFILE,
            ARG_INTERNAL_API_ACCESS_LOGFORMAT,
            ARG_LOG_FILE,
            ARG_SSL_CERT,
            ARG_SSL_KEY,
            ARG_DEBUG,
        ),
    ),
    ActionCommand(
        name="scheduler",
        help="Start a scheduler instance",
        func=lazy_load_command("airflow.cli.commands.scheduler_command.scheduler"),
        args=(
            ARG_SUBDIR,
            ARG_NUM_RUNS,
            ARG_DO_PICKLE,
            ARG_PID,
            ARG_DAEMON,
            ARG_STDOUT,
            ARG_STDERR,
            ARG_LOG_FILE,
            ARG_SKIP_SERVE_LOGS,
            ARG_VERBOSE,
        ),
        epilog=(
            "Signals:\n"
            "\n"
            "  - SIGUSR2: Dump a snapshot of task state being tracked by the executor.\n"
            "\n"
            "    Example:\n"
            '        pkill -f -USR2 "airflow scheduler"'
        ),
    ),
    ActionCommand(
        name="triggerer",
        help="Start a triggerer instance",
        func=lazy_load_command("airflow.cli.commands.triggerer_command.triggerer"),
        args=(
            ARG_PID,
            ARG_DAEMON,
            ARG_STDOUT,
            ARG_STDERR,
            ARG_LOG_FILE,
            ARG_CAPACITY,
            ARG_VERBOSE,
            ARG_SKIP_SERVE_LOGS,
        ),
    ),
    ActionCommand(
        name="dag-processor",
        help="Start a standalone Dag Processor instance",
        func=lazy_load_command("airflow.cli.commands.dag_processor_command.dag_processor"),
        args=(
            ARG_PID,
            ARG_DAEMON,
            ARG_SUBDIR,
            ARG_NUM_RUNS,
            ARG_DO_PICKLE,
            ARG_STDOUT,
            ARG_STDERR,
            ARG_LOG_FILE,
            ARG_VERBOSE,
        ),
    ),
    ActionCommand(
        name="version",
        help="Show the version",
        func=lazy_load_command("airflow.cli.commands.version_command.version"),
        args=(),
    ),
    ActionCommand(
        name="cheat-sheet",
        help="Display cheat sheet",
        func=lazy_load_command("airflow.cli.commands.cheat_sheet_command.cheat_sheet"),
        args=(ARG_VERBOSE,),
    ),
    GroupCommand(
        name="connections",
        help="Manage connections",
        subcommands=CONNECTIONS_COMMANDS,
    ),
    GroupCommand(
        name="providers",
        help="Display providers",
        subcommands=PROVIDERS_COMMANDS,
    ),
    GroupCommand(
        name="users",
        help="Manage users",
        subcommands=USERS_COMMANDS,
    ),
    GroupCommand(
        name="roles",
        help="Manage roles",
        subcommands=ROLES_COMMANDS,
    ),
    ActionCommand(
        name="sync-perm",
        help="Update permissions for existing roles and optionally DAGs",
        func=lazy_load_command("airflow.cli.commands.sync_perm_command.sync_perm"),
        args=(ARG_INCLUDE_DAGS, ARG_VERBOSE),
    ),
    ActionCommand(
        name="rotate-fernet-key",
        func=lazy_load_command("airflow.cli.commands.rotate_fernet_key_command.rotate_fernet_key"),
        help="Rotate encrypted connection credentials and variables",
        description=(
            "Rotate all encrypted connection credentials and variables; see "
            "https://airflow.apache.org/docs/apache-airflow/stable/howto/secure-connections.html"
            "#rotating-encryption-keys"
        ),
        args=(),
    ),
    GroupCommand(name="config", help="View configuration", subcommands=CONFIG_COMMANDS),
    ActionCommand(
        name="info",
        help="Show information about current Airflow and environment",
        func=lazy_load_command("airflow.cli.commands.info_command.show_info"),
        args=(
            ARG_ANONYMIZE,
            ARG_FILE_IO,
            ARG_VERBOSE,
            ARG_OUTPUT,
        ),
    ),
    ActionCommand(
        name="plugins",
        help="Dump information about loaded plugins",
        func=lazy_load_command("airflow.cli.commands.plugins_command.dump_plugins"),
        args=(ARG_OUTPUT, ARG_VERBOSE),
    ),
    GroupCommand(
        name="celery",
        help="Celery components",
        description=(
            "Start celery components. Works only when using CeleryExecutor. For more information, see "
            "https://airflow.apache.org/docs/apache-airflow/stable/executor/celery.html"
        ),
        subcommands=CELERY_COMMANDS,
    ),
    ActionCommand(
        name="standalone",
        help="Run an all-in-one copy of Airflow",
        func=lazy_load_command("airflow.cli.commands.standalone_command.standalone"),
        args=tuple(),
    ),
]
=======
>>>>>>> 3f6b5574
ALL_COMMANDS_DICT: dict[str, CLICommand] = {sp.name: sp for sp in airflow_commands}


class AirflowHelpFormatter(RichHelpFormatter):
    """
    Custom help formatter to display help message.

    It displays simple commands and groups of commands in separate sections.
    """

    def _iter_indented_subactions(self, action: Action):
        if isinstance(action, argparse._SubParsersAction):

            self._indent()
            subactions = action._get_subactions()
            action_subcommands, group_subcommands = partition(
                lambda d: isinstance(ALL_COMMANDS_DICT[d.dest], GroupCommand), subactions
            )
            yield Action([], "\n%*s%s:" % (self._current_indent, "", "Groups"), nargs=0)
            self._indent()
            yield from group_subcommands
            self._dedent()

            yield Action([], "\n%*s%s:" % (self._current_indent, "", "Commands"), nargs=0)
            self._indent()
            yield from action_subcommands
            self._dedent()
            self._dedent()
        else:
            yield from super()._iter_indented_subactions(action)


class LazyRichHelpFormatter(RawTextRichHelpFormatter):
    """
    Custom help formatter to display help message.

    It resolves lazy help string before printing it using rich.
    """

    def add_argument(self, action: Action) -> None:
        if isinstance(action.help, lazy_object_proxy.Proxy):
            action.help = str(action.help)
        return super().add_argument(action)


@lru_cache(maxsize=None)
def get_parser(dag_parser: bool = False) -> argparse.ArgumentParser:
    """Creates and returns command line argument parser."""
    parser = DefaultHelpParser(prog="airflow", formatter_class=AirflowHelpFormatter)
    subparsers = parser.add_subparsers(dest="subcommand", metavar="GROUP_OR_COMMAND")
    subparsers.required = True

    command_dict = DAG_CLI_DICT if dag_parser else ALL_COMMANDS_DICT
    subparser_list = command_dict.keys()
    sub_name: str
    for sub_name in sorted(subparser_list):
        sub: CLICommand = command_dict[sub_name]
        _add_command(subparsers, sub)
    return parser


def _sort_args(args: Iterable[Arg]) -> Iterable[Arg]:
    """Sort subcommand optional args, keep positional args."""

    def get_long_option(arg: Arg):
        """Get long option from Arg.flags."""
        return arg.flags[0] if len(arg.flags) == 1 else arg.flags[1]

    positional, optional = partition(lambda x: x.flags[0].startswith("-"), args)
    yield from positional
    yield from sorted(optional, key=lambda x: get_long_option(x).lower())


def _add_command(subparsers: argparse._SubParsersAction, sub: CLICommand) -> None:
    sub_proc = subparsers.add_parser(
        sub.name, help=sub.help, description=sub.description or sub.help, epilog=sub.epilog
    )
    sub_proc.formatter_class = LazyRichHelpFormatter

    if isinstance(sub, GroupCommand):
        _add_group_command(sub, sub_proc)
    elif isinstance(sub, ActionCommand):
        _add_action_command(sub, sub_proc)
    else:
        raise AirflowException("Invalid command definition.")


def _add_action_command(sub: ActionCommand, sub_proc: argparse.ArgumentParser) -> None:
    for arg in _sort_args(sub.args):
        arg.add_to_parser(sub_proc)
    sub_proc.set_defaults(func=sub.func)


def _add_group_command(sub: GroupCommand, sub_proc: argparse.ArgumentParser) -> None:
    subcommands = sub.subcommands
    sub_subparsers = sub_proc.add_subparsers(dest="subcommand", metavar="COMMAND")
    sub_subparsers.required = True

    for command in sorted(subcommands, key=lambda x: x.name):
        _add_command(sub_subparsers, command)<|MERGE_RESOLUTION|>--- conflicted
+++ resolved
@@ -24,19 +24,9 @@
 from __future__ import annotations
 
 import argparse
-<<<<<<< HEAD
-import json
-import os
-import sys
-import textwrap
-from argparse import Action, ArgumentError
-from functools import lru_cache
-from typing import Any, Callable, Iterable, NamedTuple, Union
-=======
 from argparse import Action
 from functools import lru_cache
 from typing import Iterable
->>>>>>> 3f6b5574
 
 import jsonschema
 import lazy_object_proxy
@@ -52,2245 +42,9 @@
     core_commands,
 )
 from airflow.exceptions import AirflowException
-<<<<<<< HEAD
-from airflow.executors.executor_constants import CELERY_EXECUTOR, CELERY_KUBERNETES_EXECUTOR
-from airflow.executors.executor_loader import ExecutorLoader
-from airflow.models import XCOM_RETURN_KEY
-from airflow.utils.cli import ColorMode
-from airflow.utils.helpers import partition, validate_key
-from airflow.utils.module_loading import import_string
-from airflow.utils.timezone import parse as parsedate
-
-if sys.version_info >= (3, 9):
-    from importlib.resources import files as resource_files
-else:
-    from importlib_resources import files as resource_files
-
-BUILD_DOCS = "BUILDING_AIRFLOW_DOCS" in os.environ
-
-XCOMS_ARG_EXAMPLE = [
-    {"task_id": "my_task", "value": "foo"},
-    {"task_id": "another_task", "key": "custom_key", "value": 42},
-]
-
-
-def lazy_load_command(import_path: str) -> Callable:
-    """Create a lazy loader for command."""
-    _, _, name = import_path.rpartition(".")
-
-    def command(*args, **kwargs):
-        func = import_string(import_path)
-        return func(*args, **kwargs)
-
-    command.__name__ = name
-
-    return command
-
-
-class DefaultHelpParser(argparse.ArgumentParser):
-    """CustomParser to display help message."""
-
-    def _check_value(self, action, value):
-        """Override _check_value and check conditionally added command."""
-        if action.dest == "subcommand" and value == "celery":
-            executor = conf.get("core", "EXECUTOR")
-            if executor not in (CELERY_EXECUTOR, CELERY_KUBERNETES_EXECUTOR):
-                executor_cls, _ = ExecutorLoader.import_executor_cls(executor)
-                classes = ()
-                try:
-                    from airflow.executors.celery_executor import CeleryExecutor
-
-                    classes += (CeleryExecutor,)
-                except ImportError:
-                    message = (
-                        "The celery subcommand requires that you pip install the celery module. "
-                        "To do it, run: pip install 'apache-airflow[celery]'"
-                    )
-                    raise ArgumentError(action, message)
-                try:
-                    from airflow.executors.celery_kubernetes_executor import CeleryKubernetesExecutor
-
-                    classes += (CeleryKubernetesExecutor,)
-                except ImportError:
-                    pass
-                if not issubclass(executor_cls, classes):
-                    message = (
-                        f"celery subcommand works only with CeleryExecutor, CeleryKubernetesExecutor and "
-                        f"executors derived from them, your current executor: {executor}, subclassed from: "
-                        f'{", ".join([base_cls.__qualname__ for base_cls in executor_cls.__bases__])}'
-                    )
-                    raise ArgumentError(action, message)
-        if action.dest == "subcommand" and value == "kubernetes":
-            try:
-                import kubernetes.client  # noqa: F401
-            except ImportError:
-                message = (
-                    "The kubernetes subcommand requires that you pip install the kubernetes python client. "
-                    "To do it, run: pip install 'apache-airflow[cncf.kubernetes]'"
-                )
-                raise ArgumentError(action, message)
-
-        if action.choices is not None and value not in action.choices:
-            check_legacy_command(action, value)
-
-        super()._check_value(action, value)
-
-    def error(self, message):
-        """Override error and use print_instead of print_usage."""
-        self.print_help()
-        self.exit(2, f"\n{self.prog} command error: {message}, see help above.\n")
-
-
-# Used in Arg to enable `None' as a distinct value from "not passed"
-_UNSET = object()
-
-
-class Arg:
-    """Class to keep information about command line argument."""
-
-    def __init__(
-        self,
-        flags=_UNSET,
-        help=_UNSET,
-        action=_UNSET,
-        default=_UNSET,
-        nargs=_UNSET,
-        type=_UNSET,
-        choices=_UNSET,
-        required=_UNSET,
-        metavar=_UNSET,
-        dest=_UNSET,
-    ):
-        self.flags = flags
-        self.kwargs = {}
-        for k, v in locals().items():
-            if v is _UNSET:
-                continue
-            if k in ("self", "flags"):
-                continue
-
-            self.kwargs[k] = v
-
-    def add_to_parser(self, parser: argparse.ArgumentParser):
-        """Add this argument to an ArgumentParser."""
-        if "metavar" in self.kwargs and "type" not in self.kwargs:
-            if self.kwargs["metavar"] == "DIRPATH":
-                type = lambda x: self._is_valid_directory(parser, x)
-                self.kwargs["type"] = type
-        parser.add_argument(*self.flags, **self.kwargs)
-
-    def _is_valid_directory(self, parser, arg):
-        if not os.path.isdir(arg):
-            parser.error(f"The directory '{arg}' does not exist!")
-        return arg
-
-
-def positive_int(*, allow_zero):
-    """Define a positive int type for an argument."""
-
-    def _check(value):
-        try:
-            value = int(value)
-            if allow_zero and value == 0:
-                return value
-            if value > 0:
-                return value
-        except ValueError:
-            pass
-        raise argparse.ArgumentTypeError(f"invalid positive int value: '{value}'")
-
-    return _check
-
-
-def string_list_type(val):
-    """Parses comma-separated list and returns list of string (strips whitespace)."""
-    return [x.strip() for x in val.split(",")]
-
-
-def string_lower_type(val):
-    """Lowers arg."""
-    if not val:
-        return
-    return val.strip().lower()
-
-
-def _xcoms(val) -> list[dict[str, Any]]:
-    try:
-        parsed_value = json.loads(val)
-    except json.JSONDecodeError as e:
-        raise argparse.ArgumentTypeError(f"Failed to parse JSON from the passed value {val!r}: {e}")
-
-    format_checker = jsonschema.FormatChecker()
-
-    @format_checker.checks("airflow-key", raises=(AirflowException, TypeError))
-    def airflow_key(value):
-        validate_key(value)
-        return True
-
-    with resource_files("airflow").joinpath("cli", "xcoms_arg.schema.json").open("rb") as f:
-        schema = json.load(f)
-    try:
-        jsonschema.validate(parsed_value, schema, format_checker=format_checker)
-    except jsonschema.ValidationError as e:
-        raise argparse.ArgumentTypeError(f"Error when validating schema of the xcoms JSON: {e.message}")
-
-    task_and_keys = set()
-    for xcom in parsed_value:
-        task_and_key = xcom["task_id"], xcom.get("key", XCOM_RETURN_KEY)
-        if task_and_key in task_and_keys:
-            raise argparse.ArgumentTypeError(
-                "(task_id, key) pairs should be unique across passed XCom objects, "
-                f"but {task_and_key} is encountered at least twice."
-            )
-        task_and_keys.add(task_and_key)
-
-    return parsed_value
-
-
-# Shared
-ARG_DAG_ID = Arg(("dag_id",), help="The id of the dag")
-ARG_TASK_ID = Arg(("task_id",), help="The id of the task")
-ARG_EXECUTION_DATE = Arg(("execution_date",), help="The execution date of the DAG", type=parsedate)
-ARG_EXECUTION_DATE_OPTIONAL = Arg(
-    ("execution_date",), nargs="?", help="The execution date of the DAG (optional)", type=parsedate
-)
-ARG_EXECUTION_DATE_OR_RUN_ID = Arg(
-    ("execution_date_or_run_id",), help="The execution_date of the DAG or run_id of the DAGRun"
-)
-ARG_EXECUTION_DATE_OR_RUN_ID_OPTIONAL = Arg(
-    ("execution_date_or_run_id",),
-    nargs="?",
-    help="The execution_date of the DAG or run_id of the DAGRun (optional)",
-)
-ARG_TASK_REGEX = Arg(
-    ("-t", "--task-regex"), help="The regex to filter specific task_ids to backfill (optional)"
-)
-ARG_SUBDIR = Arg(
-    ("-S", "--subdir"),
-    help=(
-        "File location or directory from which to look for the dag. "
-        "Defaults to '[AIRFLOW_HOME]/dags' where [AIRFLOW_HOME] is the "
-        "value you set for 'AIRFLOW_HOME' config you set in 'airflow.cfg' "
-    ),
-    default="[AIRFLOW_HOME]/dags" if BUILD_DOCS else settings.DAGS_FOLDER,
-)
-ARG_START_DATE = Arg(("-s", "--start-date"), help="Override start_date YYYY-MM-DD", type=parsedate)
-ARG_END_DATE = Arg(("-e", "--end-date"), help="Override end_date YYYY-MM-DD", type=parsedate)
-ARG_OUTPUT_PATH = Arg(
-    (
-        "-o",
-        "--output-path",
-    ),
-    help="The output for generated yaml files",
-    type=str,
-    default="[CWD]" if BUILD_DOCS else os.getcwd(),
-)
-ARG_DRY_RUN = Arg(
-    ("-n", "--dry-run"),
-    help="Perform a dry run for each task. Only renders Template Fields for each task, nothing else",
-    action="store_true",
-)
-ARG_PID = Arg(("--pid",), help="PID file location", nargs="?")
-ARG_DAEMON = Arg(
-    ("-D", "--daemon"), help="Daemonize instead of running in the foreground", action="store_true"
-)
-ARG_STDERR = Arg(("--stderr",), help="Redirect stderr to this file")
-ARG_STDOUT = Arg(("--stdout",), help="Redirect stdout to this file")
-ARG_LOG_FILE = Arg(("-l", "--log-file"), help="Location of the log file")
-ARG_YES = Arg(
-    ("-y", "--yes"),
-    help="Do not prompt to confirm. Use with care!",
-    action="store_true",
-    default=False,
-)
-ARG_OUTPUT = Arg(
-    (
-        "-o",
-        "--output",
-    ),
-    help="Output format. Allowed values: json, yaml, plain, table (default: table)",
-    metavar="(table, json, yaml, plain)",
-    choices=("table", "json", "yaml", "plain"),
-    default="table",
-)
-ARG_COLOR = Arg(
-    ("--color",),
-    help="Do emit colored output (default: auto)",
-    choices={ColorMode.ON, ColorMode.OFF, ColorMode.AUTO},
-    default=ColorMode.AUTO,
-)
-
-# DB args
-ARG_VERSION_RANGE = Arg(
-    ("-r", "--range"),
-    help="Version range(start:end) for offline sql generation. Example: '2.0.2:2.2.3'",
-    default=None,
-)
-ARG_REVISION_RANGE = Arg(
-    ("--revision-range",),
-    help=(
-        "Migration revision range(start:end) to use for offline sql generation. "
-        "Example: ``a13f7613ad25:7b2661a43ba3``"
-    ),
-    default=None,
-)
-
-# list_dag_runs
-ARG_DAG_ID_REQ_FLAG = Arg(
-    ("-d", "--dag-id"), required=True, help="The id of the dag"
-)  # TODO: convert this to a positional arg in Airflow 3
-ARG_NO_BACKFILL = Arg(
-    ("--no-backfill",), help="filter all the backfill dagruns given the dag id", action="store_true"
-)
-ARG_STATE = Arg(("--state",), help="Only list the dag runs corresponding to the state")
-
-# list_jobs
-ARG_DAG_ID_OPT = Arg(("-d", "--dag-id"), help="The id of the dag")
-ARG_LIMIT = Arg(("--limit",), help="Return a limited number of records")
-
-# next_execution
-ARG_NUM_EXECUTIONS = Arg(
-    ("-n", "--num-executions"),
-    default=1,
-    type=positive_int(allow_zero=False),
-    help="The number of next execution datetimes to show",
-)
-
-# backfill
-ARG_MARK_SUCCESS = Arg(
-    ("-m", "--mark-success"), help="Mark jobs as succeeded without running them", action="store_true"
-)
-ARG_VERBOSE = Arg(("-v", "--verbose"), help="Make logging output more verbose", action="store_true")
-ARG_LOCAL = Arg(("-l", "--local"), help="Run the task using the LocalExecutor", action="store_true")
-ARG_DONOT_PICKLE = Arg(
-    ("-x", "--donot-pickle"),
-    help=(
-        "Do not attempt to pickle the DAG object to send over "
-        "to the workers, just tell the workers to run their version "
-        "of the code"
-    ),
-    action="store_true",
-)
-ARG_BF_IGNORE_DEPENDENCIES = Arg(
-    ("-i", "--ignore-dependencies"),
-    help=(
-        "Skip upstream tasks, run only the tasks "
-        "matching the regexp. Only works in conjunction "
-        "with task_regex"
-    ),
-    action="store_true",
-)
-ARG_BF_IGNORE_FIRST_DEPENDS_ON_PAST = Arg(
-    ("-I", "--ignore-first-depends-on-past"),
-    help=(
-        "Ignores depends_on_past dependencies for the first "
-        "set of tasks only (subsequent executions in the backfill "
-        "DO respect depends_on_past)"
-    ),
-    action="store_true",
-)
-ARG_POOL = Arg(("--pool",), "Resource pool to use")
-ARG_DELAY_ON_LIMIT = Arg(
-    ("--delay-on-limit",),
-    help=(
-        "Amount of time in seconds to wait when the limit "
-        "on maximum active dag runs (max_active_runs) has "
-        "been reached before trying to execute a dag run "
-        "again"
-    ),
-    type=float,
-    default=1.0,
-)
-ARG_RESET_DAG_RUN = Arg(
-    ("--reset-dagruns",),
-    help=(
-        "if set, the backfill will delete existing "
-        "backfill-related DAG runs and start "
-        "anew with fresh, running DAG runs"
-    ),
-    action="store_true",
-)
-ARG_RERUN_FAILED_TASKS = Arg(
-    ("--rerun-failed-tasks",),
-    help=(
-        "if set, the backfill will auto-rerun "
-        "all the failed tasks for the backfill date range "
-        "instead of throwing exceptions"
-    ),
-    action="store_true",
-)
-ARG_CONTINUE_ON_FAILURES = Arg(
-    ("--continue-on-failures",),
-    help=("if set, the backfill will keep going even if some of the tasks failed"),
-    action="store_true",
-)
-ARG_DISABLE_RETRY = Arg(
-    ("--disable-retry",),
-    help=("if set, the backfill will set tasks as failed without retrying."),
-    action="store_true",
-)
-ARG_RUN_BACKWARDS = Arg(
-    (
-        "-B",
-        "--run-backwards",
-    ),
-    help=(
-        "if set, the backfill will run tasks from the most "
-        "recent day first.  if there are tasks that depend_on_past "
-        "this option will throw an exception"
-    ),
-    action="store_true",
-)
-ARG_TREAT_DAG_AS_REGEX = Arg(
-    ("--treat-dag-as-regex",),
-    help=("if set, dag_id will be treated as regex instead of an exact string"),
-    action="store_true",
-)
-# test_dag
-ARG_SHOW_DAGRUN = Arg(
-    ("--show-dagrun",),
-    help=(
-        "After completing the backfill, shows the diagram for current DAG Run.\n"
-        "\n"
-        "The diagram is in DOT language\n"
-    ),
-    action="store_true",
-)
-ARG_IMGCAT_DAGRUN = Arg(
-    ("--imgcat-dagrun",),
-    help=(
-        "After completing the dag run, prints a diagram on the screen for the "
-        "current DAG Run using the imgcat tool.\n"
-    ),
-    action="store_true",
-)
-ARG_SAVE_DAGRUN = Arg(
-    ("--save-dagrun",),
-    help="After completing the backfill, saves the diagram for current DAG Run to the indicated file.\n\n",
-)
-
-# list_tasks
-ARG_TREE = Arg(("-t", "--tree"), help="Tree view", action="store_true")
-
-# tasks_run
-# This is a hidden option -- not meant for users to set or know about
-ARG_SHUT_DOWN_LOGGING = Arg(
-    ("--no-shut-down-logging",),
-    help=argparse.SUPPRESS,
-    dest="shut_down_logging",
-    action="store_false",
-    default=True,
-)
-
-# clear
-ARG_UPSTREAM = Arg(("-u", "--upstream"), help="Include upstream tasks", action="store_true")
-ARG_ONLY_FAILED = Arg(("-f", "--only-failed"), help="Only failed jobs", action="store_true")
-ARG_ONLY_RUNNING = Arg(("-r", "--only-running"), help="Only running jobs", action="store_true")
-ARG_DOWNSTREAM = Arg(("-d", "--downstream"), help="Include downstream tasks", action="store_true")
-ARG_EXCLUDE_SUBDAGS = Arg(("-x", "--exclude-subdags"), help="Exclude subdags", action="store_true")
-ARG_EXCLUDE_PARENTDAG = Arg(
-    ("-X", "--exclude-parentdag"),
-    help="Exclude ParentDAGS if the task cleared is a part of a SubDAG",
-    action="store_true",
-)
-ARG_DAG_REGEX = Arg(
-    ("-R", "--dag-regex"), help="Search dag_id as regex instead of exact string", action="store_true"
-)
-
-# show_dag
-ARG_SAVE = Arg(("-s", "--save"), help="Saves the result to the indicated file.")
-
-ARG_IMGCAT = Arg(("--imgcat",), help="Displays graph using the imgcat tool.", action="store_true")
-
-# trigger_dag
-ARG_RUN_ID = Arg(("-r", "--run-id"), help="Helps to identify this run")
-ARG_CONF = Arg(("-c", "--conf"), help="JSON string that gets pickled into the DagRun's conf attribute")
-ARG_EXEC_DATE = Arg(("-e", "--exec-date"), help="The execution date of the DAG", type=parsedate)
-ARG_REPLACE_MICRO = Arg(
-    ("--no-replace-microseconds",),
-    help="whether microseconds should be zeroed",
-    dest="replace_microseconds",
-    action="store_false",
-    default=True,
-)
-
-# db
-ARG_DB_TABLES = Arg(
-    ("-t", "--tables"),
-    help=lazy_object_proxy.Proxy(
-        lambda: f"Table names to perform maintenance on (use comma-separated list).\n"
-        f"Options: {import_string('airflow.cli.commands.db_command.all_tables')}"
-    ),
-    type=string_list_type,
-)
-ARG_DB_CLEANUP_TIMESTAMP = Arg(
-    ("--clean-before-timestamp",),
-    help="The date or timestamp before which data should be purged.\n"
-    "If no timezone info is supplied then dates are assumed to be in airflow default timezone.\n"
-    "Example: '2022-01-01 00:00:00+01:00'",
-    type=parsedate,
-    required=True,
-)
-ARG_DB_DRY_RUN = Arg(
-    ("--dry-run",),
-    help="Perform a dry run",
-    action="store_true",
-)
-ARG_DB_SKIP_ARCHIVE = Arg(
-    ("--skip-archive",),
-    help="Don't preserve purged records in an archive table.",
-    action="store_true",
-)
-ARG_DB_EXPORT_FORMAT = Arg(
-    ("--export-format",),
-    help="The file format to export the cleaned data",
-    choices=("csv",),
-    default="csv",
-)
-ARG_DB_OUTPUT_PATH = Arg(
-    ("--output-path",),
-    metavar="DIRPATH",
-    help="The path to the output directory to export the cleaned data. This directory must exist.",
-    required=True,
-)
-ARG_DB_DROP_ARCHIVES = Arg(
-    ("--drop-archives",),
-    help="Drop the archive tables after exporting. Use with caution.",
-    action="store_true",
-)
-
-# pool
-ARG_POOL_NAME = Arg(("pool",), metavar="NAME", help="Pool name")
-ARG_POOL_SLOTS = Arg(("slots",), type=int, help="Pool slots")
-ARG_POOL_DESCRIPTION = Arg(("description",), help="Pool description")
-ARG_POOL_IMPORT = Arg(
-    ("file",),
-    metavar="FILEPATH",
-    help="Import pools from JSON file. Example format::\n"
-    + textwrap.indent(
-        textwrap.dedent(
-            """
-            {
-                "pool_1": {"slots": 5, "description": ""},
-                "pool_2": {"slots": 10, "description": "test"}
-            }"""
-        ),
-        " " * 4,
-    ),
-)
-
-ARG_POOL_EXPORT = Arg(("file",), metavar="FILEPATH", help="Export all pools to JSON file")
-
-# variables
-ARG_VAR = Arg(("key",), help="Variable key")
-ARG_VAR_VALUE = Arg(("value",), metavar="VALUE", help="Variable value")
-ARG_DEFAULT = Arg(
-    ("-d", "--default"), metavar="VAL", default=None, help="Default value returned if variable does not exist"
-)
-ARG_DESERIALIZE_JSON = Arg(("-j", "--json"), help="Deserialize JSON variable", action="store_true")
-ARG_SERIALIZE_JSON = Arg(("-j", "--json"), help="Serialize JSON variable", action="store_true")
-ARG_VAR_IMPORT = Arg(("file",), help="Import variables from JSON file")
-ARG_VAR_EXPORT = Arg(("file",), help="Export all variables to JSON file")
-
-# kerberos
-ARG_PRINCIPAL = Arg(("principal",), help="kerberos principal", nargs="?")
-ARG_KEYTAB = Arg(("-k", "--keytab"), help="keytab", nargs="?", default=conf.get("kerberos", "keytab"))
-# run
-ARG_INTERACTIVE = Arg(
-    ("-N", "--interactive"),
-    help="Do not capture standard output and error streams (useful for interactive debugging)",
-    action="store_true",
-)
-# TODO(aoen): "force" is a poor choice of name here since it implies it overrides
-# all dependencies (not just past success), e.g. the ignore_depends_on_past
-# dependency. This flag should be deprecated and renamed to 'ignore_ti_state' and
-# the "ignore_all_dependencies" command should be called the"force" command
-# instead.
-ARG_FORCE = Arg(
-    ("-f", "--force"),
-    help="Ignore previous task instance state, rerun regardless if task already succeeded/failed",
-    action="store_true",
-)
-ARG_RAW = Arg(("-r", "--raw"), argparse.SUPPRESS, "store_true")
-ARG_IGNORE_ALL_DEPENDENCIES = Arg(
-    ("-A", "--ignore-all-dependencies"),
-    help="Ignores all non-critical dependencies, including ignore_ti_state and ignore_task_deps",
-    action="store_true",
-)
-# TODO(aoen): ignore_dependencies is a poor choice of name here because it is too
-# vague (e.g. a task being in the appropriate state to be run is also a dependency
-# but is not ignored by this flag), the name 'ignore_task_dependencies' is
-# slightly better (as it ignores all dependencies that are specific to the task),
-# so deprecate the old command name and use this instead.
-ARG_IGNORE_DEPENDENCIES = Arg(
-    ("-i", "--ignore-dependencies"),
-    help="Ignore task-specific dependencies, e.g. upstream, depends_on_past, and retry delay dependencies",
-    action="store_true",
-)
-ARG_IGNORE_DEPENDS_ON_PAST = Arg(
-    ("-I", "--ignore-depends-on-past"),
-    help="Deprecated -- use `--depends-on-past ignore` instead. "
-    "Ignore depends_on_past dependencies (but respect upstream dependencies)",
-    action="store_true",
-)
-ARG_DEPENDS_ON_PAST = Arg(
-    ("-d", "--depends-on-past"),
-    help="Determine how Airflow should deal with past dependencies. The default action is `check`, Airflow "
-    "will check if the the past dependencies are met for the tasks having `depends_on_past=True` before run "
-    "them, if `ignore` is provided, the past dependencies will be ignored, if `wait` is provided and "
-    "`depends_on_past=True`, Airflow will wait the past dependencies until they are met before running or "
-    "skipping the task",
-    choices={"check", "ignore", "wait"},
-    default="check",
-)
-ARG_SHIP_DAG = Arg(
-    ("--ship-dag",), help="Pickles (serializes) the DAG and ships it to the worker", action="store_true"
-)
-ARG_PICKLE = Arg(("-p", "--pickle"), help="Serialized pickle object of the entire dag (used internally)")
-ARG_JOB_ID = Arg(("-j", "--job-id"), help=argparse.SUPPRESS)
-ARG_CFG_PATH = Arg(("--cfg-path",), help="Path to config file to use instead of airflow.cfg")
-ARG_MAP_INDEX = Arg(("--map-index",), type=int, default=-1, help="Mapped task index")
-
-
-# database
-ARG_MIGRATION_TIMEOUT = Arg(
-    ("-t", "--migration-wait-timeout"),
-    help="timeout to wait for db to migrate ",
-    type=int,
-    default=60,
-)
-ARG_DB_RESERIALIZE_DAGS = Arg(
-    ("--no-reserialize-dags",),
-    # Not intended for user, so dont show in help
-    help=argparse.SUPPRESS,
-    action="store_false",
-    default=True,
-    dest="reserialize_dags",
-)
-ARG_DB_VERSION__UPGRADE = Arg(
-    ("-n", "--to-version"),
-    help=(
-        "(Optional) The airflow version to upgrade to. Note: must provide either "
-        "`--to-revision` or `--to-version`."
-    ),
-)
-ARG_DB_REVISION__UPGRADE = Arg(
-    ("-r", "--to-revision"),
-    help="(Optional) If provided, only run migrations up to and including this Alembic revision.",
-)
-ARG_DB_VERSION__DOWNGRADE = Arg(
-    ("-n", "--to-version"),
-    help="(Optional) If provided, only run migrations up to this version.",
-)
-ARG_DB_FROM_VERSION = Arg(
-    ("--from-version",),
-    help="(Optional) If generating sql, may supply a *from* version",
-)
-ARG_DB_REVISION__DOWNGRADE = Arg(
-    ("-r", "--to-revision"),
-    help="The Alembic revision to downgrade to. Note: must provide either `--to-revision` or `--to-version`.",
-)
-ARG_DB_FROM_REVISION = Arg(
-    ("--from-revision",),
-    help="(Optional) If generating sql, may supply a *from* Alembic revision",
-)
-ARG_DB_SQL_ONLY = Arg(
-    ("-s", "--show-sql-only"),
-    help="Don't actually run migrations; just print out sql scripts for offline migration. "
-    "Required if using either `--from-revision` or `--from-version`.",
-    action="store_true",
-    default=False,
-)
-ARG_DB_SKIP_INIT = Arg(
-    ("-s", "--skip-init"),
-    help="Only remove tables; do not perform db init.",
-    action="store_true",
-    default=False,
-)
-
-# webserver
-ARG_PORT = Arg(
-    ("-p", "--port"),
-    default=conf.get("webserver", "WEB_SERVER_PORT"),
-    type=int,
-    help="The port on which to run the server",
-)
-ARG_SSL_CERT = Arg(
-    ("--ssl-cert",),
-    default=conf.get("webserver", "WEB_SERVER_SSL_CERT"),
-    help="Path to the SSL certificate for the webserver",
-)
-ARG_SSL_KEY = Arg(
-    ("--ssl-key",),
-    default=conf.get("webserver", "WEB_SERVER_SSL_KEY"),
-    help="Path to the key to use with the SSL certificate",
-)
-ARG_WORKERS = Arg(
-    ("-w", "--workers"),
-    default=conf.get("webserver", "WORKERS"),
-    type=int,
-    help="Number of workers to run the webserver on",
-)
-ARG_WORKERCLASS = Arg(
-    ("-k", "--workerclass"),
-    default=conf.get("webserver", "WORKER_CLASS"),
-    choices=["sync", "eventlet", "gevent", "tornado"],
-    help="The worker class to use for Gunicorn",
-)
-ARG_WORKER_TIMEOUT = Arg(
-    ("-t", "--worker-timeout"),
-    default=conf.get("webserver", "WEB_SERVER_WORKER_TIMEOUT"),
-    type=int,
-    help="The timeout for waiting on webserver workers",
-)
-ARG_HOSTNAME = Arg(
-    ("-H", "--hostname"),
-    default=conf.get("webserver", "WEB_SERVER_HOST"),
-    help="Set the hostname on which to run the web server",
-)
-ARG_DEBUG = Arg(
-    ("-d", "--debug"), help="Use the server that ships with Flask in debug mode", action="store_true"
-)
-ARG_ACCESS_LOGFILE = Arg(
-    ("-A", "--access-logfile"),
-    default=conf.get("webserver", "ACCESS_LOGFILE"),
-    help="The logfile to store the webserver access log. Use '-' to print to stdout",
-)
-ARG_ERROR_LOGFILE = Arg(
-    ("-E", "--error-logfile"),
-    default=conf.get("webserver", "ERROR_LOGFILE"),
-    help="The logfile to store the webserver error log. Use '-' to print to stderr",
-)
-ARG_ACCESS_LOGFORMAT = Arg(
-    ("-L", "--access-logformat"),
-    default=conf.get("webserver", "ACCESS_LOGFORMAT"),
-    help="The access log format for gunicorn logs",
-)
-
-
-# internal-api
-ARG_INTERNAL_API_PORT = Arg(
-    ("-p", "--port"),
-    default=9080,
-    type=int,
-    help="The port on which to run the server",
-)
-ARG_INTERNAL_API_WORKERS = Arg(
-    ("-w", "--workers"),
-    default=4,
-    type=int,
-    help="Number of workers to run the Internal API-on",
-)
-ARG_INTERNAL_API_WORKERCLASS = Arg(
-    ("-k", "--workerclass"),
-    default="sync",
-    choices=["sync", "eventlet", "gevent", "tornado"],
-    help="The worker class to use for Gunicorn",
-)
-ARG_INTERNAL_API_WORKER_TIMEOUT = Arg(
-    ("-t", "--worker-timeout"),
-    default=120,
-    type=int,
-    help="The timeout for waiting on Internal API workers",
-)
-ARG_INTERNAL_API_HOSTNAME = Arg(
-    ("-H", "--hostname"),
-    default="0.0.0.0",
-    help="Set the hostname on which to run the web server",
-)
-ARG_INTERNAL_API_ACCESS_LOGFILE = Arg(
-    ("-A", "--access-logfile"),
-    help="The logfile to store the access log. Use '-' to print to stdout",
-)
-ARG_INTERNAL_API_ERROR_LOGFILE = Arg(
-    ("-E", "--error-logfile"),
-    help="The logfile to store the error log. Use '-' to print to stderr",
-)
-ARG_INTERNAL_API_ACCESS_LOGFORMAT = Arg(
-    ("-L", "--access-logformat"),
-    help="The access log format for gunicorn logs",
-)
-=======
-from airflow.utils.helpers import partition
->>>>>>> 3f6b5574
 
 airflow_commands = core_commands
 
-<<<<<<< HEAD
-# worker
-ARG_QUEUES = Arg(
-    ("-q", "--queues"),
-    help="Comma delimited list of queues to serve",
-    default=conf.get("operators", "DEFAULT_QUEUE"),
-)
-ARG_CONCURRENCY = Arg(
-    ("-c", "--concurrency"),
-    type=int,
-    help="The number of worker processes",
-    default=conf.get("celery", "worker_concurrency"),
-)
-ARG_CELERY_HOSTNAME = Arg(
-    ("-H", "--celery-hostname"),
-    help="Set the hostname of celery worker if you have multiple workers on a single machine",
-)
-ARG_UMASK = Arg(
-    ("-u", "--umask"),
-    help="Set the umask of celery worker in daemon mode",
-)
-ARG_WITHOUT_MINGLE = Arg(
-    ("--without-mingle",),
-    default=False,
-    help="Don't synchronize with other workers at start-up",
-    action="store_true",
-)
-ARG_WITHOUT_GOSSIP = Arg(
-    ("--without-gossip",),
-    default=False,
-    help="Don't subscribe to other workers events",
-    action="store_true",
-)
-
-# flower
-ARG_BROKER_API = Arg(("-a", "--broker-api"), help="Broker API")
-ARG_FLOWER_HOSTNAME = Arg(
-    ("-H", "--hostname"),
-    default=conf.get("celery", "FLOWER_HOST"),
-    help="Set the hostname on which to run the server",
-)
-ARG_FLOWER_PORT = Arg(
-    ("-p", "--port"),
-    default=conf.get("celery", "FLOWER_PORT"),
-    type=int,
-    help="The port on which to run the server",
-)
-ARG_FLOWER_CONF = Arg(("-c", "--flower-conf"), help="Configuration file for flower")
-ARG_FLOWER_URL_PREFIX = Arg(
-    ("-u", "--url-prefix"), default=conf.get("celery", "FLOWER_URL_PREFIX"), help="URL prefix for Flower"
-)
-ARG_FLOWER_BASIC_AUTH = Arg(
-    ("-A", "--basic-auth"),
-    default=conf.get("celery", "FLOWER_BASIC_AUTH"),
-    help=(
-        "Securing Flower with Basic Authentication. "
-        "Accepts user:password pairs separated by a comma. "
-        "Example: flower_basic_auth = user1:password1,user2:password2"
-    ),
-)
-ARG_TASK_PARAMS = Arg(("-t", "--task-params"), help="Sends a JSON params dict to the task")
-ARG_XCOMS = Arg(
-    ("--xcoms",),
-    help=(
-        "Passes a JSON list of XCom objects, which the task depends on. "
-        f"For example: {json.dumps(XCOMS_ARG_EXAMPLE)}). "
-        f'If "key" isn\'t provided, "{XCOM_RETURN_KEY}" is used by default, which '
-        f"is the XCom key used by default by Task Flow to pass values returned by operators."
-    ),
-    type=_xcoms,
-)
-ARG_POST_MORTEM = Arg(
-    ("-m", "--post-mortem"), action="store_true", help="Open debugger on uncaught exception"
-)
-ARG_ENV_VARS = Arg(
-    ("--env-vars",),
-    help="Set env var in both parsing time and runtime for each of entry supplied in a JSON dict",
-    type=json.loads,
-)
-
-# connections
-ARG_CONN_ID = Arg(("conn_id",), help="Connection id, required to get/add/delete a connection", type=str)
-ARG_CONN_ID_FILTER = Arg(
-    ("--conn-id",), help="If passed, only items with the specified connection ID will be displayed", type=str
-)
-ARG_CONN_URI = Arg(
-    ("--conn-uri",), help="Connection URI, required to add a connection without conn_type", type=str
-)
-ARG_CONN_JSON = Arg(
-    ("--conn-json",), help="Connection JSON, required to add a connection using JSON representation", type=str
-)
-ARG_CONN_TYPE = Arg(
-    ("--conn-type",), help="Connection type, required to add a connection without conn_uri", type=str
-)
-ARG_CONN_DESCRIPTION = Arg(
-    ("--conn-description",), help="Connection description, optional when adding a connection", type=str
-)
-ARG_CONN_HOST = Arg(("--conn-host",), help="Connection host, optional when adding a connection", type=str)
-ARG_CONN_LOGIN = Arg(("--conn-login",), help="Connection login, optional when adding a connection", type=str)
-ARG_CONN_PASSWORD = Arg(
-    ("--conn-password",), help="Connection password, optional when adding a connection", type=str
-)
-ARG_CONN_SCHEMA = Arg(
-    ("--conn-schema",), help="Connection schema, optional when adding a connection", type=str
-)
-ARG_CONN_PORT = Arg(("--conn-port",), help="Connection port, optional when adding a connection", type=str)
-ARG_CONN_EXTRA = Arg(
-    ("--conn-extra",), help="Connection `Extra` field, optional when adding a connection", type=str
-)
-ARG_CONN_EXPORT = Arg(
-    ("file",),
-    help="Output file path for exporting the connections",
-    type=argparse.FileType("w", encoding="UTF-8"),
-)
-ARG_CONN_EXPORT_FORMAT = Arg(
-    ("--format",),
-    help="Deprecated -- use `--file-format` instead. File format to use for the export.",
-    type=str,
-    choices=["json", "yaml", "env"],
-)
-ARG_CONN_EXPORT_FILE_FORMAT = Arg(
-    ("--file-format",), help="File format for the export", type=str, choices=["json", "yaml", "env"]
-)
-ARG_CONN_SERIALIZATION_FORMAT = Arg(
-    ("--serialization-format",),
-    help="When exporting as `.env` format, defines how connections should be serialized. Default is `uri`.",
-    type=string_lower_type,
-    choices=["json", "uri"],
-)
-ARG_CONN_IMPORT = Arg(("file",), help="Import connections from a file")
-ARG_CONN_OVERWRITE = Arg(
-    ("--overwrite",),
-    help="Overwrite existing entries if a conflict occurs",
-    required=False,
-    action="store_true",
-)
-
-# providers
-ARG_PROVIDER_NAME = Arg(
-    ("provider_name",), help="Provider name, required to get provider information", type=str
-)
-ARG_FULL = Arg(
-    ("-f", "--full"),
-    help="Full information about the provider, including documentation information.",
-    required=False,
-    action="store_true",
-)
-
-# users
-ARG_USERNAME = Arg(("-u", "--username"), help="Username of the user", required=True, type=str)
-ARG_USERNAME_OPTIONAL = Arg(("-u", "--username"), help="Username of the user", type=str)
-ARG_FIRSTNAME = Arg(("-f", "--firstname"), help="First name of the user", required=True, type=str)
-ARG_LASTNAME = Arg(("-l", "--lastname"), help="Last name of the user", required=True, type=str)
-ARG_ROLE = Arg(
-    ("-r", "--role"),
-    help="Role of the user. Existing roles include Admin, User, Op, Viewer, and Public",
-    required=True,
-    type=str,
-)
-ARG_EMAIL = Arg(("-e", "--email"), help="Email of the user", required=True, type=str)
-ARG_EMAIL_OPTIONAL = Arg(("-e", "--email"), help="Email of the user", type=str)
-ARG_PASSWORD = Arg(
-    ("-p", "--password"),
-    help="Password of the user, required to create a user without --use-random-password",
-    type=str,
-)
-ARG_USE_RANDOM_PASSWORD = Arg(
-    ("--use-random-password",),
-    help="Do not prompt for password. Use random string instead."
-    " Required to create a user without --password ",
-    default=False,
-    action="store_true",
-)
-ARG_USER_IMPORT = Arg(
-    ("import",),
-    metavar="FILEPATH",
-    help="Import users from JSON file. Example format::\n"
-    + textwrap.indent(
-        textwrap.dedent(
-            """
-            [
-                {
-                    "email": "foo@bar.org",
-                    "firstname": "Jon",
-                    "lastname": "Doe",
-                    "roles": ["Public"],
-                    "username": "jondoe"
-                }
-            ]"""
-        ),
-        " " * 4,
-    ),
-)
-ARG_USER_EXPORT = Arg(("export",), metavar="FILEPATH", help="Export all users to JSON file")
-
-# roles
-ARG_CREATE_ROLE = Arg(("-c", "--create"), help="Create a new role", action="store_true")
-ARG_LIST_ROLES = Arg(("-l", "--list"), help="List roles", action="store_true")
-ARG_ROLES = Arg(("role",), help="The name of a role", nargs="*")
-ARG_PERMISSIONS = Arg(("-p", "--permission"), help="Show role permissions", action="store_true")
-ARG_ROLE_RESOURCE = Arg(("-r", "--resource"), help="The name of permissions", nargs="*", required=True)
-ARG_ROLE_ACTION = Arg(("-a", "--action"), help="The action of permissions", nargs="*")
-ARG_ROLE_ACTION_REQUIRED = Arg(("-a", "--action"), help="The action of permissions", nargs="*", required=True)
-ARG_AUTOSCALE = Arg(("-a", "--autoscale"), help="Minimum and Maximum number of worker to autoscale")
-ARG_SKIP_SERVE_LOGS = Arg(
-    ("-s", "--skip-serve-logs"),
-    default=False,
-    help="Don't start the serve logs process along with the workers",
-    action="store_true",
-)
-ARG_ROLE_IMPORT = Arg(("file",), help="Import roles from JSON file", nargs=None)
-ARG_ROLE_EXPORT = Arg(("file",), help="Export all roles to JSON file", nargs=None)
-ARG_ROLE_EXPORT_FMT = Arg(
-    ("-p", "--pretty"),
-    help="Format output JSON file by sorting role names and indenting by 4 spaces",
-    action="store_true",
-)
-
-# info
-ARG_ANONYMIZE = Arg(
-    ("--anonymize",),
-    help="Minimize any personal identifiable information. Use it when sharing output with others.",
-    action="store_true",
-)
-ARG_FILE_IO = Arg(
-    ("--file-io",), help="Send output to file.io service and returns link.", action="store_true"
-)
-
-# config
-ARG_SECTION = Arg(
-    ("section",),
-    help="The section name",
-)
-ARG_OPTION = Arg(
-    ("option",),
-    help="The option name",
-)
-ARG_OPTIONAL_SECTION = Arg(
-    ("--section",),
-    help="The section name",
-)
-
-# kubernetes cleanup-pods
-ARG_NAMESPACE = Arg(
-    ("--namespace",),
-    default=conf.get("kubernetes_executor", "namespace"),
-    help="Kubernetes Namespace. Default value is `[kubernetes] namespace` in configuration.",
-)
-
-ARG_MIN_PENDING_MINUTES = Arg(
-    ("--min-pending-minutes",),
-    default=30,
-    type=positive_int(allow_zero=False),
-    help=(
-        "Pending pods created before the time interval are to be cleaned up, "
-        "measured in minutes. Default value is 30(m). The minimum value is 5(m)."
-    ),
-)
-
-# jobs check
-ARG_JOB_TYPE_FILTER = Arg(
-    ("--job-type",),
-    choices=("BackfillJob", "LocalTaskJob", "SchedulerJob", "TriggererJob"),
-    action="store",
-    help="The type of job(s) that will be checked.",
-)
-
-ARG_JOB_HOSTNAME_FILTER = Arg(
-    ("--hostname",),
-    default=None,
-    type=str,
-    help="The hostname of job(s) that will be checked.",
-)
-
-ARG_JOB_HOSTNAME_CALLABLE_FILTER = Arg(
-    ("--local",),
-    action="store_true",
-    help="If passed, this command will only show jobs from the local host "
-    "(those with a hostname matching what `hostname_callable` returns).",
-)
-
-ARG_JOB_LIMIT = Arg(
-    ("--limit",),
-    default=1,
-    type=positive_int(allow_zero=True),
-    help="The number of recent jobs that will be checked. To disable limit, set 0. ",
-)
-
-ARG_ALLOW_MULTIPLE = Arg(
-    ("--allow-multiple",),
-    action="store_true",
-    help="If passed, this command will be successful even if multiple matching alive jobs are found.",
-)
-
-# sync-perm
-ARG_INCLUDE_DAGS = Arg(
-    ("--include-dags",), help="If passed, DAG specific permissions will also be synced.", action="store_true"
-)
-
-# triggerer
-ARG_CAPACITY = Arg(
-    ("--capacity",),
-    type=positive_int(allow_zero=False),
-    help="The maximum number of triggers that a Triggerer will run at one time.",
-)
-
-# reserialize
-ARG_CLEAR_ONLY = Arg(
-    ("--clear-only",),
-    action="store_true",
-    help="If passed, serialized DAGs will be cleared but not reserialized.",
-)
-
-ALTERNATIVE_CONN_SPECS_ARGS = [
-    ARG_CONN_TYPE,
-    ARG_CONN_DESCRIPTION,
-    ARG_CONN_HOST,
-    ARG_CONN_LOGIN,
-    ARG_CONN_PASSWORD,
-    ARG_CONN_SCHEMA,
-    ARG_CONN_PORT,
-]
-
-
-class ActionCommand(NamedTuple):
-    """Single CLI command."""
-
-    name: str
-    help: str
-    func: Callable
-    args: Iterable[Arg]
-    description: str | None = None
-    epilog: str | None = None
-
-
-class GroupCommand(NamedTuple):
-    """ClI command with subcommands."""
-
-    name: str
-    help: str
-    subcommands: Iterable
-    description: str | None = None
-    epilog: str | None = None
-
-
-CLICommand = Union[ActionCommand, GroupCommand]
-
-DAGS_COMMANDS = (
-    ActionCommand(
-        name="list",
-        help="List all the DAGs",
-        func=lazy_load_command("airflow.cli.commands.dag_command.dag_list_dags"),
-        args=(ARG_SUBDIR, ARG_OUTPUT, ARG_VERBOSE),
-    ),
-    ActionCommand(
-        name="list-import-errors",
-        help="List all the DAGs that have import errors",
-        func=lazy_load_command("airflow.cli.commands.dag_command.dag_list_import_errors"),
-        args=(ARG_SUBDIR, ARG_OUTPUT, ARG_VERBOSE),
-    ),
-    ActionCommand(
-        name="report",
-        help="Show DagBag loading report",
-        func=lazy_load_command("airflow.cli.commands.dag_command.dag_report"),
-        args=(ARG_SUBDIR, ARG_OUTPUT, ARG_VERBOSE),
-    ),
-    ActionCommand(
-        name="list-runs",
-        help="List DAG runs given a DAG id",
-        description=(
-            "List DAG runs given a DAG id. If state option is given, it will only search for all the "
-            "dagruns with the given state. If no_backfill option is given, it will filter out all "
-            "backfill dagruns for given dag id. If start_date is given, it will filter out all the "
-            "dagruns that were executed before this date. If end_date is given, it will filter out "
-            "all the dagruns that were executed after this date. "
-        ),
-        func=lazy_load_command("airflow.cli.commands.dag_command.dag_list_dag_runs"),
-        args=(
-            ARG_DAG_ID_REQ_FLAG,
-            ARG_NO_BACKFILL,
-            ARG_STATE,
-            ARG_OUTPUT,
-            ARG_VERBOSE,
-            ARG_START_DATE,
-            ARG_END_DATE,
-        ),
-    ),
-    ActionCommand(
-        name="list-jobs",
-        help="List the jobs",
-        func=lazy_load_command("airflow.cli.commands.dag_command.dag_list_jobs"),
-        args=(ARG_DAG_ID_OPT, ARG_STATE, ARG_LIMIT, ARG_OUTPUT, ARG_VERBOSE),
-    ),
-    ActionCommand(
-        name="state",
-        help="Get the status of a dag run",
-        func=lazy_load_command("airflow.cli.commands.dag_command.dag_state"),
-        args=(ARG_DAG_ID, ARG_EXECUTION_DATE, ARG_SUBDIR, ARG_VERBOSE),
-    ),
-    ActionCommand(
-        name="next-execution",
-        help="Get the next execution datetimes of a DAG",
-        description=(
-            "Get the next execution datetimes of a DAG. It returns one execution unless the "
-            "num-executions option is given"
-        ),
-        func=lazy_load_command("airflow.cli.commands.dag_command.dag_next_execution"),
-        args=(ARG_DAG_ID, ARG_SUBDIR, ARG_NUM_EXECUTIONS, ARG_VERBOSE),
-    ),
-    ActionCommand(
-        name="pause",
-        help="Pause a DAG",
-        func=lazy_load_command("airflow.cli.commands.dag_command.dag_pause"),
-        args=(ARG_DAG_ID, ARG_SUBDIR, ARG_VERBOSE),
-    ),
-    ActionCommand(
-        name="unpause",
-        help="Resume a paused DAG",
-        func=lazy_load_command("airflow.cli.commands.dag_command.dag_unpause"),
-        args=(ARG_DAG_ID, ARG_SUBDIR, ARG_VERBOSE),
-    ),
-    ActionCommand(
-        name="trigger",
-        help="Trigger a DAG run",
-        func=lazy_load_command("airflow.cli.commands.dag_command.dag_trigger"),
-        args=(
-            ARG_DAG_ID,
-            ARG_SUBDIR,
-            ARG_RUN_ID,
-            ARG_CONF,
-            ARG_EXEC_DATE,
-            ARG_VERBOSE,
-            ARG_REPLACE_MICRO,
-            ARG_OUTPUT,
-        ),
-    ),
-    ActionCommand(
-        name="delete",
-        help="Delete all DB records related to the specified DAG",
-        func=lazy_load_command("airflow.cli.commands.dag_command.dag_delete"),
-        args=(ARG_DAG_ID, ARG_YES, ARG_VERBOSE),
-    ),
-    ActionCommand(
-        name="show",
-        help="Displays DAG's tasks with their dependencies",
-        description=(
-            "The --imgcat option only works in iTerm.\n"
-            "\n"
-            "For more information, see: https://www.iterm2.com/documentation-images.html\n"
-            "\n"
-            "The --save option saves the result to the indicated file.\n"
-            "\n"
-            "The file format is determined by the file extension. "
-            "For more information about supported "
-            "format, see: https://www.graphviz.org/doc/info/output.html\n"
-            "\n"
-            "If you want to create a PNG file then you should execute the following command:\n"
-            "airflow dags show <DAG_ID> --save output.png\n"
-            "\n"
-            "If you want to create a DOT file then you should execute the following command:\n"
-            "airflow dags show <DAG_ID> --save output.dot\n"
-        ),
-        func=lazy_load_command("airflow.cli.commands.dag_command.dag_show"),
-        args=(
-            ARG_DAG_ID,
-            ARG_SUBDIR,
-            ARG_SAVE,
-            ARG_IMGCAT,
-            ARG_VERBOSE,
-        ),
-    ),
-    ActionCommand(
-        name="show-dependencies",
-        help="Displays DAGs with their dependencies",
-        description=(
-            "The --imgcat option only works in iTerm.\n"
-            "\n"
-            "For more information, see: https://www.iterm2.com/documentation-images.html\n"
-            "\n"
-            "The --save option saves the result to the indicated file.\n"
-            "\n"
-            "The file format is determined by the file extension. "
-            "For more information about supported "
-            "format, see: https://www.graphviz.org/doc/info/output.html\n"
-            "\n"
-            "If you want to create a PNG file then you should execute the following command:\n"
-            "airflow dags show-dependencies --save output.png\n"
-            "\n"
-            "If you want to create a DOT file then you should execute the following command:\n"
-            "airflow dags show-dependencies --save output.dot\n"
-        ),
-        func=lazy_load_command("airflow.cli.commands.dag_command.dag_dependencies_show"),
-        args=(
-            ARG_SUBDIR,
-            ARG_SAVE,
-            ARG_IMGCAT,
-            ARG_VERBOSE,
-        ),
-    ),
-    ActionCommand(
-        name="backfill",
-        help="Run subsections of a DAG for a specified date range",
-        description=(
-            "Run subsections of a DAG for a specified date range. If reset_dag_run option is used, "
-            "backfill will first prompt users whether airflow should clear all the previous dag_run and "
-            "task_instances within the backfill date range. If rerun_failed_tasks is used, backfill "
-            "will auto re-run the previous failed task instances  within the backfill date range"
-        ),
-        func=lazy_load_command("airflow.cli.commands.dag_command.dag_backfill"),
-        args=(
-            ARG_DAG_ID,
-            ARG_TASK_REGEX,
-            ARG_START_DATE,
-            ARG_END_DATE,
-            ARG_MARK_SUCCESS,
-            ARG_LOCAL,
-            ARG_DONOT_PICKLE,
-            ARG_YES,
-            ARG_CONTINUE_ON_FAILURES,
-            ARG_DISABLE_RETRY,
-            ARG_BF_IGNORE_DEPENDENCIES,
-            ARG_BF_IGNORE_FIRST_DEPENDS_ON_PAST,
-            ARG_SUBDIR,
-            ARG_POOL,
-            ARG_DELAY_ON_LIMIT,
-            ARG_DRY_RUN,
-            ARG_VERBOSE,
-            ARG_CONF,
-            ARG_RESET_DAG_RUN,
-            ARG_RERUN_FAILED_TASKS,
-            ARG_RUN_BACKWARDS,
-            ARG_TREAT_DAG_AS_REGEX,
-        ),
-    ),
-    ActionCommand(
-        name="test",
-        help="Execute one single DagRun",
-        description=(
-            "Execute one single DagRun for a given DAG and execution date.\n"
-            "\n"
-            "The --imgcat-dagrun option only works in iTerm.\n"
-            "\n"
-            "For more information, see: https://www.iterm2.com/documentation-images.html\n"
-            "\n"
-            "If --save-dagrun is used, then, after completing the backfill, saves the diagram "
-            "for current DAG Run to the indicated file.\n"
-            "The file format is determined by the file extension. "
-            "For more information about supported format, "
-            "see: https://www.graphviz.org/doc/info/output.html\n"
-            "\n"
-            "If you want to create a PNG file then you should execute the following command:\n"
-            "airflow dags test <DAG_ID> <EXECUTION_DATE> --save-dagrun output.png\n"
-            "\n"
-            "If you want to create a DOT file then you should execute the following command:\n"
-            "airflow dags test <DAG_ID> <EXECUTION_DATE> --save-dagrun output.dot\n"
-        ),
-        func=lazy_load_command("airflow.cli.commands.dag_command.dag_test"),
-        args=(
-            ARG_DAG_ID,
-            ARG_EXECUTION_DATE_OPTIONAL,
-            ARG_CONF,
-            ARG_SUBDIR,
-            ARG_SHOW_DAGRUN,
-            ARG_IMGCAT_DAGRUN,
-            ARG_SAVE_DAGRUN,
-            ARG_VERBOSE,
-        ),
-    ),
-    ActionCommand(
-        name="reserialize",
-        help="Reserialize all DAGs by parsing the DagBag files",
-        description=(
-            "Drop all serialized dags from the metadata DB. This will cause all DAGs to be reserialized "
-            "from the DagBag folder. This can be helpful if your serialized DAGs get out of sync with the "
-            "version of Airflow that you are running."
-        ),
-        func=lazy_load_command("airflow.cli.commands.dag_command.dag_reserialize"),
-        args=(
-            ARG_CLEAR_ONLY,
-            ARG_SUBDIR,
-            ARG_VERBOSE,
-        ),
-    ),
-)
-TASKS_COMMANDS = (
-    ActionCommand(
-        name="list",
-        help="List the tasks within a DAG",
-        func=lazy_load_command("airflow.cli.commands.task_command.task_list"),
-        args=(ARG_DAG_ID, ARG_TREE, ARG_SUBDIR, ARG_VERBOSE),
-    ),
-    ActionCommand(
-        name="clear",
-        help="Clear a set of task instance, as if they never ran",
-        func=lazy_load_command("airflow.cli.commands.task_command.task_clear"),
-        args=(
-            ARG_DAG_ID,
-            ARG_TASK_REGEX,
-            ARG_START_DATE,
-            ARG_END_DATE,
-            ARG_SUBDIR,
-            ARG_UPSTREAM,
-            ARG_DOWNSTREAM,
-            ARG_YES,
-            ARG_ONLY_FAILED,
-            ARG_ONLY_RUNNING,
-            ARG_EXCLUDE_SUBDAGS,
-            ARG_EXCLUDE_PARENTDAG,
-            ARG_DAG_REGEX,
-            ARG_VERBOSE,
-        ),
-    ),
-    ActionCommand(
-        name="state",
-        help="Get the status of a task instance",
-        func=lazy_load_command("airflow.cli.commands.task_command.task_state"),
-        args=(
-            ARG_DAG_ID,
-            ARG_TASK_ID,
-            ARG_EXECUTION_DATE_OR_RUN_ID,
-            ARG_SUBDIR,
-            ARG_VERBOSE,
-            ARG_MAP_INDEX,
-        ),
-    ),
-    ActionCommand(
-        name="failed-deps",
-        help="Returns the unmet dependencies for a task instance",
-        description=(
-            "Returns the unmet dependencies for a task instance from the perspective of the scheduler. "
-            "In other words, why a task instance doesn't get scheduled and then queued by the scheduler, "
-            "and then run by an executor."
-        ),
-        func=lazy_load_command("airflow.cli.commands.task_command.task_failed_deps"),
-        args=(ARG_DAG_ID, ARG_TASK_ID, ARG_EXECUTION_DATE_OR_RUN_ID, ARG_SUBDIR, ARG_MAP_INDEX, ARG_VERBOSE),
-    ),
-    ActionCommand(
-        name="render",
-        help="Render a task instance's template(s)",
-        func=lazy_load_command("airflow.cli.commands.task_command.task_render"),
-        args=(
-            ARG_DAG_ID,
-            ARG_TASK_ID,
-            ARG_EXECUTION_DATE_OR_RUN_ID,
-            ARG_SUBDIR,
-            ARG_VERBOSE,
-            ARG_MAP_INDEX,
-        ),
-    ),
-    ActionCommand(
-        name="run",
-        help="Run a single task instance",
-        func=lazy_load_command("airflow.cli.commands.task_command.task_run"),
-        args=(
-            ARG_DAG_ID,
-            ARG_TASK_ID,
-            ARG_EXECUTION_DATE_OR_RUN_ID,
-            ARG_SUBDIR,
-            ARG_MARK_SUCCESS,
-            ARG_FORCE,
-            ARG_POOL,
-            ARG_CFG_PATH,
-            ARG_LOCAL,
-            ARG_RAW,
-            ARG_IGNORE_ALL_DEPENDENCIES,
-            ARG_IGNORE_DEPENDENCIES,
-            ARG_IGNORE_DEPENDS_ON_PAST,
-            ARG_DEPENDS_ON_PAST,
-            ARG_SHIP_DAG,
-            ARG_PICKLE,
-            ARG_JOB_ID,
-            ARG_INTERACTIVE,
-            ARG_SHUT_DOWN_LOGGING,
-            ARG_MAP_INDEX,
-            ARG_VERBOSE,
-        ),
-    ),
-    ActionCommand(
-        name="test",
-        help="Test a task instance",
-        description=(
-            "Test a task instance. This will run a task without checking for dependencies or recording "
-            "its state in the database"
-        ),
-        func=lazy_load_command("airflow.cli.commands.task_command.task_test"),
-        args=(
-            ARG_DAG_ID,
-            ARG_TASK_ID,
-            ARG_EXECUTION_DATE_OR_RUN_ID_OPTIONAL,
-            ARG_SUBDIR,
-            ARG_DRY_RUN,
-            ARG_TASK_PARAMS,
-            ARG_XCOMS,
-            ARG_POST_MORTEM,
-            ARG_ENV_VARS,
-            ARG_MAP_INDEX,
-            ARG_VERBOSE,
-        ),
-    ),
-    ActionCommand(
-        name="states-for-dag-run",
-        help="Get the status of all task instances in a dag run",
-        func=lazy_load_command("airflow.cli.commands.task_command.task_states_for_dag_run"),
-        args=(ARG_DAG_ID, ARG_EXECUTION_DATE_OR_RUN_ID, ARG_OUTPUT, ARG_VERBOSE),
-    ),
-)
-POOLS_COMMANDS = (
-    ActionCommand(
-        name="list",
-        help="List pools",
-        func=lazy_load_command("airflow.cli.commands.pool_command.pool_list"),
-        args=(ARG_OUTPUT, ARG_VERBOSE),
-    ),
-    ActionCommand(
-        name="get",
-        help="Get pool size",
-        func=lazy_load_command("airflow.cli.commands.pool_command.pool_get"),
-        args=(ARG_POOL_NAME, ARG_OUTPUT, ARG_VERBOSE),
-    ),
-    ActionCommand(
-        name="set",
-        help="Configure pool",
-        func=lazy_load_command("airflow.cli.commands.pool_command.pool_set"),
-        args=(ARG_POOL_NAME, ARG_POOL_SLOTS, ARG_POOL_DESCRIPTION, ARG_OUTPUT, ARG_VERBOSE),
-    ),
-    ActionCommand(
-        name="delete",
-        help="Delete pool",
-        func=lazy_load_command("airflow.cli.commands.pool_command.pool_delete"),
-        args=(ARG_POOL_NAME, ARG_OUTPUT, ARG_VERBOSE),
-    ),
-    ActionCommand(
-        name="import",
-        help="Import pools",
-        func=lazy_load_command("airflow.cli.commands.pool_command.pool_import"),
-        args=(ARG_POOL_IMPORT, ARG_VERBOSE),
-    ),
-    ActionCommand(
-        name="export",
-        help="Export all pools",
-        func=lazy_load_command("airflow.cli.commands.pool_command.pool_export"),
-        args=(ARG_POOL_EXPORT, ARG_VERBOSE),
-    ),
-)
-VARIABLES_COMMANDS = (
-    ActionCommand(
-        name="list",
-        help="List variables",
-        func=lazy_load_command("airflow.cli.commands.variable_command.variables_list"),
-        args=(ARG_OUTPUT, ARG_VERBOSE),
-    ),
-    ActionCommand(
-        name="get",
-        help="Get variable",
-        func=lazy_load_command("airflow.cli.commands.variable_command.variables_get"),
-        args=(ARG_VAR, ARG_DESERIALIZE_JSON, ARG_DEFAULT, ARG_VERBOSE),
-    ),
-    ActionCommand(
-        name="set",
-        help="Set variable",
-        func=lazy_load_command("airflow.cli.commands.variable_command.variables_set"),
-        args=(ARG_VAR, ARG_VAR_VALUE, ARG_SERIALIZE_JSON, ARG_VERBOSE),
-    ),
-    ActionCommand(
-        name="delete",
-        help="Delete variable",
-        func=lazy_load_command("airflow.cli.commands.variable_command.variables_delete"),
-        args=(ARG_VAR, ARG_VERBOSE),
-    ),
-    ActionCommand(
-        name="import",
-        help="Import variables",
-        func=lazy_load_command("airflow.cli.commands.variable_command.variables_import"),
-        args=(ARG_VAR_IMPORT, ARG_VERBOSE),
-    ),
-    ActionCommand(
-        name="export",
-        help="Export all variables",
-        func=lazy_load_command("airflow.cli.commands.variable_command.variables_export"),
-        args=(ARG_VAR_EXPORT, ARG_VERBOSE),
-    ),
-)
-DB_COMMANDS = (
-    ActionCommand(
-        name="init",
-        help="Initialize the metadata database",
-        func=lazy_load_command("airflow.cli.commands.db_command.initdb"),
-        args=(ARG_VERBOSE,),
-    ),
-    ActionCommand(
-        name="check-migrations",
-        help="Check if migration have finished",
-        description="Check if migration have finished (or continually check until timeout)",
-        func=lazy_load_command("airflow.cli.commands.db_command.check_migrations"),
-        args=(ARG_MIGRATION_TIMEOUT, ARG_VERBOSE),
-    ),
-    ActionCommand(
-        name="reset",
-        help="Burn down and rebuild the metadata database",
-        func=lazy_load_command("airflow.cli.commands.db_command.resetdb"),
-        args=(ARG_YES, ARG_DB_SKIP_INIT, ARG_VERBOSE),
-    ),
-    ActionCommand(
-        name="upgrade",
-        help="Upgrade the metadata database to latest version",
-        description=(
-            "Upgrade the schema of the metadata database. "
-            "To print but not execute commands, use option ``--show-sql-only``. "
-            "If using options ``--from-revision`` or ``--from-version``, you must also use "
-            "``--show-sql-only``, because if actually *running* migrations, we should only "
-            "migrate from the *current* Alembic revision."
-        ),
-        func=lazy_load_command("airflow.cli.commands.db_command.upgradedb"),
-        args=(
-            ARG_DB_REVISION__UPGRADE,
-            ARG_DB_VERSION__UPGRADE,
-            ARG_DB_SQL_ONLY,
-            ARG_DB_FROM_REVISION,
-            ARG_DB_FROM_VERSION,
-            ARG_DB_RESERIALIZE_DAGS,
-            ARG_VERBOSE,
-        ),
-    ),
-    ActionCommand(
-        name="downgrade",
-        help="Downgrade the schema of the metadata database.",
-        description=(
-            "Downgrade the schema of the metadata database. "
-            "You must provide either `--to-revision` or `--to-version`. "
-            "To print but not execute commands, use option `--show-sql-only`. "
-            "If using options `--from-revision` or `--from-version`, you must also use `--show-sql-only`, "
-            "because if actually *running* migrations, we should only migrate from the *current* Alembic "
-            "revision."
-        ),
-        func=lazy_load_command("airflow.cli.commands.db_command.downgrade"),
-        args=(
-            ARG_DB_REVISION__DOWNGRADE,
-            ARG_DB_VERSION__DOWNGRADE,
-            ARG_DB_SQL_ONLY,
-            ARG_YES,
-            ARG_DB_FROM_REVISION,
-            ARG_DB_FROM_VERSION,
-            ARG_VERBOSE,
-        ),
-    ),
-    ActionCommand(
-        name="shell",
-        help="Runs a shell to access the database",
-        func=lazy_load_command("airflow.cli.commands.db_command.shell"),
-        args=(ARG_VERBOSE,),
-    ),
-    ActionCommand(
-        name="check",
-        help="Check if the database can be reached",
-        func=lazy_load_command("airflow.cli.commands.db_command.check"),
-        args=(ARG_VERBOSE,),
-    ),
-    ActionCommand(
-        name="clean",
-        help="Purge old records in metastore tables",
-        func=lazy_load_command("airflow.cli.commands.db_command.cleanup_tables"),
-        args=(
-            ARG_DB_TABLES,
-            ARG_DB_DRY_RUN,
-            ARG_DB_CLEANUP_TIMESTAMP,
-            ARG_VERBOSE,
-            ARG_YES,
-            ARG_DB_SKIP_ARCHIVE,
-        ),
-    ),
-    ActionCommand(
-        name="export-archived",
-        help="Export archived data from the archive tables",
-        func=lazy_load_command("airflow.cli.commands.db_command.export_archived"),
-        args=(
-            ARG_DB_EXPORT_FORMAT,
-            ARG_DB_OUTPUT_PATH,
-            ARG_DB_DROP_ARCHIVES,
-            ARG_DB_TABLES,
-            ARG_YES,
-        ),
-    ),
-    ActionCommand(
-        name="drop-archived",
-        help="Drop archived tables created through the db clean command",
-        func=lazy_load_command("airflow.cli.commands.db_command.drop_archived"),
-        args=(ARG_DB_TABLES, ARG_YES),
-    ),
-)
-CONNECTIONS_COMMANDS = (
-    ActionCommand(
-        name="get",
-        help="Get a connection",
-        func=lazy_load_command("airflow.cli.commands.connection_command.connections_get"),
-        args=(ARG_CONN_ID, ARG_COLOR, ARG_OUTPUT, ARG_VERBOSE),
-    ),
-    ActionCommand(
-        name="list",
-        help="List connections",
-        func=lazy_load_command("airflow.cli.commands.connection_command.connections_list"),
-        args=(ARG_OUTPUT, ARG_VERBOSE, ARG_CONN_ID_FILTER),
-    ),
-    ActionCommand(
-        name="add",
-        help="Add a connection",
-        func=lazy_load_command("airflow.cli.commands.connection_command.connections_add"),
-        args=(ARG_CONN_ID, ARG_CONN_URI, ARG_CONN_JSON, ARG_CONN_EXTRA) + tuple(ALTERNATIVE_CONN_SPECS_ARGS),
-    ),
-    ActionCommand(
-        name="delete",
-        help="Delete a connection",
-        func=lazy_load_command("airflow.cli.commands.connection_command.connections_delete"),
-        args=(ARG_CONN_ID, ARG_COLOR, ARG_VERBOSE),
-    ),
-    ActionCommand(
-        name="export",
-        help="Export all connections",
-        description=(
-            "All connections can be exported in STDOUT using the following command:\n"
-            "airflow connections export -\n"
-            "The file format can be determined by the provided file extension. E.g., The following "
-            "command will export the connections in JSON format:\n"
-            "airflow connections export /tmp/connections.json\n"
-            "The --file-format parameter can be used to control the file format. E.g., "
-            "the default format is JSON in STDOUT mode, which can be overridden using: \n"
-            "airflow connections export - --file-format yaml\n"
-            "The --file-format parameter can also be used for the files, for example:\n"
-            "airflow connections export /tmp/connections --file-format json.\n"
-            "When exporting in `env` file format, you control whether URI format or JSON format "
-            "is used to serialize the connection by passing `uri` or `json` with option "
-            "`--serialization-format`.\n"
-        ),
-        func=lazy_load_command("airflow.cli.commands.connection_command.connections_export"),
-        args=(
-            ARG_CONN_EXPORT,
-            ARG_CONN_EXPORT_FORMAT,
-            ARG_CONN_EXPORT_FILE_FORMAT,
-            ARG_CONN_SERIALIZATION_FORMAT,
-            ARG_VERBOSE,
-        ),
-    ),
-    ActionCommand(
-        name="import",
-        help="Import connections from a file",
-        description=(
-            "Connections can be imported from the output of the export command.\n"
-            "The filetype must by json, yaml or env and will be automatically inferred."
-        ),
-        func=lazy_load_command("airflow.cli.commands.connection_command.connections_import"),
-        args=(
-            ARG_CONN_IMPORT,
-            ARG_CONN_OVERWRITE,
-            ARG_VERBOSE,
-        ),
-    ),
-)
-PROVIDERS_COMMANDS = (
-    ActionCommand(
-        name="list",
-        help="List installed providers",
-        func=lazy_load_command("airflow.cli.commands.provider_command.providers_list"),
-        args=(ARG_OUTPUT, ARG_VERBOSE),
-    ),
-    ActionCommand(
-        name="get",
-        help="Get detailed information about a provider",
-        func=lazy_load_command("airflow.cli.commands.provider_command.provider_get"),
-        args=(ARG_OUTPUT, ARG_VERBOSE, ARG_FULL, ARG_COLOR, ARG_PROVIDER_NAME),
-    ),
-    ActionCommand(
-        name="links",
-        help="List extra links registered by the providers",
-        func=lazy_load_command("airflow.cli.commands.provider_command.extra_links_list"),
-        args=(ARG_OUTPUT, ARG_VERBOSE),
-    ),
-    ActionCommand(
-        name="widgets",
-        help="Get information about registered connection form widgets",
-        func=lazy_load_command("airflow.cli.commands.provider_command.connection_form_widget_list"),
-        args=(
-            ARG_OUTPUT,
-            ARG_VERBOSE,
-        ),
-    ),
-    ActionCommand(
-        name="hooks",
-        help="List registered provider hooks",
-        func=lazy_load_command("airflow.cli.commands.provider_command.hooks_list"),
-        args=(ARG_OUTPUT, ARG_VERBOSE),
-    ),
-    ActionCommand(
-        name="behaviours",
-        help="Get information about registered connection types with custom behaviours",
-        func=lazy_load_command("airflow.cli.commands.provider_command.connection_field_behaviours"),
-        args=(ARG_OUTPUT, ARG_VERBOSE),
-    ),
-    ActionCommand(
-        name="logging",
-        help="Get information about task logging handlers provided",
-        func=lazy_load_command("airflow.cli.commands.provider_command.logging_list"),
-        args=(ARG_OUTPUT, ARG_VERBOSE),
-    ),
-    ActionCommand(
-        name="secrets",
-        help="Get information about secrets backends provided",
-        func=lazy_load_command("airflow.cli.commands.provider_command.secrets_backends_list"),
-        args=(ARG_OUTPUT, ARG_VERBOSE),
-    ),
-    ActionCommand(
-        name="auth",
-        help="Get information about API auth backends provided",
-        func=lazy_load_command("airflow.cli.commands.provider_command.auth_backend_list"),
-        args=(ARG_OUTPUT, ARG_VERBOSE),
-    ),
-)
-
-USERS_COMMANDS = (
-    ActionCommand(
-        name="list",
-        help="List users",
-        func=lazy_load_command("airflow.cli.commands.user_command.users_list"),
-        args=(ARG_OUTPUT, ARG_VERBOSE),
-    ),
-    ActionCommand(
-        name="create",
-        help="Create a user",
-        func=lazy_load_command("airflow.cli.commands.user_command.users_create"),
-        args=(
-            ARG_ROLE,
-            ARG_USERNAME,
-            ARG_EMAIL,
-            ARG_FIRSTNAME,
-            ARG_LASTNAME,
-            ARG_PASSWORD,
-            ARG_USE_RANDOM_PASSWORD,
-            ARG_VERBOSE,
-        ),
-        epilog=(
-            "examples:\n"
-            'To create an user with "Admin" role and username equals to "admin", run:\n'
-            "\n"
-            "    $ airflow users create \\\n"
-            "          --username admin \\\n"
-            "          --firstname FIRST_NAME \\\n"
-            "          --lastname LAST_NAME \\\n"
-            "          --role Admin \\\n"
-            "          --email admin@example.org"
-        ),
-    ),
-    ActionCommand(
-        name="delete",
-        help="Delete a user",
-        func=lazy_load_command("airflow.cli.commands.user_command.users_delete"),
-        args=(ARG_USERNAME_OPTIONAL, ARG_EMAIL_OPTIONAL, ARG_VERBOSE),
-    ),
-    ActionCommand(
-        name="add-role",
-        help="Add role to a user",
-        func=lazy_load_command("airflow.cli.commands.user_command.add_role"),
-        args=(ARG_USERNAME_OPTIONAL, ARG_EMAIL_OPTIONAL, ARG_ROLE, ARG_VERBOSE),
-    ),
-    ActionCommand(
-        name="remove-role",
-        help="Remove role from a user",
-        func=lazy_load_command("airflow.cli.commands.user_command.remove_role"),
-        args=(ARG_USERNAME_OPTIONAL, ARG_EMAIL_OPTIONAL, ARG_ROLE, ARG_VERBOSE),
-    ),
-    ActionCommand(
-        name="import",
-        help="Import users",
-        func=lazy_load_command("airflow.cli.commands.user_command.users_import"),
-        args=(ARG_USER_IMPORT, ARG_VERBOSE),
-    ),
-    ActionCommand(
-        name="export",
-        help="Export all users",
-        func=lazy_load_command("airflow.cli.commands.user_command.users_export"),
-        args=(ARG_USER_EXPORT, ARG_VERBOSE),
-    ),
-)
-ROLES_COMMANDS = (
-    ActionCommand(
-        name="list",
-        help="List roles",
-        func=lazy_load_command("airflow.cli.commands.role_command.roles_list"),
-        args=(ARG_PERMISSIONS, ARG_OUTPUT, ARG_VERBOSE),
-    ),
-    ActionCommand(
-        name="create",
-        help="Create role",
-        func=lazy_load_command("airflow.cli.commands.role_command.roles_create"),
-        args=(ARG_ROLES, ARG_VERBOSE),
-    ),
-    ActionCommand(
-        name="delete",
-        help="Delete role",
-        func=lazy_load_command("airflow.cli.commands.role_command.roles_delete"),
-        args=(ARG_ROLES, ARG_VERBOSE),
-    ),
-    ActionCommand(
-        name="add-perms",
-        help="Add roles permissions",
-        func=lazy_load_command("airflow.cli.commands.role_command.roles_add_perms"),
-        args=(ARG_ROLES, ARG_ROLE_RESOURCE, ARG_ROLE_ACTION_REQUIRED, ARG_VERBOSE),
-    ),
-    ActionCommand(
-        name="del-perms",
-        help="Delete roles permissions",
-        func=lazy_load_command("airflow.cli.commands.role_command.roles_del_perms"),
-        args=(ARG_ROLES, ARG_ROLE_RESOURCE, ARG_ROLE_ACTION, ARG_VERBOSE),
-    ),
-    ActionCommand(
-        name="export",
-        help="Export roles (without permissions) from db to JSON file",
-        func=lazy_load_command("airflow.cli.commands.role_command.roles_export"),
-        args=(ARG_ROLE_EXPORT, ARG_ROLE_EXPORT_FMT, ARG_VERBOSE),
-    ),
-    ActionCommand(
-        name="import",
-        help="Import roles (without permissions) from JSON file to db",
-        func=lazy_load_command("airflow.cli.commands.role_command.roles_import"),
-        args=(ARG_ROLE_IMPORT, ARG_VERBOSE),
-    ),
-)
-
-CELERY_COMMANDS = (
-    ActionCommand(
-        name="worker",
-        help="Start a Celery worker node",
-        func=lazy_load_command("airflow.cli.commands.celery_command.worker"),
-        args=(
-            ARG_QUEUES,
-            ARG_CONCURRENCY,
-            ARG_CELERY_HOSTNAME,
-            ARG_PID,
-            ARG_DAEMON,
-            ARG_UMASK,
-            ARG_STDOUT,
-            ARG_STDERR,
-            ARG_LOG_FILE,
-            ARG_AUTOSCALE,
-            ARG_SKIP_SERVE_LOGS,
-            ARG_WITHOUT_MINGLE,
-            ARG_WITHOUT_GOSSIP,
-            ARG_VERBOSE,
-        ),
-    ),
-    ActionCommand(
-        name="flower",
-        help="Start a Celery Flower",
-        func=lazy_load_command("airflow.cli.commands.celery_command.flower"),
-        args=(
-            ARG_FLOWER_HOSTNAME,
-            ARG_FLOWER_PORT,
-            ARG_FLOWER_CONF,
-            ARG_FLOWER_URL_PREFIX,
-            ARG_FLOWER_BASIC_AUTH,
-            ARG_BROKER_API,
-            ARG_PID,
-            ARG_DAEMON,
-            ARG_STDOUT,
-            ARG_STDERR,
-            ARG_LOG_FILE,
-            ARG_VERBOSE,
-        ),
-    ),
-    ActionCommand(
-        name="stop",
-        help="Stop the Celery worker gracefully",
-        func=lazy_load_command("airflow.cli.commands.celery_command.stop_worker"),
-        args=(ARG_PID, ARG_VERBOSE),
-    ),
-)
-
-CONFIG_COMMANDS = (
-    ActionCommand(
-        name="get-value",
-        help="Print the value of the configuration",
-        func=lazy_load_command("airflow.cli.commands.config_command.get_value"),
-        args=(
-            ARG_SECTION,
-            ARG_OPTION,
-            ARG_VERBOSE,
-        ),
-    ),
-    ActionCommand(
-        name="list",
-        help="List options for the configuration",
-        func=lazy_load_command("airflow.cli.commands.config_command.show_config"),
-        args=(ARG_OPTIONAL_SECTION, ARG_COLOR, ARG_VERBOSE),
-    ),
-)
-
-KUBERNETES_COMMANDS = (
-    ActionCommand(
-        name="cleanup-pods",
-        help=(
-            "Clean up Kubernetes pods "
-            "(created by KubernetesExecutor/KubernetesPodOperator) "
-            "in evicted/failed/succeeded/pending states"
-        ),
-        func=lazy_load_command("airflow.cli.commands.kubernetes_command.cleanup_pods"),
-        args=(ARG_NAMESPACE, ARG_MIN_PENDING_MINUTES, ARG_VERBOSE),
-    ),
-    ActionCommand(
-        name="generate-dag-yaml",
-        help="Generate YAML files for all tasks in DAG. Useful for debugging tasks without "
-        "launching into a cluster",
-        func=lazy_load_command("airflow.cli.commands.kubernetes_command.generate_pod_yaml"),
-        args=(ARG_DAG_ID, ARG_EXECUTION_DATE, ARG_SUBDIR, ARG_OUTPUT_PATH, ARG_VERBOSE),
-    ),
-)
-
-JOBS_COMMANDS = (
-    ActionCommand(
-        name="check",
-        help="Checks if job(s) are still alive",
-        func=lazy_load_command("airflow.cli.commands.jobs_command.check"),
-        args=(
-            ARG_JOB_TYPE_FILTER,
-            ARG_JOB_HOSTNAME_FILTER,
-            ARG_JOB_HOSTNAME_CALLABLE_FILTER,
-            ARG_JOB_LIMIT,
-            ARG_ALLOW_MULTIPLE,
-            ARG_VERBOSE,
-        ),
-        epilog=(
-            "examples:\n"
-            "To check if the local scheduler is still working properly, run:\n"
-            "\n"
-            '    $ airflow jobs check --job-type SchedulerJob --local"\n'
-            "\n"
-            "To check if any scheduler is running when you are using high availability, run:\n"
-            "\n"
-            "    $ airflow jobs check --job-type SchedulerJob --allow-multiple --limit 100"
-        ),
-    ),
-)
-
-airflow_commands: list[CLICommand] = [
-    GroupCommand(
-        name="dags",
-        help="Manage DAGs",
-        subcommands=DAGS_COMMANDS,
-    ),
-    GroupCommand(
-        name="kubernetes", help="Tools to help run the KubernetesExecutor", subcommands=KUBERNETES_COMMANDS
-    ),
-    GroupCommand(
-        name="tasks",
-        help="Manage tasks",
-        subcommands=TASKS_COMMANDS,
-    ),
-    GroupCommand(
-        name="pools",
-        help="Manage pools",
-        subcommands=POOLS_COMMANDS,
-    ),
-    GroupCommand(
-        name="variables",
-        help="Manage variables",
-        subcommands=VARIABLES_COMMANDS,
-    ),
-    GroupCommand(
-        name="jobs",
-        help="Manage jobs",
-        subcommands=JOBS_COMMANDS,
-    ),
-    GroupCommand(
-        name="db",
-        help="Database operations",
-        subcommands=DB_COMMANDS,
-    ),
-    ActionCommand(
-        name="kerberos",
-        help="Start a kerberos ticket renewer",
-        func=lazy_load_command("airflow.cli.commands.kerberos_command.kerberos"),
-        args=(
-            ARG_PRINCIPAL,
-            ARG_KEYTAB,
-            ARG_PID,
-            ARG_DAEMON,
-            ARG_STDOUT,
-            ARG_STDERR,
-            ARG_LOG_FILE,
-            ARG_VERBOSE,
-        ),
-    ),
-    ActionCommand(
-        name="webserver",
-        help="Start a Airflow webserver instance",
-        func=lazy_load_command("airflow.cli.commands.webserver_command.webserver"),
-        args=(
-            ARG_PORT,
-            ARG_WORKERS,
-            ARG_WORKERCLASS,
-            ARG_WORKER_TIMEOUT,
-            ARG_HOSTNAME,
-            ARG_PID,
-            ARG_DAEMON,
-            ARG_STDOUT,
-            ARG_STDERR,
-            ARG_ACCESS_LOGFILE,
-            ARG_ERROR_LOGFILE,
-            ARG_ACCESS_LOGFORMAT,
-            ARG_LOG_FILE,
-            ARG_SSL_CERT,
-            ARG_SSL_KEY,
-            ARG_DEBUG,
-        ),
-    ),
-    ActionCommand(
-        name="internal-api",
-        help="Start a Airflow Internal API instance",
-        func=lazy_load_command("airflow.cli.commands.internal_api_command.internal_api"),
-        args=(
-            ARG_INTERNAL_API_PORT,
-            ARG_INTERNAL_API_WORKERS,
-            ARG_INTERNAL_API_WORKERCLASS,
-            ARG_INTERNAL_API_WORKER_TIMEOUT,
-            ARG_INTERNAL_API_HOSTNAME,
-            ARG_PID,
-            ARG_DAEMON,
-            ARG_STDOUT,
-            ARG_STDERR,
-            ARG_INTERNAL_API_ACCESS_LOGFILE,
-            ARG_INTERNAL_API_ERROR_LOGFILE,
-            ARG_INTERNAL_API_ACCESS_LOGFORMAT,
-            ARG_LOG_FILE,
-            ARG_SSL_CERT,
-            ARG_SSL_KEY,
-            ARG_DEBUG,
-        ),
-    ),
-    ActionCommand(
-        name="scheduler",
-        help="Start a scheduler instance",
-        func=lazy_load_command("airflow.cli.commands.scheduler_command.scheduler"),
-        args=(
-            ARG_SUBDIR,
-            ARG_NUM_RUNS,
-            ARG_DO_PICKLE,
-            ARG_PID,
-            ARG_DAEMON,
-            ARG_STDOUT,
-            ARG_STDERR,
-            ARG_LOG_FILE,
-            ARG_SKIP_SERVE_LOGS,
-            ARG_VERBOSE,
-        ),
-        epilog=(
-            "Signals:\n"
-            "\n"
-            "  - SIGUSR2: Dump a snapshot of task state being tracked by the executor.\n"
-            "\n"
-            "    Example:\n"
-            '        pkill -f -USR2 "airflow scheduler"'
-        ),
-    ),
-    ActionCommand(
-        name="triggerer",
-        help="Start a triggerer instance",
-        func=lazy_load_command("airflow.cli.commands.triggerer_command.triggerer"),
-        args=(
-            ARG_PID,
-            ARG_DAEMON,
-            ARG_STDOUT,
-            ARG_STDERR,
-            ARG_LOG_FILE,
-            ARG_CAPACITY,
-            ARG_VERBOSE,
-            ARG_SKIP_SERVE_LOGS,
-        ),
-    ),
-    ActionCommand(
-        name="dag-processor",
-        help="Start a standalone Dag Processor instance",
-        func=lazy_load_command("airflow.cli.commands.dag_processor_command.dag_processor"),
-        args=(
-            ARG_PID,
-            ARG_DAEMON,
-            ARG_SUBDIR,
-            ARG_NUM_RUNS,
-            ARG_DO_PICKLE,
-            ARG_STDOUT,
-            ARG_STDERR,
-            ARG_LOG_FILE,
-            ARG_VERBOSE,
-        ),
-    ),
-    ActionCommand(
-        name="version",
-        help="Show the version",
-        func=lazy_load_command("airflow.cli.commands.version_command.version"),
-        args=(),
-    ),
-    ActionCommand(
-        name="cheat-sheet",
-        help="Display cheat sheet",
-        func=lazy_load_command("airflow.cli.commands.cheat_sheet_command.cheat_sheet"),
-        args=(ARG_VERBOSE,),
-    ),
-    GroupCommand(
-        name="connections",
-        help="Manage connections",
-        subcommands=CONNECTIONS_COMMANDS,
-    ),
-    GroupCommand(
-        name="providers",
-        help="Display providers",
-        subcommands=PROVIDERS_COMMANDS,
-    ),
-    GroupCommand(
-        name="users",
-        help="Manage users",
-        subcommands=USERS_COMMANDS,
-    ),
-    GroupCommand(
-        name="roles",
-        help="Manage roles",
-        subcommands=ROLES_COMMANDS,
-    ),
-    ActionCommand(
-        name="sync-perm",
-        help="Update permissions for existing roles and optionally DAGs",
-        func=lazy_load_command("airflow.cli.commands.sync_perm_command.sync_perm"),
-        args=(ARG_INCLUDE_DAGS, ARG_VERBOSE),
-    ),
-    ActionCommand(
-        name="rotate-fernet-key",
-        func=lazy_load_command("airflow.cli.commands.rotate_fernet_key_command.rotate_fernet_key"),
-        help="Rotate encrypted connection credentials and variables",
-        description=(
-            "Rotate all encrypted connection credentials and variables; see "
-            "https://airflow.apache.org/docs/apache-airflow/stable/howto/secure-connections.html"
-            "#rotating-encryption-keys"
-        ),
-        args=(),
-    ),
-    GroupCommand(name="config", help="View configuration", subcommands=CONFIG_COMMANDS),
-    ActionCommand(
-        name="info",
-        help="Show information about current Airflow and environment",
-        func=lazy_load_command("airflow.cli.commands.info_command.show_info"),
-        args=(
-            ARG_ANONYMIZE,
-            ARG_FILE_IO,
-            ARG_VERBOSE,
-            ARG_OUTPUT,
-        ),
-    ),
-    ActionCommand(
-        name="plugins",
-        help="Dump information about loaded plugins",
-        func=lazy_load_command("airflow.cli.commands.plugins_command.dump_plugins"),
-        args=(ARG_OUTPUT, ARG_VERBOSE),
-    ),
-    GroupCommand(
-        name="celery",
-        help="Celery components",
-        description=(
-            "Start celery components. Works only when using CeleryExecutor. For more information, see "
-            "https://airflow.apache.org/docs/apache-airflow/stable/executor/celery.html"
-        ),
-        subcommands=CELERY_COMMANDS,
-    ),
-    ActionCommand(
-        name="standalone",
-        help="Run an all-in-one copy of Airflow",
-        func=lazy_load_command("airflow.cli.commands.standalone_command.standalone"),
-        args=tuple(),
-    ),
-]
-=======
->>>>>>> 3f6b5574
 ALL_COMMANDS_DICT: dict[str, CLICommand] = {sp.name: sp for sp in airflow_commands}
 
 
