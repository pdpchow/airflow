--- conflicted
+++ resolved
@@ -76,18 +76,17 @@
                 umask=int(settings.DAEMON_UMASK, 8),
             )
             with daemon_context, _serve_logs(args.skip_serve_logs):
-<<<<<<< HEAD
 
                 # in daemon context stats client needs to be reinitialized.
                 from airflow.stats import Stats
                 Stats.instance = None
                 print('Stats reset done', file=stderr_handle)
 
-=======
+
                 triggerer_job_runner = TriggererJobRunner(
                     job=Job(heartrate=triggerer_heartrate), capacity=args.capacity
                 )
->>>>>>> 91986b09
+
                 run_job(job=triggerer_job_runner.job, execute_callable=triggerer_job_runner._execute)
     else:
         signal.signal(signal.SIGINT, sigint_handler)
