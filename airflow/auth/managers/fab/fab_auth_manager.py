#
# Licensed to the Apache Software Foundation (ASF) under one
# or more contributor license agreements.  See the NOTICE file
# distributed with this work for additional information
# regarding copyright ownership.  The ASF licenses this file
# to you under the Apache License, Version 2.0 (the
# "License"); you may not use this file except in compliance
# with the License.  You may obtain a copy of the License at
#
#   http://www.apache.org/licenses/LICENSE-2.0
#
# Unless required by applicable law or agreed to in writing,
# software distributed under the License is distributed on an
# "AS IS" BASIS, WITHOUT WARRANTIES OR CONDITIONS OF ANY
# KIND, either express or implied.  See the License for the
# specific language governing permissions and limitations
# under the License.
from __future__ import annotations

import warnings
from pathlib import Path
from typing import TYPE_CHECKING

<<<<<<< HEAD
from connexion import FlaskApi

from airflow.auth.managers.base_auth_manager import BaseAuthManager
=======
from flask import url_for
from sqlalchemy import select

from airflow.auth.managers.base_auth_manager import BaseAuthManager, ResourceMethod
>>>>>>> 2035dc71
from airflow.auth.managers.fab.cli_commands.definition import (
    ROLES_COMMANDS,
    SYNC_PERM_COMMAND,
    USERS_COMMANDS,
)
from airflow.auth.managers.models.resource_details import ConnectionDetails, DagAccessEntity, DagDetails
from airflow.cli.cli_config import (
    GroupCommand,
)
from airflow.configuration import conf
from airflow.exceptions import AirflowException
<<<<<<< HEAD
from airflow.utils.yaml import safe_load
from airflow.www.extensions.init_views import _CustomErrorRequestBodyValidator, _LazyResolver
=======
from airflow.models import DagModel
from airflow.security.permissions import (
    ACTION_CAN_ACCESS_MENU,
    ACTION_CAN_CREATE,
    ACTION_CAN_DELETE,
    ACTION_CAN_EDIT,
    ACTION_CAN_READ,
    RESOURCE_AUDIT_LOG,
    RESOURCE_CLUSTER_ACTIVITY,
    RESOURCE_CONFIG,
    RESOURCE_CONNECTION,
    RESOURCE_DAG,
    RESOURCE_DAG_CODE,
    RESOURCE_DAG_DEPENDENCIES,
    RESOURCE_DAG_PREFIX,
    RESOURCE_DAG_RUN,
    RESOURCE_DATASET,
    RESOURCE_TASK_INSTANCE,
    RESOURCE_TASK_LOG,
    RESOURCE_VARIABLE,
    RESOURCE_WEBSITE,
    RESOURCE_XCOM,
)
>>>>>>> 2035dc71

if TYPE_CHECKING:
    from flask import Blueprint

    from airflow.auth.managers.fab.models import User
    from airflow.auth.managers.models.base_user import BaseUser
    from airflow.cli.cli_config import (
        CLICommand,
    )

_MAP_METHOD_NAME_TO_FAB_ACTION_NAME: dict[ResourceMethod, str] = {
    "POST": ACTION_CAN_CREATE,
    "GET": ACTION_CAN_READ,
    "PUT": ACTION_CAN_EDIT,
    "DELETE": ACTION_CAN_DELETE,
}

_MAP_DAG_ACCESS_ENTITY_TO_FAB_RESOURCE_TYPE = {
    DagAccessEntity.AUDIT_LOG: RESOURCE_AUDIT_LOG,
    DagAccessEntity.CODE: RESOURCE_DAG_CODE,
    DagAccessEntity.DATASET: RESOURCE_DATASET,
    DagAccessEntity.DEPENDENCIES: RESOURCE_DAG_DEPENDENCIES,
    DagAccessEntity.RUN: RESOURCE_DAG_RUN,
    DagAccessEntity.TASK_INSTANCE: RESOURCE_TASK_INSTANCE,
    DagAccessEntity.TASK_LOGS: RESOURCE_TASK_LOG,
    DagAccessEntity.XCOM: RESOURCE_XCOM,
}


class FabAuthManager(BaseAuthManager):
    """
    Flask-AppBuilder auth manager.

    This auth manager is responsible for providing a backward compatible user management experience to users.
    """

    @staticmethod
    def get_cli_commands() -> list[CLICommand]:
        """Vends CLI commands to be included in Airflow CLI."""
        return [
            GroupCommand(
                name="users",
                help="Manage users",
                subcommands=USERS_COMMANDS,
            ),
            GroupCommand(
                name="roles",
                help="Manage roles",
                subcommands=ROLES_COMMANDS,
            ),
            SYNC_PERM_COMMAND,  # not in a command group
        ]

    def get_api_blueprint(self) -> None | Blueprint:
        """Return a blueprint of the API endpoints proposed by this auth manager."""
        folder = Path(__file__).parents[0].resolve()  # this is airflow/auth/managers/fab/
        with folder.joinpath("openapi", "v1.yaml").open() as f:
            specification = safe_load(f)
        api = FlaskApi(
            specification=specification,
            resolver=_LazyResolver(),
            base_path="/auth/fab/v1",
            options={
                "swagger_ui": conf.getboolean("webserver", "enable_swagger_ui", fallback=True),
            },
            strict_validation=True,
            validate_responses=True,
            validator_map={"body": _CustomErrorRequestBodyValidator},
        )
        return api.blueprint

    def get_user_display_name(self) -> str:
        """Return the user's display name associated to the user in session."""
        user = self.get_user()
        first_name = user.first_name.strip() if isinstance(user.first_name, str) else ""
        last_name = user.last_name.strip() if isinstance(user.last_name, str) else ""
        return f"{first_name} {last_name}".strip()

    def get_user_name(self) -> str:
        """
        Return the username associated to the user in session.

        For backward compatibility reasons, the username in FAB auth manager can be any of username,
        email, or the database user ID.
        """
        user = self.get_user()
        return user.username or user.email or self.get_user_id()

    def get_user(self) -> User:
        """Return the user associated to the user in session."""
        from flask_login import current_user

        return current_user

    def get_user_id(self) -> str:
        """Return the user ID associated to the user in session."""
        return str(self.get_user().get_id())

    def is_logged_in(self) -> bool:
        """Return whether the user is logged in."""
        return not self.get_user().is_anonymous

    def is_authorized_configuration(self, *, method: ResourceMethod, user: BaseUser | None = None) -> bool:
        return self._is_authorized(method=method, resource_type=RESOURCE_CONFIG, user=user)

    def is_authorized_cluster_activity(self, *, method: ResourceMethod, user: BaseUser | None = None) -> bool:
        return self._is_authorized(method=method, resource_type=RESOURCE_CLUSTER_ACTIVITY, user=user)

    def is_authorized_connection(
        self,
        *,
        method: ResourceMethod,
        connection_details: ConnectionDetails | None = None,
        user: BaseUser | None = None,
    ) -> bool:
        return self._is_authorized(method=method, resource_type=RESOURCE_CONNECTION, user=user)

    def is_authorized_dag(
        self,
        *,
        method: ResourceMethod,
        dag_access_entity: DagAccessEntity | None = None,
        dag_details: DagDetails | None = None,
        user: BaseUser | None = None,
    ) -> bool:
        """
        Return whether the user is authorized to access the dag.

        There are multiple scenarios:

        1. ``dag_access`` is not provided which means the user wants to access the DAG itself and not a sub
        entity (e.g. DAG runs).
        2. ``dag_access`` is provided which means the user wants to access a sub entity of the DAG
        (e.g. DAG runs).
            a. If ``method`` is GET, then check the user has READ permissions on the DAG and the sub entity
            b. Else, check the user has EDIT permissions on the DAG and ``method`` on the sub entity

        :param method: The method to authorize.
        :param dag_access_entity: The dag access entity.
        :param dag_details: The dag details.
        :param user: The user.
        """
        if not dag_access_entity:
            # Scenario 1
            return self._is_authorized_dag(method=method, dag_details=dag_details, user=user)
        else:
            # Scenario 2
            resource_type = self._get_fab_resource_type(dag_access_entity)
            dag_method: ResourceMethod = "GET" if method == "GET" else "PUT"

            return self._is_authorized_dag(
                method=dag_method, dag_details=dag_details, user=user
            ) and self._is_authorized(method=method, resource_type=resource_type, user=user)

    def is_authorized_dataset(self, *, method: ResourceMethod, user: BaseUser | None = None) -> bool:
        return self._is_authorized(method=method, resource_type=RESOURCE_DATASET, user=user)

    def is_authorized_variable(self, *, method: ResourceMethod, user: BaseUser | None = None) -> bool:
        return self._is_authorized(method=method, resource_type=RESOURCE_VARIABLE, user=user)

    def is_authorized_website(self, *, user: BaseUser | None = None) -> bool:
        return self._is_authorized(method="GET", resource_type=RESOURCE_WEBSITE, user=user)

    def get_security_manager_override_class(self) -> type:
        """Return the security manager override."""
        from airflow.auth.managers.fab.security_manager.override import FabAirflowSecurityManagerOverride
        from airflow.www.security import AirflowSecurityManager

        sm_from_config = self.app.config.get("SECURITY_MANAGER_CLASS")
        if sm_from_config:
            if not issubclass(sm_from_config, AirflowSecurityManager):
                raise Exception(
                    """Your CUSTOM_SECURITY_MANAGER must extend FabAirflowSecurityManagerOverride,
                     not FAB's own security manager."""
                )
            if not issubclass(sm_from_config, FabAirflowSecurityManagerOverride):
                warnings.warn(
                    "Please make your custom security manager inherit from "
                    "FabAirflowSecurityManagerOverride instead of AirflowSecurityManager.",
                    DeprecationWarning,
                )
            return sm_from_config

        return FabAirflowSecurityManagerOverride  # default choice

    def get_url_login(self, **kwargs) -> str:
        """Return the login page url."""
        if not self.security_manager.auth_view:
            raise AirflowException("`auth_view` not defined in the security manager.")
        if "next_url" in kwargs and kwargs["next_url"]:
            return url_for(f"{self.security_manager.auth_view.endpoint}.login", next=kwargs["next_url"])
        else:
            return url_for(f"{self.security_manager.auth_view.endpoint}.login")

    def get_url_logout(self):
        """Return the logout page url."""
        if not self.security_manager.auth_view:
            raise AirflowException("`auth_view` not defined in the security manager.")
        return url_for(f"{self.security_manager.auth_view.endpoint}.logout")

    def get_url_user_profile(self) -> str | None:
        """Return the url to a page displaying info about the current user."""
        if not self.security_manager.user_view:
            return None
        return url_for(f"{self.security_manager.user_view.endpoint}.userinfo")

    def _is_authorized(
        self,
        *,
        method: ResourceMethod,
        resource_type: str,
        user: BaseUser | None = None,
    ) -> bool:
        """
        Return whether the user is authorized to perform a given action.

        :param method: the method to perform
        :param resource_type: the type of resource the user attempts to perform the action on
        :param user: the user to perform the action on. If not provided (or None), it uses the current user

        :meta private:
        """
        if not user:
            user = self.get_user()

        fab_action = self._get_fab_action(method)
        user_permissions = self._get_user_permissions(user)

        return (fab_action, resource_type) in user_permissions

    def _is_authorized_dag(
        self,
        method: ResourceMethod,
        dag_details: DagDetails | None = None,
        user: BaseUser | None = None,
    ) -> bool:
        """
        Return whether the user is authorized to perform a given action on a DAG.

        :param method: the method to perform
        :param dag_details: optional details about the DAG
        :param user: the user to perform the action on. If not provided (or None), it uses the current user

        :meta private:
        """
        is_global_authorized = self._is_authorized(method=method, resource_type=RESOURCE_DAG, user=user)
        if is_global_authorized:
            return True

        if dag_details and dag_details.id:
            # Check whether the user has permissions to access a specific DAG
            resource_dag_name = self._resource_name_for_dag(dag_details.id)
            return self._is_authorized(method=method, resource_type=resource_dag_name, user=user)

        return False

    @staticmethod
    def _get_fab_action(method: ResourceMethod) -> str:
        """
        Convert the method to a FAB action.

        :param method: the method to convert

        :meta private:
        """
        if method not in _MAP_METHOD_NAME_TO_FAB_ACTION_NAME:
            raise AirflowException(f"Unknown method: {method}")
        return _MAP_METHOD_NAME_TO_FAB_ACTION_NAME[method]

    @staticmethod
    def _get_fab_resource_type(dag_access_entity: DagAccessEntity):
        """
        Convert a DAG access entity to a FAB resource type.

        :param dag_access_entity: the DAG access entity

        :meta private:
        """
        if dag_access_entity not in _MAP_DAG_ACCESS_ENTITY_TO_FAB_RESOURCE_TYPE:
            raise AirflowException(f"Unknown DAG access entity: {dag_access_entity}")
        return _MAP_DAG_ACCESS_ENTITY_TO_FAB_RESOURCE_TYPE[dag_access_entity]

    def _resource_name_for_dag(self, dag_id: str) -> str:
        """
        Returns the FAB resource name for a DAG id.

        :param dag_id: the DAG id

        :meta private:
        """
        root_dag_id = self._get_root_dag_id(dag_id)
        if root_dag_id == RESOURCE_DAG:
            return root_dag_id
        if root_dag_id.startswith(RESOURCE_DAG_PREFIX):
            return root_dag_id
        return f"{RESOURCE_DAG_PREFIX}{root_dag_id}"

    @staticmethod
    def _get_user_permissions(user: BaseUser):
        """
        Return the user permissions.

        ACTION_CAN_READ and ACTION_CAN_ACCESS_MENU are merged into because they are very similar.
        We can assume that if a user has permissions to read variables, they also have permissions to access
        the menu "Variables".

        :param user: the user to get permissions for

        :meta private:
        """
        return [
            (ACTION_CAN_READ if perm[0] == ACTION_CAN_ACCESS_MENU else perm[0], perm[1])
            for perm in user.perms
        ]

    def _get_root_dag_id(self, dag_id: str) -> str:
        """
        Return the root DAG id in case of sub DAG, return the DAG id otherwise.

        :param dag_id: the DAG id

        :meta private:
        """
        if "." in dag_id:
            dm = self.security_manager.appbuilder.get_session.scalar(
                select(DagModel.dag_id, DagModel.root_dag_id).where(DagModel.dag_id == dag_id).limit(1)
            )
            return dm.root_dag_id or dm.dag_id
        return dag_id<|MERGE_RESOLUTION|>--- conflicted
+++ resolved
@@ -21,16 +21,11 @@
 from pathlib import Path
 from typing import TYPE_CHECKING
 
-<<<<<<< HEAD
 from connexion import FlaskApi
-
-from airflow.auth.managers.base_auth_manager import BaseAuthManager
-=======
 from flask import url_for
 from sqlalchemy import select
 
 from airflow.auth.managers.base_auth_manager import BaseAuthManager, ResourceMethod
->>>>>>> 2035dc71
 from airflow.auth.managers.fab.cli_commands.definition import (
     ROLES_COMMANDS,
     SYNC_PERM_COMMAND,
@@ -42,10 +37,6 @@
 )
 from airflow.configuration import conf
 from airflow.exceptions import AirflowException
-<<<<<<< HEAD
-from airflow.utils.yaml import safe_load
-from airflow.www.extensions.init_views import _CustomErrorRequestBodyValidator, _LazyResolver
-=======
 from airflow.models import DagModel
 from airflow.security.permissions import (
     ACTION_CAN_ACCESS_MENU,
@@ -69,7 +60,8 @@
     RESOURCE_WEBSITE,
     RESOURCE_XCOM,
 )
->>>>>>> 2035dc71
+from airflow.utils.yaml import safe_load
+from airflow.www.extensions.init_views import _CustomErrorRequestBodyValidator, _LazyResolver
 
 if TYPE_CHECKING:
     from flask import Blueprint
