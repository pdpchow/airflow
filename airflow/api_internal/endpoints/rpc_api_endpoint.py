--- conflicted
+++ resolved
@@ -26,11 +26,7 @@
 
 from airflow.api_connexion.types import APIResponse
 from airflow.dag_processing.manager import DagFileProcessorManager
-<<<<<<< HEAD
-from airflow.models import Trigger, XCom
-=======
-from airflow.models import Variable, XCom
->>>>>>> c01f9f8c
+from airflow.models import Variable, Trigger, XCom
 from airflow.serialization.serialized_objects import BaseSerialization
 
 log = logging.getLogger(__name__)
@@ -49,7 +45,9 @@
         XCom.get_one,
         XCom.get_many,
         XCom.clear,
-<<<<<<< HEAD
+        Variable.set,
+        Variable.update,
+        Variable.delete,
         Trigger.from_object,
         Trigger.bulk_fetch,
         Trigger.clean_unused,
@@ -57,11 +55,6 @@
         Trigger.submit_failure,
         Trigger.ids_for_triggerer,
         Trigger.assign_unassigned,
-=======
-        Variable.set,
-        Variable.update,
-        Variable.delete,
->>>>>>> c01f9f8c
     ]
     return {f"{func.__module__}.{func.__name__}": func for func in functions}
 
