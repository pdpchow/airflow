--- conflicted
+++ resolved
@@ -34,13 +34,8 @@
         email_contrib_path = "airflow.contrib.utils.sendgrid"
         if email_contrib_path in email_conf:
             email_provider_path = "airflow.providers.sendgrid.utils.emailer"
-<<<<<<< HEAD
-            msg = "Email backend option uses airflow.contrib module. " \
+            msg = "Email backend option uses airflow.contrib Sendgrid module. " \
                   + "Please use new module: {}".format(email_provider_path)
-=======
-            msg = "Email backend option uses airflow.contrib Sendgrid module. Please use new module: {}".format(
-                email_provider_path)
->>>>>>> 251de506
             return [msg]
         else:
             return []