--- conflicted
+++ resolved
@@ -178,15 +178,11 @@
             if ti.state == State.FAILED and ti.task.on_failure_callback:
                 context = ti.get_template_context()
                 ti.task.on_failure_callback(context)
-<<<<<<< HEAD
+            if ti.state == State.SUCCESS and ti.task.on_success_callback:
+                context = ti.get_template_context()
+                ti.task.on_success_callback(context)
+
             # need to set self.terminating first to let the job know not to
             # treat non zero return code as invalid.
             self.terminating = True
-            self.task_runner.terminate()
-=======
-            if ti.state == State.SUCCESS and ti.task.on_success_callback:
-                context = ti.get_template_context()
-                ti.task.on_success_callback(context)
-            self.task_runner.terminate()
-            self.terminating = True
->>>>>>> 96769529
+            self.task_runner.terminate()