# -*- coding: utf-8 -*-
#
# Licensed to the Apache Software Foundation (ASF) under one
# or more contributor license agreements.  See the NOTICE file
# distributed with this work for additional information
# regarding copyright ownership.  The ASF licenses this file
# to you under the Apache License, Version 2.0 (the
# "License"); you may not use this file except in compliance
# with the License.  You may obtain a copy of the License at
#
#   http://www.apache.org/licenses/LICENSE-2.0
#
# Unless required by applicable law or agreed to in writing,
# software distributed under the License is distributed on an
# "AS IS" BASIS, WITHOUT WARRANTIES OR CONDITIONS OF ANY
# KIND, either express or implied.  See the License for the
# specific language governing permissions and limitations
<<<<<<< HEAD
# under the License.
=======
# under the License.

import sys
import os
from airflow.models import BaseOperator  # noqa: F401

# ------------------------------------------------------------------------
#
# #TODO #FIXME Airflow 2.0
#
# Old import machinary below.
#
# This is deprecated but should be kept until Airflow 2.0
# for compatibility.
#
# ------------------------------------------------------------------------

# Imports operators dynamically while keeping the package API clean,
# abstracting the underlying modules

_operators = {
    'bash_operator': ['BashOperator'],
    'check_operator': [
        'CheckOperator',
        'ValueCheckOperator',
        'IntervalCheckOperator',
    ],
    'python_operator': [
        'PythonOperator',
        'BranchPythonOperator',
        'ShortCircuitOperator',
    ],
    'hive_operator': ['HiveOperator'],
    'pig_operator': ['PigOperator'],
    'presto_check_operator': [
        'PrestoCheckOperator',
        'PrestoValueCheckOperator',
        'PrestoIntervalCheckOperator',
    ],
    'sensors': [
        'BaseSensorOperator',
        'ExternalTaskSensor',
        'HdfsSensor',
        'HivePartitionSensor',
        'HttpSensor',
        'MetastorePartitionSensor',
        'NamedHivePartitionSensor',
        'S3KeySensor',
        'S3PrefixSensor',
        'SqlSensor',
        'TimeDeltaSensor',
        'TimeSensor',
        'WebHdfsSensor',
    ],
    'dagrun_operator': ['TriggerDagRunOperator'],
    'dummy_operator': ['DummyOperator'],
    'email_operator': ['EmailOperator'],
    'hive_to_samba_operator': ['Hive2SambaOperator'],
    'latest_only_operator': ['LatestOnlyOperator'],
    'mysql_operator': ['MySqlOperator'],
    'sqlite_operator': ['SqliteOperator'],
    'mysql_to_hive': ['MySqlToHiveTransfer'],
    'postgres_operator': ['PostgresOperator'],
    'subdag_operator': ['SubDagOperator'],
    'hive_stats_operator': ['HiveStatsCollectionOperator'],
    's3_to_hive_operator': ['S3ToHiveTransfer'],
    'hive_to_mysql': ['HiveToMySqlTransfer'],
    'presto_to_mysql': ['PrestoToMySqlTransfer'],
    's3_file_transform_operator': ['S3FileTransformOperator'],
    'http_operator': ['SimpleHttpOperator'],
    'hive_to_druid': ['HiveToDruidTransfer'],
    'jdbc_operator': ['JdbcOperator'],
    'mssql_operator': ['MsSqlOperator'],
    'mssql_to_hive': ['MsSqlToHiveTransfer'],
    'slack_operator': ['SlackAPIOperator', 'SlackAPIPostOperator'],
    'generic_transfer': ['GenericTransfer'],
    'oracle_operator': ['OracleOperator']
}

if not os.environ.get('AIRFLOW_USE_NEW_IMPORTS', False):
    from airflow.utils.helpers import AirflowImporter
    airflow_importer = AirflowImporter(sys.modules[__name__], _operators)


def _integrate_plugins():
    """Integrate plugins to the context"""
    from airflow.plugins_manager import operators_modules
    for operators_module in operators_modules:
        sys.modules[operators_module.__name__] = operators_module
        globals()[operators_module._name] = operators_module

        ##########################################################
        # TODO FIXME Remove in Airflow 2.0

        if not os.environ.get('AIRFLOW_USE_NEW_IMPORTS', False):
            from zope.deprecation import deprecated as _deprecated
            for _operator in operators_module._objects:
                operator_name = _operator.__name__
                globals()[operator_name] = _operator
                _deprecated(
                    operator_name,
                    "Importing plugin operator '{i}' directly from "
                    "'airflow.operators' has been deprecated. Please "
                    "import from 'airflow.operators.[plugin_module]' "
                    "instead. Support for direct imports will be dropped "
                    "entirely in Airflow 2.0.".format(i=operator_name))
>>>>>>> cb8b2a1d
<|MERGE_RESOLUTION|>--- conflicted
+++ resolved
@@ -15,9 +15,6 @@
 # "AS IS" BASIS, WITHOUT WARRANTIES OR CONDITIONS OF ANY
 # KIND, either express or implied.  See the License for the
 # specific language governing permissions and limitations
-<<<<<<< HEAD
-# under the License.
-=======
 # under the License.
 
 import sys
@@ -123,5 +120,4 @@
                     "'airflow.operators' has been deprecated. Please "
                     "import from 'airflow.operators.[plugin_module]' "
                     "instead. Support for direct imports will be dropped "
-                    "entirely in Airflow 2.0.".format(i=operator_name))
->>>>>>> cb8b2a1d
+                    "entirely in Airflow 2.0.".format(i=operator_name))