--- conflicted
+++ resolved
@@ -15,120 +15,4 @@
 # KIND, either express or implied.  See the License for the
 # specific language governing permissions and limitations
 # under the License.
-<<<<<<< HEAD
-
-import sys
-import os
-from airflow.models import BaseOperator  # noqa: F401
-
-
-PY37 = sys.version_info >= (3, 7)
-
-# ------------------------------------------------------------------------
-#
-# #TODO #FIXME Airflow 2.0
-#
-# Old import machinary below.
-#
-# This is deprecated but should be kept until Airflow 2.0
-# for compatibility.
-#
-# ------------------------------------------------------------------------
-
-# Imports operators dynamically while keeping the package API clean,
-# abstracting the underlying modules
-
-_operators = {
-    'bash_operator': ['BashOperator'],
-    'check_operator': [
-        'CheckOperator',
-        'ValueCheckOperator',
-        'IntervalCheckOperator',
-    ],
-    'python_operator': [
-        'PythonOperator',
-        'BranchPythonOperator',
-        'ShortCircuitOperator',
-    ],
-    'hive_operator': ['HiveOperator'],
-    'pig_operator': ['PigOperator'],
-    'presto_check_operator': [
-        'PrestoCheckOperator',
-        'PrestoValueCheckOperator',
-        'PrestoIntervalCheckOperator',
-    ],
-    'sensors': [
-        'BaseSensorOperator',
-        'ExternalTaskSensor',
-        'HdfsSensor',
-        'HivePartitionSensor',
-        'HttpSensor',
-        'MetastorePartitionSensor',
-        'NamedHivePartitionSensor',
-        'S3KeySensor',
-        'S3PrefixSensor',
-        'SqlSensor',
-        'TimeDeltaSensor',
-        'TimeSensor',
-        'WebHdfsSensor',
-    ],
-    'dagrun_operator': ['TriggerDagRunOperator'],
-    'dummy_operator': ['DummyOperator'],
-    'email_operator': ['EmailOperator'],
-    'hive_to_samba_operator': ['Hive2SambaOperator'],
-    'latest_only_operator': ['LatestOnlyOperator'],
-    'mysql_operator': ['MySqlOperator'],
-    'sqlite_operator': ['SqliteOperator'],
-    'mysql_to_hive': ['MySqlToHiveTransfer'],
-    'postgres_operator': ['PostgresOperator'],
-    'subdag_operator': ['SubDagOperator'],
-    'hive_stats_operator': ['HiveStatsCollectionOperator'],
-    's3_to_hive_operator': ['S3ToHiveTransfer'],
-    'hive_to_mysql': ['HiveToMySqlTransfer'],
-    'presto_to_mysql': ['PrestoToMySqlTransfer'],
-    's3_file_transform_operator': ['S3FileTransformOperator'],
-    'http_operator': ['SimpleHttpOperator'],
-    'hive_to_druid': ['HiveToDruidTransfer'],
-    'jdbc_operator': ['JdbcOperator'],
-    'mssql_operator': ['MsSqlOperator'],
-    'mssql_to_hive': ['MsSqlToHiveTransfer'],
-    'slack_operator': ['SlackAPIOperator', 'SlackAPIPostOperator'],
-    'generic_transfer': ['GenericTransfer'],
-    'oracle_operator': ['OracleOperator']
-}
-
-if not os.environ.get('AIRFLOW_USE_NEW_IMPORTS', False):
-    from airflow.utils.helpers import AirflowImporter
-    airflow_importer = AirflowImporter(sys.modules[__name__], _operators)
-
-
-def _integrate_plugins():
-    """Integrate plugins to the context"""
-    from airflow.plugins_manager import operators_modules
-    for operators_module in operators_modules:
-
-        sys.modules[operators_module.__name__] = operators_module
-        if not PY37:
-            from pep562 import Pep562
-            operators_module = Pep562(operators_module.__name__)
-
-        globals()[operators_module._name] = operators_module
-
-        ##########################################################
-        # TODO FIXME Remove in Airflow 2.0
-
-        if not os.environ.get('AIRFLOW_USE_NEW_IMPORTS', False):
-            from zope.deprecation import deprecated as _deprecated
-            for _operator in operators_module._objects:
-                operator_name = _operator.__name__
-                globals()[operator_name] = _operator
-                _deprecated(
-                    operator_name,
-                    "Importing plugin operator '{i}' directly from "
-                    "'airflow.operators' has been deprecated. Please "
-                    "import from 'airflow.operators.[plugin_module]' "
-                    "instead. Support for direct imports will be dropped "
-                    "entirely in Airflow 2.0.".format(i=operator_name))
-=======
-"""Operators."""
->>>>>>> d25854dd
+"""Operators."""