#
# Licensed to the Apache Software Foundation (ASF) under one
# or more contributor license agreements.  See the NOTICE file
# distributed with this work for additional information
# regarding copyright ownership.  The ASF licenses this file
# to you under the Apache License, Version 2.0 (the
# "License"); you may not use this file except in compliance
# with the License.  You may obtain a copy of the License at
#
#   http://www.apache.org/licenses/LICENSE-2.0
#
# Unless required by applicable law or agreed to in writing,
# software distributed under the License is distributed on an
# "AS IS" BASIS, WITHOUT WARRANTIES OR CONDITIONS OF ANY
# KIND, either express or implied.  See the License for the
# specific language governing permissions and limitations
# under the License.
"""
This module is deprecated.
Please use :mod:`airflow.providers.apache.druid.transfers.hive_to_druid`.
"""

import warnings

from airflow.providers.apache.druid.transfers.hive_to_druid import HiveToDruidOperator

warnings.warn(
    "This module is deprecated. Please use `airflow.providers.apache.druid.transfers.hive_to_druid`.",
    DeprecationWarning,
    stacklevel=2,
)

<<<<<<< HEAD
class HiveToDruidTransfer(BaseOperator):
    """
    Moves data from Hive to Druid, [del]note that for now the data is loaded
    into memory before being pushed to Druid, so this operator should
    be used for smallish amount of data.[/del]

    :param sql: SQL query to execute against the Druid database. (templated)
    :type sql: str
    :param druid_datasource: the datasource you want to ingest into in druid
    :type druid_datasource: str
    :param ts_dim: the timestamp dimension
    :type ts_dim: str
    :param metric_spec: the metrics you want to define for your data
    :type metric_spec: list
    :param hive_cli_conn_id: the hive connection id
    :type hive_cli_conn_id: str
    :param druid_ingest_conn_id: the druid ingest connection id
    :type druid_ingest_conn_id: str
    :param metastore_conn_id: the metastore connection id
    :type metastore_conn_id: str
    :param hadoop_dependency_coordinates: list of coordinates to squeeze
        int the ingest json
    :type hadoop_dependency_coordinates: list[str]
    :param intervals: list of time intervals that defines segments,
        this is passed as is to the json object. (templated)
    :type intervals: list
    :param hive_tblproperties: additional properties for tblproperties in
        hive for the staging table
    :type hive_tblproperties: dict
    :param job_properties: additional properties for job
    :type job_properties: dict
    """

    template_fields = ('sql', 'intervals')
    template_ext = ('.sql',)

    @apply_defaults
    def __init__(
            self,
            sql,
            druid_datasource,
            ts_dim,
            metric_spec=None,
            hive_cli_conn_id='hive_cli_default',
            druid_ingest_conn_id='druid_ingest_default',
            metastore_conn_id='metastore_default',
            hadoop_dependency_coordinates=None,
            intervals=None,
            num_shards=-1,
            target_partition_size=-1,
            query_granularity="NONE",
            segment_granularity="DAY",
            hive_tblproperties=None,
            job_properties=None,
            *args, **kwargs):
        super(HiveToDruidTransfer, self).__init__(*args, **kwargs)
        self.sql = sql
        self.druid_datasource = druid_datasource
        self.ts_dim = ts_dim
        self.intervals = intervals or ['{{ ds }}/{{ tomorrow_ds }}']
        self.num_shards = num_shards
        self.target_partition_size = target_partition_size
        self.query_granularity = query_granularity
        self.segment_granularity = segment_granularity
        self.metric_spec = metric_spec or [{
            "name": "count",
            "type": "count"}]
        self.hive_cli_conn_id = hive_cli_conn_id
        self.hadoop_dependency_coordinates = hadoop_dependency_coordinates
        self.druid_ingest_conn_id = druid_ingest_conn_id
        self.metastore_conn_id = metastore_conn_id
        self.hive_tblproperties = hive_tblproperties or {}
        self.job_properties = job_properties

    def execute(self, context):
        hive = HiveCliHook(hive_cli_conn_id=self.hive_cli_conn_id)
        self.log.info("Extracting data from Hive")
        hive_table = 'druid.' + context['task_instance_key_str'].replace('.', '_')
        sql = self.sql.strip().strip(';')
        tblproperties = ''.join([", '{}' = '{}'"
                                .format(k, v)
                                 for k, v in self.hive_tblproperties.items()])
        hql = """\
        SET mapred.output.compress=false;
        SET hive.exec.compress.output=false;
        DROP TABLE IF EXISTS {hive_table};
        CREATE TABLE {hive_table}
        ROW FORMAT DELIMITED FIELDS TERMINATED BY '\t'
        STORED AS TEXTFILE
        TBLPROPERTIES ('serialization.null.format' = ''{tblproperties})
        AS
        {sql}
        """.format(hive_table=hive_table, tblproperties=tblproperties, sql=sql)
        self.log.info("Running command:\n %s", hql)
        hive.run_cli(hql)

        m = HiveMetastoreHook(self.metastore_conn_id)

        # Get the Hive table and extract the columns
        t = m.get_table(hive_table)
        columns = [col.name for col in t.sd.cols]

        # Get the path on hdfs
        hdfs_uri = m.get_table(hive_table).sd.location
        pos = hdfs_uri.find('/user')
        static_path = hdfs_uri[pos:]

        schema, table = hive_table.split('.')

        druid = DruidHook(druid_ingest_conn_id=self.druid_ingest_conn_id)
=======
>>>>>>> d25854dd

class HiveToDruidTransfer(HiveToDruidOperator):
    """This class is deprecated.

<<<<<<< HEAD
            self.log.info("Inserting rows into Druid, hdfs path: %s", static_path)

            druid.submit_indexing_job(index_spec)

            self.log.info("Load seems to have succeeded!")
        finally:
            self.log.info(
                "Cleaning up by dropping the temp Hive table %s",
                hive_table
            )
            hql = "DROP TABLE IF EXISTS {}".format(hive_table)
            hive.run_cli(hql)

    def construct_ingest_query(self, static_path, columns):
        """
        Builds an ingest query for an HDFS TSV load.

        :param static_path: The path on hdfs where the data is
        :type static_path: str
        :param columns: List of all the columns that are available
        :type columns: list
        """

        # backward compatibility for num_shards,
        # but target_partition_size is the default setting
        # and overwrites the num_shards
        num_shards = self.num_shards
        target_partition_size = self.target_partition_size
        if self.target_partition_size == -1:
            if self.num_shards == -1:
                target_partition_size = DEFAULT_TARGET_PARTITION_SIZE
        else:
            num_shards = -1

        metric_names = [m['fieldName'] for m in self.metric_spec if m['type'] != 'count']

        # Take all the columns, which are not the time dimension
        # or a metric, as the dimension columns
        dimensions = [c for c in columns if c not in metric_names and c != self.ts_dim]

        ingest_query_dict = {
            "type": "index_hadoop",
            "spec": {
                "dataSchema": {
                    "metricsSpec": self.metric_spec,
                    "granularitySpec": {
                        "queryGranularity": self.query_granularity,
                        "intervals": self.intervals,
                        "type": "uniform",
                        "segmentGranularity": self.segment_granularity,
                    },
                    "parser": {
                        "type": "string",
                        "parseSpec": {
                            "columns": columns,
                            "dimensionsSpec": {
                                "dimensionExclusions": [],
                                "dimensions": dimensions,  # list of names
                                "spatialDimensions": []
                            },
                            "timestampSpec": {
                                "column": self.ts_dim,
                                "format": "auto"
                            },
                            "format": "tsv"
                        }
                    },
                    "dataSource": self.druid_datasource
                },
                "tuningConfig": {
                    "type": "hadoop",
                    "jobProperties": {
                        "mapreduce.job.user.classpath.first": "false",
                        "mapreduce.map.output.compress": "false",
                        "mapreduce.output.fileoutputformat.compress": "false",
                    },
                    "partitionsSpec": {
                        "type": "hashed",
                        "targetPartitionSize": target_partition_size,
                        "numShards": num_shards,
                    },
                },
                "ioConfig": {
                    "inputSpec": {
                        "paths": static_path,
                        "type": "static"
                    },
                    "type": "hadoop"
                }
            }
        }

        if self.job_properties:
            ingest_query_dict['spec']['tuningConfig']['jobProperties'] \
                .update(self.job_properties)

        if self.hadoop_dependency_coordinates:
            ingest_query_dict['hadoopDependencyCoordinates'] \
                = self.hadoop_dependency_coordinates
=======
    Please use:
    `airflow.providers.apache.druid.transfers.hive_to_druid.HiveToDruidOperator`.
    """
>>>>>>> d25854dd

    def __init__(self, **kwargs):
        warnings.warn(
            """This class is deprecated.
            Please use
            `airflow.providers.apache.druid.transfers.hive_to_druid.HiveToDruidOperator`.""",
            DeprecationWarning,
            stacklevel=3,
        )
        super().__init__(**kwargs)<|MERGE_RESOLUTION|>--- conflicted
+++ resolved
@@ -30,228 +30,13 @@
     stacklevel=2,
 )
 
-<<<<<<< HEAD
-class HiveToDruidTransfer(BaseOperator):
-    """
-    Moves data from Hive to Druid, [del]note that for now the data is loaded
-    into memory before being pushed to Druid, so this operator should
-    be used for smallish amount of data.[/del]
-
-    :param sql: SQL query to execute against the Druid database. (templated)
-    :type sql: str
-    :param druid_datasource: the datasource you want to ingest into in druid
-    :type druid_datasource: str
-    :param ts_dim: the timestamp dimension
-    :type ts_dim: str
-    :param metric_spec: the metrics you want to define for your data
-    :type metric_spec: list
-    :param hive_cli_conn_id: the hive connection id
-    :type hive_cli_conn_id: str
-    :param druid_ingest_conn_id: the druid ingest connection id
-    :type druid_ingest_conn_id: str
-    :param metastore_conn_id: the metastore connection id
-    :type metastore_conn_id: str
-    :param hadoop_dependency_coordinates: list of coordinates to squeeze
-        int the ingest json
-    :type hadoop_dependency_coordinates: list[str]
-    :param intervals: list of time intervals that defines segments,
-        this is passed as is to the json object. (templated)
-    :type intervals: list
-    :param hive_tblproperties: additional properties for tblproperties in
-        hive for the staging table
-    :type hive_tblproperties: dict
-    :param job_properties: additional properties for job
-    :type job_properties: dict
-    """
-
-    template_fields = ('sql', 'intervals')
-    template_ext = ('.sql',)
-
-    @apply_defaults
-    def __init__(
-            self,
-            sql,
-            druid_datasource,
-            ts_dim,
-            metric_spec=None,
-            hive_cli_conn_id='hive_cli_default',
-            druid_ingest_conn_id='druid_ingest_default',
-            metastore_conn_id='metastore_default',
-            hadoop_dependency_coordinates=None,
-            intervals=None,
-            num_shards=-1,
-            target_partition_size=-1,
-            query_granularity="NONE",
-            segment_granularity="DAY",
-            hive_tblproperties=None,
-            job_properties=None,
-            *args, **kwargs):
-        super(HiveToDruidTransfer, self).__init__(*args, **kwargs)
-        self.sql = sql
-        self.druid_datasource = druid_datasource
-        self.ts_dim = ts_dim
-        self.intervals = intervals or ['{{ ds }}/{{ tomorrow_ds }}']
-        self.num_shards = num_shards
-        self.target_partition_size = target_partition_size
-        self.query_granularity = query_granularity
-        self.segment_granularity = segment_granularity
-        self.metric_spec = metric_spec or [{
-            "name": "count",
-            "type": "count"}]
-        self.hive_cli_conn_id = hive_cli_conn_id
-        self.hadoop_dependency_coordinates = hadoop_dependency_coordinates
-        self.druid_ingest_conn_id = druid_ingest_conn_id
-        self.metastore_conn_id = metastore_conn_id
-        self.hive_tblproperties = hive_tblproperties or {}
-        self.job_properties = job_properties
-
-    def execute(self, context):
-        hive = HiveCliHook(hive_cli_conn_id=self.hive_cli_conn_id)
-        self.log.info("Extracting data from Hive")
-        hive_table = 'druid.' + context['task_instance_key_str'].replace('.', '_')
-        sql = self.sql.strip().strip(';')
-        tblproperties = ''.join([", '{}' = '{}'"
-                                .format(k, v)
-                                 for k, v in self.hive_tblproperties.items()])
-        hql = """\
-        SET mapred.output.compress=false;
-        SET hive.exec.compress.output=false;
-        DROP TABLE IF EXISTS {hive_table};
-        CREATE TABLE {hive_table}
-        ROW FORMAT DELIMITED FIELDS TERMINATED BY '\t'
-        STORED AS TEXTFILE
-        TBLPROPERTIES ('serialization.null.format' = ''{tblproperties})
-        AS
-        {sql}
-        """.format(hive_table=hive_table, tblproperties=tblproperties, sql=sql)
-        self.log.info("Running command:\n %s", hql)
-        hive.run_cli(hql)
-
-        m = HiveMetastoreHook(self.metastore_conn_id)
-
-        # Get the Hive table and extract the columns
-        t = m.get_table(hive_table)
-        columns = [col.name for col in t.sd.cols]
-
-        # Get the path on hdfs
-        hdfs_uri = m.get_table(hive_table).sd.location
-        pos = hdfs_uri.find('/user')
-        static_path = hdfs_uri[pos:]
-
-        schema, table = hive_table.split('.')
-
-        druid = DruidHook(druid_ingest_conn_id=self.druid_ingest_conn_id)
-=======
->>>>>>> d25854dd
 
 class HiveToDruidTransfer(HiveToDruidOperator):
     """This class is deprecated.
 
-<<<<<<< HEAD
-            self.log.info("Inserting rows into Druid, hdfs path: %s", static_path)
-
-            druid.submit_indexing_job(index_spec)
-
-            self.log.info("Load seems to have succeeded!")
-        finally:
-            self.log.info(
-                "Cleaning up by dropping the temp Hive table %s",
-                hive_table
-            )
-            hql = "DROP TABLE IF EXISTS {}".format(hive_table)
-            hive.run_cli(hql)
-
-    def construct_ingest_query(self, static_path, columns):
-        """
-        Builds an ingest query for an HDFS TSV load.
-
-        :param static_path: The path on hdfs where the data is
-        :type static_path: str
-        :param columns: List of all the columns that are available
-        :type columns: list
-        """
-
-        # backward compatibility for num_shards,
-        # but target_partition_size is the default setting
-        # and overwrites the num_shards
-        num_shards = self.num_shards
-        target_partition_size = self.target_partition_size
-        if self.target_partition_size == -1:
-            if self.num_shards == -1:
-                target_partition_size = DEFAULT_TARGET_PARTITION_SIZE
-        else:
-            num_shards = -1
-
-        metric_names = [m['fieldName'] for m in self.metric_spec if m['type'] != 'count']
-
-        # Take all the columns, which are not the time dimension
-        # or a metric, as the dimension columns
-        dimensions = [c for c in columns if c not in metric_names and c != self.ts_dim]
-
-        ingest_query_dict = {
-            "type": "index_hadoop",
-            "spec": {
-                "dataSchema": {
-                    "metricsSpec": self.metric_spec,
-                    "granularitySpec": {
-                        "queryGranularity": self.query_granularity,
-                        "intervals": self.intervals,
-                        "type": "uniform",
-                        "segmentGranularity": self.segment_granularity,
-                    },
-                    "parser": {
-                        "type": "string",
-                        "parseSpec": {
-                            "columns": columns,
-                            "dimensionsSpec": {
-                                "dimensionExclusions": [],
-                                "dimensions": dimensions,  # list of names
-                                "spatialDimensions": []
-                            },
-                            "timestampSpec": {
-                                "column": self.ts_dim,
-                                "format": "auto"
-                            },
-                            "format": "tsv"
-                        }
-                    },
-                    "dataSource": self.druid_datasource
-                },
-                "tuningConfig": {
-                    "type": "hadoop",
-                    "jobProperties": {
-                        "mapreduce.job.user.classpath.first": "false",
-                        "mapreduce.map.output.compress": "false",
-                        "mapreduce.output.fileoutputformat.compress": "false",
-                    },
-                    "partitionsSpec": {
-                        "type": "hashed",
-                        "targetPartitionSize": target_partition_size,
-                        "numShards": num_shards,
-                    },
-                },
-                "ioConfig": {
-                    "inputSpec": {
-                        "paths": static_path,
-                        "type": "static"
-                    },
-                    "type": "hadoop"
-                }
-            }
-        }
-
-        if self.job_properties:
-            ingest_query_dict['spec']['tuningConfig']['jobProperties'] \
-                .update(self.job_properties)
-
-        if self.hadoop_dependency_coordinates:
-            ingest_query_dict['hadoopDependencyCoordinates'] \
-                = self.hadoop_dependency_coordinates
-=======
     Please use:
     `airflow.providers.apache.druid.transfers.hive_to_druid.HiveToDruidOperator`.
     """
->>>>>>> d25854dd
 
     def __init__(self, **kwargs):
         warnings.warn(
