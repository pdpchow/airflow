--- conflicted
+++ resolved
@@ -17,411 +17,6 @@
 # under the License.
 """This module is deprecated. Please use :mod:`airflow.operators.python`."""
 
-<<<<<<< HEAD
-import inspect
-import os
-import pickle
-import subprocess
-import sys
-import types
-from builtins import str
-from textwrap import dedent
-from typing import Optional, Iterable, Dict, Callable
-
-import dill
-
-from airflow.exceptions import AirflowException
-from airflow.models import BaseOperator, SkipMixin
-from airflow.utils.decorators import apply_defaults
-from airflow.utils.file import TemporaryDirectory
-from airflow.utils.operator_helpers import context_to_airflow_vars
-
-
-class PythonOperator(BaseOperator):
-    """
-    Executes a Python callable
-
-    .. seealso::
-        For more information on how to use this operator, take a look at the guide:
-        :ref:`howto/operator:PythonOperator`
-
-    :param python_callable: A reference to an object that is callable
-    :type python_callable: python callable
-    :param op_kwargs: a dictionary of keyword arguments that will get unpacked
-        in your function
-    :type op_kwargs: dict (templated)
-    :param op_args: a list of positional arguments that will get unpacked when
-        calling your callable
-    :type op_args: list (templated)
-    :param provide_context: if set to true, Airflow will pass a set of
-        keyword arguments that can be used in your function. This set of
-        kwargs correspond exactly to what you can use in your jinja
-        templates. For this to work, you need to define `**kwargs` in your
-        function header.
-    :type provide_context: bool
-    :param templates_dict: a dictionary where the values are templates that
-        will get templated by the Airflow engine sometime between
-        ``__init__`` and ``execute`` takes place and are made available
-        in your callable's context after the template has been applied. (templated)
-    :type templates_dict: dict[str]
-    :param templates_exts: a list of file extensions to resolve while
-        processing templated fields, for examples ``['.sql', '.hql']``
-    :type templates_exts: list[str]
-    """
-    template_fields = ('templates_dict', 'op_args', 'op_kwargs')
-    ui_color = '#ffefeb'
-
-    # since we won't mutate the arguments, we should just do the shallow copy
-    # there are some cases we can't deepcopy the objects(e.g protobuf).
-    shallow_copy_attrs = ('python_callable', 'op_kwargs',)
-
-    @apply_defaults
-    def __init__(
-        self,
-        python_callable,  # type: Callable
-        op_args=None,  # type: Optional[Iterable]
-        op_kwargs=None,  # type: Optional[Dict]
-        provide_context=False,  # type: bool
-        templates_dict=None,  # type: Optional[Dict]
-        templates_exts=None,  # type: Optional[Iterable[str]]
-        *args,
-        **kwargs
-    ):
-        super(PythonOperator, self).__init__(*args, **kwargs)
-        if not callable(python_callable):
-            raise AirflowException('`python_callable` param must be callable')
-        self.python_callable = python_callable
-        self.op_args = op_args or []
-        self.op_kwargs = op_kwargs or {}
-        self.provide_context = provide_context
-        self.templates_dict = templates_dict
-        if templates_exts:
-            self.template_ext = templates_exts
-
-    def execute(self, context):
-        # Export context to make it available for callables to use.
-        airflow_context_vars = context_to_airflow_vars(context, in_env_var_format=True)
-        self.log.debug("Exporting the following env vars:\n%s",
-                       '\n'.join(["{}={}".format(k, v)
-                                  for k, v in airflow_context_vars.items()]))
-        os.environ.update(airflow_context_vars)
-
-        if self.provide_context:
-            context.update(self.op_kwargs)
-            context['templates_dict'] = self.templates_dict
-            self.op_kwargs = context
-
-        return_value = self.execute_callable()
-        self.log.info("Done. Returned value was: %s", return_value)
-        return return_value
-
-    def execute_callable(self):
-        return self.python_callable(*self.op_args, **self.op_kwargs)
-
-
-class BranchPythonOperator(PythonOperator, SkipMixin):
-    """
-    Allows a workflow to "branch" or follow a path following the execution
-    of this task.
-
-    It derives the PythonOperator and expects a Python function that returns
-    a single task_id or list of task_ids to follow. The task_id(s) returned
-    should point to a task directly downstream from {self}. All other "branches"
-    or directly downstream tasks are marked with a state of ``skipped`` so that
-    these paths can't move forward. The ``skipped`` states are propagated
-    downstream to allow for the DAG state to fill up and the DAG run's state
-    to be inferred.
-
-    Note that using tasks with ``depends_on_past=True`` downstream from
-    ``BranchPythonOperator`` is logically unsound as ``skipped`` status
-    will invariably lead to block tasks that depend on their past successes.
-    ``skipped`` states propagates where all directly upstream tasks are
-    ``skipped``.
-    """
-    def execute(self, context):
-        branch = super(BranchPythonOperator, self).execute(context)
-        self.skip_all_except(context['ti'], branch)
-
-
-class ShortCircuitOperator(PythonOperator, SkipMixin):
-    """
-    Allows a workflow to continue only if a condition is met. Otherwise, the
-    workflow "short-circuits" and downstream tasks are skipped.
-
-    The ShortCircuitOperator is derived from the PythonOperator. It evaluates a
-    condition and short-circuits the workflow if the condition is False. Any
-    downstream tasks are marked with a state of "skipped". If the condition is
-    True, downstream tasks proceed as normal.
-
-    The condition is determined by the result of `python_callable`.
-    """
-    def execute(self, context):
-        condition = super(ShortCircuitOperator, self).execute(context)
-        self.log.info("Condition result is %s", condition)
-
-        if condition:
-            self.log.info('Proceeding with downstream tasks...')
-            return
-
-        self.log.info('Skipping downstream tasks...')
-
-        downstream_tasks = context['task'].get_flat_relatives(upstream=False)
-        self.log.debug("Downstream task_ids %s", downstream_tasks)
-
-        if downstream_tasks:
-            self.skip(context['dag_run'], context['ti'].execution_date, downstream_tasks)
-
-        self.log.info("Done.")
-
-
-class PythonVirtualenvOperator(PythonOperator):
-    """
-    Allows one to run a function in a virtualenv that is created and destroyed
-    automatically (with certain caveats).
-
-    The function must be defined using def, and not be
-    part of a class. All imports must happen inside the function
-    and no variables outside of the scope may be referenced. A global scope
-    variable named virtualenv_string_args will be available (populated by
-    string_args). In addition, one can pass stuff through op_args and op_kwargs, and one
-    can use a return value.
-    Note that if your virtualenv runs in a different Python major version than Airflow,
-    you cannot use return values, op_args, or op_kwargs. You can use string_args though.
-
-    :param python_callable: A python function with no references to outside variables,
-        defined with def, which will be run in a virtualenv
-    :type python_callable: function
-    :param requirements: A list of requirements as specified in a pip install command
-    :type requirements: list[str]
-    :param python_version: The Python version to run the virtualenv with. Note that
-        both 2 and 2.7 are acceptable forms.
-    :type python_version: str
-    :param use_dill: Whether to use dill to serialize
-        the args and result (pickle is default). This allow more complex types
-        but requires you to include dill in your requirements.
-    :type use_dill: bool
-    :param system_site_packages: Whether to include
-        system_site_packages in your virtualenv.
-        See virtualenv documentation for more information.
-    :type system_site_packages: bool
-    :param op_args: A list of positional arguments to pass to python_callable.
-    :type op_kwargs: list
-    :param op_kwargs: A dict of keyword arguments to pass to python_callable.
-    :type op_kwargs: dict
-    :param provide_context: if set to true, Airflow will pass a set of
-        keyword arguments that can be used in your function. This set of
-        kwargs correspond exactly to what you can use in your jinja
-        templates. For this to work, you need to define `**kwargs` in your
-        function header.
-    :type provide_context: bool
-    :param string_args: Strings that are present in the global var virtualenv_string_args,
-        available to python_callable at runtime as a list[str]. Note that args are split
-        by newline.
-    :type string_args: list[str]
-    :param templates_dict: a dictionary where the values are templates that
-        will get templated by the Airflow engine sometime between
-        ``__init__`` and ``execute`` takes place and are made available
-        in your callable's context after the template has been applied
-    :type templates_dict: dict of str
-    :param templates_exts: a list of file extensions to resolve while
-        processing templated fields, for examples ``['.sql', '.hql']``
-    :type templates_exts: list[str]
-    """
-    @apply_defaults
-    def __init__(
-        self,
-        python_callable,  # type: Callable
-        requirements=None,  # type: Optional[Iterable[str]]
-        python_version=None,  # type: Optional[str]
-        use_dill=False,  # type: bool
-        system_site_packages=True,  # type: bool
-        op_args=None,  # type: Optional[Iterable]
-        op_kwargs=None,  # type: Optional[Dict]
-        provide_context=False,  # type: bool
-        string_args=None,  # type: Optional[Iterable[str]]
-        templates_dict=None,  # type: Optional[Dict]
-        templates_exts=None,  # type: Optional[Iterable[str]]
-        *args,
-        **kwargs
-    ):
-        super(PythonVirtualenvOperator, self).__init__(
-            python_callable=python_callable,
-            op_args=op_args,
-            op_kwargs=op_kwargs,
-            templates_dict=templates_dict,
-            templates_exts=templates_exts,
-            provide_context=provide_context,
-            *args,
-            **kwargs)
-        self.requirements = requirements or []
-        self.string_args = string_args or []
-        self.python_version = python_version
-        self.use_dill = use_dill
-        self.system_site_packages = system_site_packages
-        # check that dill is present if needed
-        dill_in_requirements = map(lambda x: x.lower().startswith('dill'),
-                                   self.requirements)
-        if (not system_site_packages) and use_dill and not any(dill_in_requirements):
-            raise AirflowException('If using dill, dill must be in the environment ' +
-                                   'either via system_site_packages or requirements')
-        # check that a function is passed, and that it is not a lambda
-        if (not isinstance(self.python_callable,
-                           types.FunctionType) or (self.python_callable.__name__ ==
-                                                   (lambda x: 0).__name__)):
-            raise AirflowException('{} only supports functions for python_callable arg',
-                                   self.__class__.__name__)
-        # check that args are passed iff python major version matches
-        if (python_version is not None and
-                str(python_version)[0] != str(sys.version_info[0]) and
-                self._pass_op_args()):
-            raise AirflowException("Passing op_args or op_kwargs is not supported across "
-                                   "different Python major versions "
-                                   "for PythonVirtualenvOperator. "
-                                   "Please use string_args.")
-
-    def execute_callable(self):
-        with TemporaryDirectory(prefix='venv') as tmp_dir:
-            if self.templates_dict:
-                self.op_kwargs['templates_dict'] = self.templates_dict
-            # generate filenames
-            input_filename = os.path.join(tmp_dir, 'script.in')
-            output_filename = os.path.join(tmp_dir, 'script.out')
-            string_args_filename = os.path.join(tmp_dir, 'string_args.txt')
-            script_filename = os.path.join(tmp_dir, 'script.py')
-
-            # set up virtualenv
-            self._execute_in_subprocess(self._generate_virtualenv_cmd(tmp_dir))
-            cmd = self._generate_pip_install_cmd(tmp_dir)
-            if cmd:
-                self._execute_in_subprocess(cmd)
-
-            self._write_args(input_filename)
-            self._write_script(script_filename)
-            self._write_string_args(string_args_filename)
-
-            # execute command in virtualenv
-            self._execute_in_subprocess(
-                self._generate_python_cmd(tmp_dir,
-                                          script_filename,
-                                          input_filename,
-                                          output_filename,
-                                          string_args_filename))
-            return self._read_result(output_filename)
-
-    def _pass_op_args(self):
-        # we should only pass op_args if any are given to us
-        return len(self.op_args) + len(self.op_kwargs) > 0
-
-    def _execute_in_subprocess(self, cmd):
-        try:
-            self.log.info("Executing cmd\n%s", cmd)
-            output = subprocess.check_output(cmd,
-                                             stderr=subprocess.STDOUT,
-                                             close_fds=True)
-            if output:
-                self.log.info("Got output\n%s", output)
-        except subprocess.CalledProcessError as e:
-            self.log.info("Got error output\n%s", e.output)
-            raise
-
-    def _write_string_args(self, filename):
-        # writes string_args to a file, which are read line by line
-        with open(filename, 'w') as f:
-            f.write('\n'.join(map(str, self.string_args)))
-
-    def _write_args(self, input_filename):
-        # serialize args to file
-        if self.use_dill:
-            serializer = dill
-        else:
-            serializer = pickle
-        # some items from context can't be loaded in virtual env
-        # see pr https://github.com/apache/airflow/pull/8256
-        not_serializable = {'dag', 'task', 'ti', 'macros', 'task_instance', 'var'}
-        if self._pass_op_args():
-            kwargs = {key: value for key, value in self.op_kwargs.items()
-                      if key not in not_serializable}
-            with open(input_filename, 'wb') as f:
-                arg_dict = ({'args': self.op_args, 'kwargs': kwargs})
-                serializer.dump(arg_dict, f)
-
-    def _read_result(self, output_filename):
-        if os.stat(output_filename).st_size == 0:
-            return None
-        with open(output_filename, 'rb') as f:
-            try:
-                if self.use_dill:
-                    return dill.load(f)
-                else:
-                    return pickle.load(f)
-            except ValueError:
-                self.log.error("Error deserializing result. "
-                               "Note that result deserialization "
-                               "is not supported across major Python versions.")
-                raise
-
-    def _write_script(self, script_filename):
-        with open(script_filename, 'w') as f:
-            python_code = self._generate_python_code()
-            self.log.debug('Writing code to file\n{}'.format(python_code))
-            f.write(python_code)
-
-    def _generate_virtualenv_cmd(self, tmp_dir):
-        cmd = ['virtualenv', tmp_dir]
-        if self.system_site_packages:
-            cmd.append('--system-site-packages')
-        if self.python_version is not None:
-            cmd.append('--python=python{}'.format(self.python_version))
-        return cmd
-
-    def _generate_pip_install_cmd(self, tmp_dir):
-        if len(self.requirements) == 0:
-            return []
-        else:
-            # direct path alleviates need to activate
-            cmd = ['{}/bin/pip'.format(tmp_dir), 'install']
-            return cmd + self.requirements
-
-    @staticmethod
-    def _generate_python_cmd(tmp_dir, script_filename,
-                             input_filename, output_filename, string_args_filename):
-        # direct path alleviates need to activate
-        return ['{}/bin/python'.format(tmp_dir), script_filename,
-                input_filename, output_filename, string_args_filename]
-
-    def _generate_python_code(self):
-        if self.use_dill:
-            pickling_library = 'dill'
-        else:
-            pickling_library = 'pickle'
-        fn = self.python_callable
-        # dont try to read pickle if we didnt pass anything
-        if self._pass_op_args():
-            load_args_line = 'with open(sys.argv[1], "rb") as f: arg_dict = {}.load(f)'\
-                .format(pickling_library)
-        else:
-            load_args_line = 'arg_dict = {"args": [], "kwargs": {}}'
-
-        # no indents in original code so we can accept
-        # any type of indents in the original function
-        # we deserialize args, call function, serialize result if necessary
-        return dedent("""\
-        import {pickling_library}
-        import sys
-        {load_args_code}
-        args = arg_dict["args"]
-        kwargs = arg_dict["kwargs"]
-        with open(sys.argv[3], 'r') as f:
-            virtualenv_string_args = list(map(lambda x: x.strip(), list(f)))
-        {python_callable_lines}
-        res = {python_callable_name}(*args, **kwargs)
-        with open(sys.argv[2], 'wb') as f:
-            res is not None and {pickling_library}.dump(res, f)
-        """).format(load_args_code=load_args_line,
-                    python_callable_lines=dedent(inspect.getsource(fn)),
-                    python_callable_name=fn.__name__,
-                    pickling_library=pickling_library)
-=======
 import warnings
 
 from airflow.operators.python import (  # noqa
@@ -433,5 +28,4 @@
 
 warnings.warn(
     "This module is deprecated. Please use `airflow.operators.python`.", DeprecationWarning, stacklevel=2
-)
->>>>>>> d25854dd
+)