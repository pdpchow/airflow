--- conflicted
+++ resolved
@@ -19,127 +19,10 @@
 
 import warnings
 
-<<<<<<< HEAD
-from airflow.hooks.slack_hook import SlackHook
-from airflow.models import BaseOperator
-from airflow.utils.decorators import apply_defaults
-
-
-class SlackAPIOperator(BaseOperator):
-    """
-    Base Slack Operator
-    The SlackAPIPostOperator is derived from this operator.
-    In the future additional Slack API Operators will be derived from this class as well
-
-    :param slack_conn_id: Slack connection ID which its password is Slack API token
-    :type slack_conn_id: str
-    :param token: Slack API token (https://api.slack.com/web)
-    :type token: str
-    :param method: The Slack API Method to Call (https://api.slack.com/methods)
-    :type method: str
-    :param api_params: API Method call parameters (https://api.slack.com/methods)
-    :type api_params: dict
-    """
-
-    @apply_defaults
-    def __init__(self,
-                 slack_conn_id: Optional[str] = None,
-                 token: Optional[str] = None,
-                 method: Optional[str] = None,
-                 api_params: Optional[Dict] = None,
-                 *args, **kwargs) -> None:
-        super().__init__(*args, **kwargs)
-
-        self.token = token  # type: Optional[str]
-        self.slack_conn_id = slack_conn_id  # type: Optional[str]
-
-        self.method = method
-        self.api_params = api_params
-
-    def construct_api_call_params(self):
-        """
-        Used by the execute function. Allows templating on the source fields
-        of the api_call_params dict before construction
-
-        Override in child classes.
-        Each SlackAPIOperator child class is responsible for
-        having a construct_api_call_params function
-        which sets self.api_call_params with a dict of
-        API call parameters (https://api.slack.com/methods)
-        """
-
-    def execute(self, **kwargs):
-        """
-        SlackAPIOperator calls will not fail even if the call is not unsuccessful.
-        It should not prevent a DAG from completing in success
-        """
-        if not self.api_params:
-            self.construct_api_call_params()
-        slack = SlackHook(token=self.token, slack_conn_id=self.slack_conn_id)
-        slack.call(self.method, self.api_params)
-
-
-class SlackAPIPostOperator(SlackAPIOperator):
-    """
-    Posts messages to a slack channel
-
-    :param channel: channel in which to post message on slack name (#general) or
-        ID (C12318391). (templated)
-    :type channel: str
-    :param username: Username that airflow will be posting to Slack as. (templated)
-    :type username: str
-    :param text: message to send to slack. (templated)
-    :type text: str
-    :param icon_url: url to icon used for this message
-    :type icon_url: str
-    :param attachments: extra formatting details. (templated)
-        - see https://api.slack.com/docs/attachments.
-    :type attachments: list of hashes
-    :param blocks: extra block layouts. (templated)
-        - see https://api.slack.com/reference/block-kit/blocks.
-    :type blocks: list of hashes
-    """
-
-    template_fields = ('username', 'text', 'attachments', 'blocks', 'channel')
-    ui_color = '#FFBA40'
-
-    @apply_defaults
-    def __init__(self,
-                 channel: str = '#general',
-                 username: str = 'Airflow',
-                 text: str = 'No message has been set.\n'
-                             'Here is a cat video instead\n'
-                             'https://www.youtube.com/watch?v=J---aiyznGQ',
-                 icon_url: str = 'https://raw.githubusercontent.com/apache/'
-                                 'airflow/master/airflow/www/static/pin_100.png',
-                 attachments: Optional[List] = None,
-                 blocks: Optional[List] = None,
-                 *args, **kwargs):
-        self.method = 'chat.postMessage'
-        self.channel = channel
-        self.username = username
-        self.text = text
-        self.icon_url = icon_url
-        self.attachments = attachments
-        self.blocks = blocks
-        super().__init__(method=self.method,
-                         *args, **kwargs)
-
-    def construct_api_call_params(self):
-        self.api_params = {
-            'channel': self.channel,
-            'username': self.username,
-            'text': self.text,
-            'icon_url': self.icon_url,
-            'attachments': json.dumps(self.attachments),
-            'blocks': json.dumps(self.blocks),
-        }
-=======
 # pylint: disable=unused-import
 from airflow.providers.slack.operators.slack import SlackAPIOperator, SlackAPIPostOperator  # noqa
 
 warnings.warn(
     "This module is deprecated. Please use `airflow.providers.slack.operators.slack`.",
     DeprecationWarning, stacklevel=2
-)
->>>>>>> b88ca51a
+)