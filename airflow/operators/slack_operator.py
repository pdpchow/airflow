--- conflicted
+++ resolved
@@ -115,13 +115,8 @@
                              'Here is a cat video instead\n'
                              'https://www.youtube.com/watch?v=J---aiyznGQ',
                  icon_url: str = 'https://raw.githubusercontent.com/apache/'
-<<<<<<< HEAD
                                  'airflow/master/airflow/www/static/pin_100.png',
-                 attachments: List = None,
-=======
-                                 'airflow/master/airflow/www/static/pin_100.jpg',
                  attachments: Optional[List] = None,
->>>>>>> 5f9ab7a1
                  *args, **kwargs):
         self.method = 'chat.postMessage'
         self.channel = channel
