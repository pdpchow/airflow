# -*- coding: utf-8 -*-
#
# Licensed to the Apache Software Foundation (ASF) under one
# or more contributor license agreements.  See the NOTICE file
# distributed with this work for additional information
# regarding copyright ownership.  The ASF licenses this file
# to you under the Apache License, Version 2.0 (the
# "License"); you may not use this file except in compliance
# with the License.  You may obtain a copy of the License at
#
#   http://www.apache.org/licenses/LICENSE-2.0
#
# Unless required by applicable law or agreed to in writing,
# software distributed under the License is distributed on an
# "AS IS" BASIS, WITHOUT WARRANTIES OR CONDITIONS OF ANY
# KIND, either express or implied.  See the License for the
# specific language governing permissions and limitations
# under the License.

import json
from typing import Dict, List, Optional

from airflow.exceptions import AirflowException
from airflow.hooks.slack_hook import SlackHook
from airflow.models import BaseOperator
from airflow.utils.decorators import apply_defaults
<<<<<<< HEAD
from airflow.hooks.slack_hook import SlackHook
=======
>>>>>>> f987646d


class SlackAPIOperator(BaseOperator):
    """
    Base Slack Operator
    The SlackAPIPostOperator is derived from this operator.
    In the future additional Slack API Operators will be derived from this class as well

    :param slack_conn_id: Slack connection ID which its password is Slack API token
    :type slack_conn_id: str
    :param token: Slack API token (https://api.slack.com/web)
    :type token: str
    :param method: The Slack API Method to Call (https://api.slack.com/methods)
    :type method: str
    :param api_params: API Method call parameters (https://api.slack.com/methods)
    :type api_params: dict
    """

    @apply_defaults
    def __init__(self,
                 slack_conn_id: Optional[str] = None,
                 token: Optional[str] = None,
                 method: Optional[str] = None,
                 api_params: Optional[Dict] = None,
                 *args, **kwargs) -> None:
        super().__init__(*args, **kwargs)

<<<<<<< HEAD
        self.token = token
        self.slack_conn_id = slack_conn_id
=======
        if token is None and slack_conn_id is None:
            raise AirflowException('No valid Slack token nor slack_conn_id supplied.')
        if token is not None and slack_conn_id is not None:
            raise AirflowException('Cannot determine Slack credential '
                                   'when both token and slack_conn_id are supplied.')

        self.token = token  # type: Optional[str]
        self.slack_conn_id = slack_conn_id  # type: Optional[str]
>>>>>>> f987646d

        self.method = method
        self.api_params = api_params

    def construct_api_call_params(self):
        """
        Used by the execute function. Allows templating on the source fields
        of the api_call_params dict before construction

        Override in child classes.
        Each SlackAPIOperator child class is responsible for
        having a construct_api_call_params function
        which sets self.api_call_params with a dict of
        API call parameters (https://api.slack.com/methods)
        """

    def execute(self, **kwargs):
        """
        SlackAPIOperator calls will not fail even if the call is not unsuccessful.
        It should not prevent a DAG from completing in success
        """
        if not self.api_params:
            self.construct_api_call_params()
        slack = SlackHook(token=self.token, slack_conn_id=self.slack_conn_id)
        slack.call(self.method, self.api_params)


class SlackAPIPostOperator(SlackAPIOperator):
    """
    Posts messages to a slack channel

    :param channel: channel in which to post message on slack name (#general) or
        ID (C12318391). (templated)
    :type channel: str
    :param username: Username that airflow will be posting to Slack as. (templated)
    :type username: str
    :param text: message to send to slack. (templated)
    :type text: str
    :param icon_url: url to icon used for this message
    :type icon_url: str
    :param attachments: extra formatting details. (templated)
        - see https://api.slack.com/docs/attachments.
    :type attachments: list of hashes
    :param blocks: extra block layouts. (templated)
        - see https://api.slack.com/reference/block-kit/blocks.
    :type blocks: list of hashes
    """

    template_fields = ('username', 'text', 'attachments', 'blocks', 'channel')
    ui_color = '#FFBA40'

    @apply_defaults
    def __init__(self,
                 channel: str = '#general',
                 username: str = 'Airflow',
                 text: str = 'No message has been set.\n'
                             'Here is a cat video instead\n'
                             'https://www.youtube.com/watch?v=J---aiyznGQ',
                 icon_url: str = 'https://raw.githubusercontent.com/apache/'
                                 'airflow/master/airflow/www/static/pin_100.png',
                 attachments: Optional[List] = None,
                 blocks: Optional[List] = None,
                 *args, **kwargs):
        self.method = 'chat.postMessage'
        self.channel = channel
        self.username = username
        self.text = text
        self.icon_url = icon_url
        self.attachments = attachments
        self.blocks = blocks
        super().__init__(method=self.method,
                         *args, **kwargs)

    def construct_api_call_params(self):
        self.api_params = {
            'channel': self.channel,
            'username': self.username,
            'text': self.text,
            'icon_url': self.icon_url,
            'attachments': json.dumps(self.attachments),
            'blocks': json.dumps(self.blocks),
        }<|MERGE_RESOLUTION|>--- conflicted
+++ resolved
@@ -24,10 +24,7 @@
 from airflow.hooks.slack_hook import SlackHook
 from airflow.models import BaseOperator
 from airflow.utils.decorators import apply_defaults
-<<<<<<< HEAD
 from airflow.hooks.slack_hook import SlackHook
-=======
->>>>>>> f987646d
 
 
 class SlackAPIOperator(BaseOperator):
@@ -55,19 +52,8 @@
                  *args, **kwargs) -> None:
         super().__init__(*args, **kwargs)
 
-<<<<<<< HEAD
-        self.token = token
-        self.slack_conn_id = slack_conn_id
-=======
-        if token is None and slack_conn_id is None:
-            raise AirflowException('No valid Slack token nor slack_conn_id supplied.')
-        if token is not None and slack_conn_id is not None:
-            raise AirflowException('Cannot determine Slack credential '
-                                   'when both token and slack_conn_id are supplied.')
-
         self.token = token  # type: Optional[str]
         self.slack_conn_id = slack_conn_id  # type: Optional[str]
->>>>>>> f987646d
 
         self.method = method
         self.api_params = api_params
