--- conflicted
+++ resolved
@@ -26,23 +26,10 @@
 )
 
 
-<<<<<<< HEAD
-    This operator can be used as a data quality check in your pipeline, and
-    depending on where you put it in your DAG, you have the choice to
-    stop the critical path, preventing from
-    publishing dubious data, or on the side and receive email alerts
-    without stopping the progress of the DAG.
-
-    :param sql: the sql to be executed
-    :type sql: str
-    :param presto_conn_id: reference to the Presto database
-    :type presto_conn_id: str
-=======
 class PrestoCheckOperator(SQLCheckOperator):
     """
     This class is deprecated.
     Please use `airflow.operators.sql.SQLCheckOperator`.
->>>>>>> d25854dd
     """
 
     def __init__(self, **kwargs):
@@ -57,17 +44,8 @@
 
 class PrestoIntervalCheckOperator(SQLIntervalCheckOperator):
     """
-<<<<<<< HEAD
-    Performs a simple value check using sql code.
-
-    :param sql: the sql to be executed
-    :type sql: str
-    :param presto_conn_id: reference to the Presto database
-    :type presto_conn_id: str
-=======
     This class is deprecated.
     Please use `airflow.operators.sql.SQLIntervalCheckOperator`.
->>>>>>> d25854dd
     """
 
     def __init__(self, **kwargs):
@@ -84,23 +62,8 @@
 
 class PrestoValueCheckOperator(SQLValueCheckOperator):
     """
-<<<<<<< HEAD
-    Checks that the values of metrics given as SQL expressions are within
-    a certain tolerance of the ones from days_back before.
-
-    :param table: the table name
-    :type table: str
-    :param days_back: number of days between ds and the ds we want to check
-        against. Defaults to 7 days
-    :type days_back: int
-    :param metrics_threshold: a dictionary of ratios indexed by metrics
-    :type metrics_threshold: dict
-    :param presto_conn_id: reference to the Presto database
-    :type presto_conn_id: str
-=======
     This class is deprecated.
     Please use `airflow.operators.sql.SQLValueCheckOperator`.
->>>>>>> d25854dd
     """
 
     def __init__(self, **kwargs):
