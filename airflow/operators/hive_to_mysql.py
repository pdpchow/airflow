--- conflicted
+++ resolved
@@ -20,19 +20,9 @@
 Please use `airflow.providers.apache.hive.transfers.hive_to_mysql`.
 """
 
-<<<<<<< HEAD
-from tempfile import NamedTemporaryFile
-
-from airflow.hooks.hive_hooks import HiveServer2Hook
-from airflow.hooks.mysql_hook import MySqlHook
-from airflow.models import BaseOperator
-from airflow.utils.decorators import apply_defaults
-from airflow.utils.operator_helpers import context_to_airflow_vars
-=======
 import warnings
 
 from airflow.providers.apache.hive.transfers.hive_to_mysql import HiveToMySqlOperator
->>>>>>> d25854dd
 
 warnings.warn(
     "This module is deprecated. Please use `airflow.providers.apache.hive.transfers.hive_to_mysql`.",
@@ -44,36 +34,9 @@
 class HiveToMySqlTransfer(HiveToMySqlOperator):
     """This class is deprecated.
 
-<<<<<<< HEAD
-        if self.bulk_load:
-            tmpfile = NamedTemporaryFile()
-            hive.to_csv(self.sql, tmpfile.name, delimiter='\t',
-                        lineterminator='\n', output_header=False,
-                        hive_conf=context_to_airflow_vars(context))
-        else:
-            results = hive.get_records(self.sql)
-
-        mysql = MySqlHook(mysql_conn_id=self.mysql_conn_id)
-        if self.mysql_preoperator:
-            self.log.info("Running MySQL preoperator")
-            mysql.run(self.mysql_preoperator)
-
-        self.log.info("Inserting rows into MySQL")
-
-        if self.bulk_load:
-            mysql.bulk_load(table=self.mysql_table, tmp_file=tmpfile.name)
-            tmpfile.close()
-        else:
-            mysql.insert_rows(table=self.mysql_table, rows=results)
-
-        if self.mysql_postoperator:
-            self.log.info("Running MySQL postoperator")
-            mysql.run(self.mysql_postoperator)
-=======
     Please use:
     `airflow.providers.apache.hive.transfers.hive_to_mysql.HiveToMySqlOperator`.
     """
->>>>>>> d25854dd
 
     def __init__(self, **kwargs):
         warnings.warn(
