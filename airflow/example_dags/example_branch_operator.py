--- conflicted
+++ resolved
@@ -16,18 +16,6 @@
 # specific language governing permissions and limitations
 # under the License.
 
-<<<<<<< HEAD
-import random
-
-from airflow.models import DAG
-from airflow.operators.dummy_operator import DummyOperator
-from airflow.operators.python_operator import BranchPythonOperator
-from airflow.utils.dates import days_ago
-
-args = {
-    'owner': 'Airflow',
-    'start_date': days_ago(2),
-=======
 """Example DAG demonstrating the usage of the BranchPythonOperator."""
 
 import random
@@ -40,50 +28,11 @@
 
 args = {
     'owner': 'airflow',
->>>>>>> d25854dd
 }
 
 with DAG(
     dag_id='example_branch_operator',
     default_args=args,
-<<<<<<< HEAD
-    schedule_interval="@daily",
-    tags=['example']
-)
-
-run_this_first = DummyOperator(
-    task_id='run_this_first',
-    dag=dag,
-)
-
-options = ['branch_a', 'branch_b', 'branch_c', 'branch_d']
-
-branching = BranchPythonOperator(
-    task_id='branching',
-    python_callable=lambda: random.choice(options),
-    dag=dag,
-)
-run_this_first >> branching
-
-join = DummyOperator(
-    task_id='join',
-    trigger_rule='none_failed_or_skipped',
-    dag=dag,
-)
-
-for option in options:
-    t = DummyOperator(
-        task_id=option,
-        dag=dag,
-    )
-
-    dummy_follow = DummyOperator(
-        task_id='follow_' + option,
-        dag=dag,
-    )
-
-    branching >> t >> dummy_follow >> join
-=======
     start_date=days_ago(2),
     schedule_interval="@daily",
     tags=['example', 'example2'],
@@ -116,5 +65,4 @@
         )
 
         # Label is optional here, but it can help identify more complex branches
-        branching >> Label(option) >> t >> dummy_follow >> join
->>>>>>> d25854dd
+        branching >> Label(option) >> t >> dummy_follow >> join