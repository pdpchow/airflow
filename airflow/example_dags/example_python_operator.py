--- conflicted
+++ resolved
@@ -23,12 +23,9 @@
 from builtins import range
 from pprint import pprint
 
-<<<<<<< HEAD
-=======
 import airflow
 from airflow.models import DAG
 from airflow.operators.python_operator import PythonOperator
->>>>>>> cb8b2a1d
 
 args = {
     'owner': 'airflow',
@@ -36,15 +33,10 @@
 }
 
 dag = DAG(
-<<<<<<< HEAD
-    dag_id='example_python_operator', default_args=args,
-    schedule_interval=None)
-=======
     dag_id='example_python_operator',
     default_args=args,
     schedule_interval=None,
 )
->>>>>>> cb8b2a1d
 
 
 # [START howto_operator_python]
@@ -58,12 +50,8 @@
     task_id='print_the_context',
     provide_context=True,
     python_callable=print_context,
-<<<<<<< HEAD
-    dag=dag)
-=======
     dag=dag,
 )
->>>>>>> cb8b2a1d
 # [END howto_operator_python]
 
 
@@ -82,9 +70,5 @@
         dag=dag,
     )
 
-<<<<<<< HEAD
-    task.set_upstream(run_this)
-=======
     run_this >> task
->>>>>>> cb8b2a1d
 # [END howto_operator_python_kwargs]