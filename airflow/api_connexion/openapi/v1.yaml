--- conflicted
+++ resolved
@@ -4929,16 +4929,6 @@
 
         *New in version 2.1.1*
 
-<<<<<<< HEAD
-    Paused:
-      in: query
-      name: paused
-      schema:
-        type: boolean
-      required: false
-      description: |
-        Only filter paused/unpaused DAGs. If absent or null, it returns paused and unpaused DAGs.
-=======
     FilterUpdatedAtLTE:
       in: query
       name: updated_at_lte
@@ -4964,7 +4954,17 @@
         Returns objects greater or equal the specified date.
 
         This can be combined with updated_at_lte parameter to receive only the selected period.
->>>>>>> 478fd826
+
+        *New in version 2.6.0*
+
+    Paused:
+      in: query
+      name: paused
+      schema:
+        type: boolean
+      required: false
+      description: |
+        Only filter paused/unpaused DAGs. If absent or null, it returns paused and unpaused DAGs.
 
         *New in version 2.6.0*
 
