--- conflicted
+++ resolved
@@ -160,13 +160,9 @@
     include_past = fields.Boolean(required=True)
     new_state = TaskInstanceStateField(
         required=True,
-<<<<<<< HEAD
-        validate=validate.OneOf([TaskInstanceState.SUCCESS, TaskInstanceState.FAILED]),
-=======
         validate=validate.OneOf(
             [TaskInstanceState.SUCCESS, TaskInstanceState.FAILED, TaskInstanceState.SKIPPED]
         ),
->>>>>>> 6becb703
     )
 
     @validates_schema
@@ -182,13 +178,9 @@
     dry_run = fields.Boolean(dump_default=True)
     new_state = TaskInstanceStateField(
         required=True,
-<<<<<<< HEAD
-        validate=validate.OneOf([TaskInstanceState.SUCCESS, TaskInstanceState.FAILED]),
-=======
         validate=validate.OneOf(
             [TaskInstanceState.SUCCESS, TaskInstanceState.FAILED, TaskInstanceState.SKIPPED]
         ),
->>>>>>> 6becb703
     )
 
 
