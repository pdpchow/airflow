# Licensed to the Apache Software Foundation (ASF) under one
# or more contributor license agreements.  See the NOTICE file
# distributed with this work for additional information
# regarding copyright ownership.  The ASF licenses this file
# to you under the Apache License, Version 2.0 (the
# "License"); you may not use this file except in compliance
# with the License.  You may obtain a copy of the License at
#
#   http://www.apache.org/licenses/LICENSE-2.0
#
# Unless required by applicable law or agreed to in writing,
# software distributed under the License is distributed on an
# "AS IS" BASIS, WITHOUT WARRANTIES OR CONDITIONS OF ANY
# KIND, either express or implied.  See the License for the
# specific language governing permissions and limitations
# under the License.
from __future__ import annotations

from http import HTTPStatus
from typing import TYPE_CHECKING

from connexion import NoContent
from sqlalchemy import delete, func, select
from sqlalchemy.orm import joinedload, subqueryload

from airflow.api_connexion import security
from airflow.api_connexion.exceptions import NotFound
from airflow.api_connexion.parameters import apply_sorting, check_limit, format_datetime, format_parameters
from airflow.api_connexion.schemas.dataset_schema import (
    DagScheduleDatasetReference,
    DatasetCollection,
    DatasetEventCollection,
<<<<<<< HEAD
    TaskOutletDatasetReference,
=======
    QueuedEvent,
    QueuedEventCollection,
>>>>>>> f36e1c75
    dataset_collection_schema,
    dataset_event_collection_schema,
    dataset_schema,
    queued_event_collection_schema,
    queued_event_schema,
)
from airflow.models.dataset import DatasetDagRunQueue, DatasetEvent, DatasetModel
from airflow.utils.db import get_query_count
from airflow.utils.session import NEW_SESSION, provide_session
from airflow.www.extensions.init_auth_manager import get_auth_manager

if TYPE_CHECKING:
    from sqlalchemy.orm import Session

    from airflow.api_connexion.types import APIResponse


@security.requires_access_dataset("GET")
@provide_session
def get_dataset(*, uri: str, session: Session = NEW_SESSION) -> APIResponse:
    """Get a Dataset."""
    dataset = session.scalar(
        select(DatasetModel)
        .where(DatasetModel.uri == uri)
        .options(joinedload(DatasetModel.consuming_dags), joinedload(DatasetModel.producing_tasks))
    )
    if not dataset:
        raise NotFound(
            "Dataset not found",
            detail=f"The Dataset with uri: `{uri}` was not found",
        )
    return dataset_schema.dump(dataset)


@security.requires_access_dataset("GET")
@format_parameters({"limit": check_limit})
@provide_session
def get_datasets(
    *,
    limit: int,
    offset: int = 0,
    uri_pattern: str | None = None,
    dag_ids: str | None = None,
    order_by: str = "id",
    session: Session = NEW_SESSION,
) -> APIResponse:
    """Get datasets."""
    allowed_attrs = ["id", "uri", "created_at", "updated_at"]

    total_entries = session.scalars(select(func.count(DatasetModel.id))).one()
    query = select(DatasetModel)

    if dag_ids and uri_pattern:
        dags_list = dag_ids.split(",")
        query = query.filter(
            (
                DatasetModel.consuming_dags.any(DagScheduleDatasetReference.dag_id.in_(dags_list))
                | DatasetModel.producing_tasks.any(TaskOutletDatasetReference.dag_id.in_(dags_list))
            ),
            DatasetModel.uri.ilike(f"%{uri_pattern}%"),
        )
    elif dag_ids:
        dags_list = dag_ids.split(",")
        query = query.filter(
            (DatasetModel.consuming_dags.any(DagScheduleDatasetReference.dag_id.in_(dags_list)))
            | (DatasetModel.producing_tasks.any(TaskOutletDatasetReference.dag_id.in_(dags_list)))
        )
    elif uri_pattern:
        query = query.where(DatasetModel.uri.ilike(f"%{uri_pattern}%"))
    query = apply_sorting(query, order_by, {}, allowed_attrs)
    datasets = session.scalars(
        query.options(subqueryload(DatasetModel.consuming_dags), subqueryload(DatasetModel.producing_tasks))
        .offset(offset)
        .limit(limit)
    ).all()
    return dataset_collection_schema.dump(DatasetCollection(datasets=datasets, total_entries=total_entries))


@security.requires_access_dataset("GET")
@provide_session
@format_parameters({"limit": check_limit})
def get_dataset_events(
    *,
    limit: int,
    offset: int = 0,
    order_by: str = "timestamp",
    dataset_id: int | None = None,
    source_dag_id: str | None = None,
    source_task_id: str | None = None,
    source_run_id: str | None = None,
    source_map_index: int | None = None,
    session: Session = NEW_SESSION,
) -> APIResponse:
    """Get dataset events."""
    allowed_attrs = ["source_dag_id", "source_task_id", "source_run_id", "source_map_index", "timestamp"]

    query = select(DatasetEvent)

    if dataset_id:
        query = query.where(DatasetEvent.dataset_id == dataset_id)
    if source_dag_id:
        query = query.where(DatasetEvent.source_dag_id == source_dag_id)
    if source_task_id:
        query = query.where(DatasetEvent.source_task_id == source_task_id)
    if source_run_id:
        query = query.where(DatasetEvent.source_run_id == source_run_id)
    if source_map_index:
        query = query.where(DatasetEvent.source_map_index == source_map_index)

    query = query.options(subqueryload(DatasetEvent.created_dagruns))

    total_entries = get_query_count(query, session=session)
    query = apply_sorting(query, order_by, {}, allowed_attrs)
    events = session.scalars(query.offset(offset).limit(limit)).all()
    return dataset_event_collection_schema.dump(
        DatasetEventCollection(dataset_events=events, total_entries=total_entries)
    )


def _generate_queued_event_where_clause(
    *,
    dag_id: str | None = None,
    dataset_id: int | None = None,
    uri: str | None = None,
    before: str | None = None,
    permitted_dag_ids: set[str] | None = None,
) -> list:
    """Get DatasetDagRunQueue where clause."""
    where_clause = []
    if dag_id is not None:
        where_clause.append(DatasetDagRunQueue.target_dag_id == dag_id)
    if dataset_id is not None:
        where_clause.append(DatasetDagRunQueue.dataset_id == dataset_id)
    if uri is not None:
        where_clause.append(
            DatasetDagRunQueue.dataset_id.in_(
                select(DatasetModel.id).where(DatasetModel.uri == uri),
            ),
        )
    if before is not None:
        where_clause.append(DatasetDagRunQueue.created_at < format_datetime(before))
    if permitted_dag_ids is not None:
        where_clause.append(DatasetDagRunQueue.target_dag_id.in_(permitted_dag_ids))
    return where_clause


@security.requires_access_dataset("GET")
@security.requires_access_dag("GET")
@provide_session
def get_dag_dataset_queued_event(
    *, dag_id: str, uri: str, before: str | None = None, session: Session = NEW_SESSION
) -> APIResponse:
    """Get a queued Dataset event for a DAG."""
    where_clause = _generate_queued_event_where_clause(dag_id=dag_id, uri=uri, before=before)
    ddrq = session.scalar(
        select(DatasetDagRunQueue)
        .join(DatasetModel, DatasetDagRunQueue.dataset_id == DatasetModel.id)
        .where(*where_clause)
    )
    if ddrq is None:
        raise NotFound(
            "Queue event not found",
            detail=f"Queue event with dag_id: `{dag_id}` and dataset uri: `{uri}` was not found",
        )
    queued_event = {"created_at": ddrq.created_at, "dag_id": dag_id, "uri": uri}
    return queued_event_schema.dump(queued_event)


@security.requires_access_dataset("DELETE")
@security.requires_access_dag("GET")
@provide_session
def delete_dag_dataset_queued_event(
    *, dag_id: str, uri: str, before: str | None = None, session: Session = NEW_SESSION
) -> APIResponse:
    """Delete a queued Dataset event for a DAG."""
    where_clause = _generate_queued_event_where_clause(dag_id=dag_id, uri=uri, before=before)
    delete_stmt = (
        delete(DatasetDagRunQueue).where(*where_clause).execution_options(synchronize_session="fetch")
    )
    result = session.execute(delete_stmt)
    if result.rowcount > 0:
        return NoContent, HTTPStatus.NO_CONTENT
    raise NotFound(
        "Queue event not found",
        detail=f"Queue event with dag_id: `{dag_id}` and dataset uri: `{uri}` was not found",
    )


@security.requires_access_dataset("GET")
@security.requires_access_dag("GET")
@provide_session
def get_dag_dataset_queued_events(
    *, dag_id: str, before: str | None = None, session: Session = NEW_SESSION
) -> APIResponse:
    """Get queued Dataset events for a DAG."""
    where_clause = _generate_queued_event_where_clause(dag_id=dag_id, before=before)
    query = (
        select(DatasetDagRunQueue, DatasetModel.uri)
        .join(DatasetModel, DatasetDagRunQueue.dataset_id == DatasetModel.id)
        .where(*where_clause)
    )
    result = session.execute(query).all()
    total_entries = get_query_count(query, session=session)
    if not result:
        raise NotFound(
            "Queue event not found",
            detail=f"Queue event with dag_id: `{dag_id}` was not found",
        )
    queued_events = [
        QueuedEvent(created_at=ddrq.created_at, dag_id=ddrq.target_dag_id, uri=uri) for ddrq, uri in result
    ]
    return queued_event_collection_schema.dump(
        QueuedEventCollection(queued_events=queued_events, total_entries=total_entries)
    )


@security.requires_access_dataset("DELETE")
@security.requires_access_dag("GET")
@provide_session
def delete_dag_dataset_queued_events(
    *, dag_id: str, before: str | None = None, session: Session = NEW_SESSION
) -> APIResponse:
    """Delete queued Dataset events for a DAG."""
    where_clause = _generate_queued_event_where_clause(dag_id=dag_id, before=before)
    delete_stmt = delete(DatasetDagRunQueue).where(*where_clause)
    result = session.execute(delete_stmt)
    if result.rowcount > 0:
        return NoContent, HTTPStatus.NO_CONTENT

    raise NotFound(
        "Queue event not found",
        detail=f"Queue event with dag_id: `{dag_id}` was not found",
    )


@security.requires_access_dataset("GET")
@provide_session
def get_dataset_queued_events(
    *, uri: str, before: str | None = None, session: Session = NEW_SESSION
) -> APIResponse:
    """Get queued Dataset events for a Dataset."""
    permitted_dag_ids = get_auth_manager().get_permitted_dag_ids(methods=["GET"])
    where_clause = _generate_queued_event_where_clause(
        uri=uri, before=before, permitted_dag_ids=permitted_dag_ids
    )
    query = (
        select(DatasetDagRunQueue, DatasetModel.uri)
        .join(DatasetModel, DatasetDagRunQueue.dataset_id == DatasetModel.id)
        .where(*where_clause)
    )
    total_entries = get_query_count(query, session=session)
    result = session.execute(query).all()
    if total_entries > 0:
        queued_events = [
            QueuedEvent(created_at=ddrq.created_at, dag_id=ddrq.target_dag_id, uri=uri)
            for ddrq, uri in result
        ]
        return queued_event_collection_schema.dump(
            QueuedEventCollection(queued_events=queued_events, total_entries=total_entries)
        )
    raise NotFound(
        "Queue event not found",
        detail=f"Queue event with dataset uri: `{uri}` was not found",
    )


@security.requires_access_dataset("DELETE")
@provide_session
def delete_dataset_queued_events(
    *, uri: str, before: str | None = None, session: Session = NEW_SESSION
) -> APIResponse:
    """Delete queued Dataset events for a Dataset."""
    permitted_dag_ids = get_auth_manager().get_permitted_dag_ids(methods=["GET"])
    where_clause = _generate_queued_event_where_clause(
        uri=uri, before=before, permitted_dag_ids=permitted_dag_ids
    )
    delete_stmt = (
        delete(DatasetDagRunQueue).where(*where_clause).execution_options(synchronize_session="fetch")
    )

    result = session.execute(delete_stmt)
    if result.rowcount > 0:
        return NoContent, HTTPStatus.NO_CONTENT
    raise NotFound(
        "Queue event not found",
        detail=f"Queue event with dataset uri: `{uri}` was not found",
    )<|MERGE_RESOLUTION|>--- conflicted
+++ resolved
@@ -30,12 +30,9 @@
     DagScheduleDatasetReference,
     DatasetCollection,
     DatasetEventCollection,
-<<<<<<< HEAD
-    TaskOutletDatasetReference,
-=======
     QueuedEvent,
     QueuedEventCollection,
->>>>>>> f36e1c75
+    TaskOutletDatasetReference,
     dataset_collection_schema,
     dataset_event_collection_schema,
     dataset_schema,
