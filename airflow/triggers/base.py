--- conflicted
+++ resolved
@@ -17,14 +17,10 @@
 from __future__ import annotations
 
 import abc
-<<<<<<< HEAD
 import logging
-from typing import TYPE_CHECKING, Any, AsyncIterator
-=======
 from dataclasses import dataclass
 from datetime import timedelta
-from typing import Any, AsyncIterator
->>>>>>> a586ea8b
+from typing import TYPE_CHECKING, Any, AsyncIterator
 
 from airflow.callbacks.callback_requests import TaskCallbackRequest
 from airflow.callbacks.database_callback_sink import DatabaseCallbackSink
