--- conflicted
+++ resolved
@@ -58,11 +58,7 @@
     run_as_user: Optional[str]
 
     class Config:
-<<<<<<< HEAD
-        """Make sure it deals automatically with ORM classes of SQL Alchemy."""
-=======
         """Make sure it deals automatically with SQLAlchemy ORM classes."""
->>>>>>> e6f21174
 
         orm_mode = True
 
