# Licensed to the Apache Software Foundation (ASF) under one
# or more contributor license agreements.  See the NOTICE file
# distributed with this work for additional information
# regarding copyright ownership.  The ASF licenses this file
# to you under the Apache License, Version 2.0 (the
# "License"); you may not use this file except in compliance
# with the License.  You may obtain a copy of the License at
#
#   http://www.apache.org/licenses/LICENSE-2.0
#
# Unless required by applicable law or agreed to in writing,
# software distributed under the License is distributed on an
# "AS IS" BASIS, WITHOUT WARRANTIES OR CONDITIONS OF ANY
# KIND, either express or implied.  See the License for the
# specific language governing permissions and limitations
# under the License.

from datetime import datetime
from typing import List, Optional

from pendulum import DateTime
from pydantic import BaseModel as BaseModelPydantic

from airflow.serialization.pydantic.dataset import DatasetEventPydantic


class DagRunPydantic(BaseModelPydantic):
    """Serializable representation of the DagRun ORM SqlAlchemyModel used by internal API."""

    id: int
    dag_id: str
    queued_at: Optional[datetime]
    execution_date: DateTime
    start_date: Optional[datetime]
    end_date: Optional[datetime]
    state: str
    run_id: str
    creating_job_id: Optional[int]
    external_trigger: bool
    run_type: str
    data_interval_start: Optional[datetime]
    data_interval_end: Optional[datetime]
    last_scheduling_decision: Optional[datetime]
    dag_hash: Optional[str]
    updated_at: datetime
    consumed_dataset_events: List[DatasetEventPydantic]

    class Config:
<<<<<<< HEAD
        """Make sure it deals automatically with ORM classes of SQL Alchemy."""
=======
        """Make sure it deals automatically with SQLAlchemy ORM classes."""
>>>>>>> e6f21174

        orm_mode = True<|MERGE_RESOLUTION|>--- conflicted
+++ resolved
@@ -46,10 +46,6 @@
     consumed_dataset_events: List[DatasetEventPydantic]
 
     class Config:
-<<<<<<< HEAD
-        """Make sure it deals automatically with ORM classes of SQL Alchemy."""
-=======
         """Make sure it deals automatically with SQLAlchemy ORM classes."""
->>>>>>> e6f21174
 
         orm_mode = True