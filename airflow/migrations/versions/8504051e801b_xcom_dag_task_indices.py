#
# Licensed to the Apache Software Foundation (ASF) under one
# or more contributor license agreements.  See the NOTICE file
# distributed with this work for additional information
# regarding copyright ownership.  The ASF licenses this file
# to you under the Apache License, Version 2.0 (the
# "License"); you may not use this file except in compliance
# with the License.  You may obtain a copy of the License at
#
#   http://www.apache.org/licenses/LICENSE-2.0
#
# Unless required by applicable law or agreed to in writing,
# software distributed under the License is distributed on an
# "AS IS" BASIS, WITHOUT WARRANTIES OR CONDITIONS OF ANY
# KIND, either express or implied.  See the License for the
# specific language governing permissions and limitations
# under the License.

"""xcom dag task indices

Revision ID: 8504051e801b
Revises: 4addfa1236f1
Create Date: 2016-11-29 08:13:03.253312

"""

from alembic import op

# revision identifiers, used by Alembic.
revision = '8504051e801b'
down_revision = '4addfa1236f1'
branch_labels = None
depends_on = None


def upgrade():
<<<<<<< HEAD
    op.create_index('idx_xcom_dag_task_date', 'xcom',
                    ['dag_id', 'task_id', 'execution_date'], unique=False)
=======
    """Create Index."""
    op.create_index('idx_xcom_dag_task_date', 'xcom', ['dag_id', 'task_id', 'execution_date'], unique=False)
>>>>>>> d25854dd


def downgrade():
    """Drop Index."""
    op.drop_index('idx_xcom_dag_task_date', table_name='xcom')<|MERGE_RESOLUTION|>--- conflicted
+++ resolved
@@ -34,13 +34,8 @@
 
 
 def upgrade():
-<<<<<<< HEAD
-    op.create_index('idx_xcom_dag_task_date', 'xcom',
-                    ['dag_id', 'task_id', 'execution_date'], unique=False)
-=======
     """Create Index."""
     op.create_index('idx_xcom_dag_task_date', 'xcom', ['dag_id', 'task_id', 'execution_date'], unique=False)
->>>>>>> d25854dd
 
 
 def downgrade():
