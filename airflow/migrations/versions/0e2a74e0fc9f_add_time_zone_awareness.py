--- conflicted
+++ resolved
@@ -23,15 +23,9 @@
 
 """
 
-<<<<<<< HEAD
-from alembic import op
-from sqlalchemy.dialects import mysql
-import sqlalchemy as sa
-=======
 import sqlalchemy as sa
 from alembic import op
 from sqlalchemy.dialects import mysql
->>>>>>> d25854dd
 
 # revision identifiers, used by Alembic.
 revision = "0e2a74e0fc9f"
@@ -47,13 +41,7 @@
         cur = conn.execute("SELECT @@explicit_defaults_for_timestamp")
         res = cur.fetchall()
         if res[0][0] == 0:
-<<<<<<< HEAD
-            raise Exception(
-                "Global variable explicit_defaults_for_timestamp needs to be on (1) for mysql"
-            )
-=======
             raise Exception("Global variable explicit_defaults_for_timestamp needs to be on (1) for mysql")
->>>>>>> d25854dd
 
         op.alter_column(
             table_name="chart",
@@ -66,17 +54,8 @@
             column_name="last_scheduler_run",
             type_=mysql.TIMESTAMP(fsp=6),
         )
-<<<<<<< HEAD
-        op.alter_column(
-            table_name="dag", column_name="last_pickled", type_=mysql.TIMESTAMP(fsp=6)
-        )
-        op.alter_column(
-            table_name="dag", column_name="last_expired", type_=mysql.TIMESTAMP(fsp=6)
-        )
-=======
         op.alter_column(table_name="dag", column_name="last_pickled", type_=mysql.TIMESTAMP(fsp=6))
         op.alter_column(table_name="dag", column_name="last_expired", type_=mysql.TIMESTAMP(fsp=6))
->>>>>>> d25854dd
 
         op.alter_column(
             table_name="dag_pickle",
@@ -89,17 +68,8 @@
             column_name="execution_date",
             type_=mysql.TIMESTAMP(fsp=6),
         )
-<<<<<<< HEAD
-        op.alter_column(
-            table_name="dag_run", column_name="start_date", type_=mysql.TIMESTAMP(fsp=6)
-        )
-        op.alter_column(
-            table_name="dag_run", column_name="end_date", type_=mysql.TIMESTAMP(fsp=6)
-        )
-=======
         op.alter_column(table_name="dag_run", column_name="start_date", type_=mysql.TIMESTAMP(fsp=6))
         op.alter_column(table_name="dag_run", column_name="end_date", type_=mysql.TIMESTAMP(fsp=6))
->>>>>>> d25854dd
 
         op.alter_column(
             table_name="import_error",
@@ -107,34 +77,16 @@
             type_=mysql.TIMESTAMP(fsp=6),
         )
 
-<<<<<<< HEAD
-        op.alter_column(
-            table_name="job", column_name="start_date", type_=mysql.TIMESTAMP(fsp=6)
-        )
-        op.alter_column(
-            table_name="job", column_name="end_date", type_=mysql.TIMESTAMP(fsp=6)
-        )
-=======
         op.alter_column(table_name="job", column_name="start_date", type_=mysql.TIMESTAMP(fsp=6))
         op.alter_column(table_name="job", column_name="end_date", type_=mysql.TIMESTAMP(fsp=6))
->>>>>>> d25854dd
         op.alter_column(
             table_name="job",
             column_name="latest_heartbeat",
             type_=mysql.TIMESTAMP(fsp=6),
         )
 
-<<<<<<< HEAD
-        op.alter_column(
-            table_name="log", column_name="dttm", type_=mysql.TIMESTAMP(fsp=6)
-        )
-        op.alter_column(
-            table_name="log", column_name="execution_date", type_=mysql.TIMESTAMP(fsp=6)
-        )
-=======
         op.alter_column(table_name="log", column_name="dttm", type_=mysql.TIMESTAMP(fsp=6))
         op.alter_column(table_name="log", column_name="execution_date", type_=mysql.TIMESTAMP(fsp=6))
->>>>>>> d25854dd
 
         op.alter_column(
             table_name="sla_miss",
@@ -142,31 +94,19 @@
             type_=mysql.TIMESTAMP(fsp=6),
             nullable=False,
         )
-<<<<<<< HEAD
-        op.alter_column(
-            table_name="sla_miss", column_name="timestamp", type_=mysql.TIMESTAMP(fsp=6)
-        )
-=======
         op.alter_column(table_name="sla_miss", column_name="timestamp", type_=mysql.TIMESTAMP(fsp=6))
->>>>>>> d25854dd
-
-        op.alter_column(
-            table_name="task_fail",
-            column_name="execution_date",
-            type_=mysql.TIMESTAMP(fsp=6),
-        )
-        op.alter_column(
-            table_name="task_fail",
-            column_name="start_date",
-            type_=mysql.TIMESTAMP(fsp=6),
-        )
-<<<<<<< HEAD
-        op.alter_column(
-            table_name="task_fail", column_name="end_date", type_=mysql.TIMESTAMP(fsp=6)
-        )
-=======
+
+        op.alter_column(
+            table_name="task_fail",
+            column_name="execution_date",
+            type_=mysql.TIMESTAMP(fsp=6),
+        )
+        op.alter_column(
+            table_name="task_fail",
+            column_name="start_date",
+            type_=mysql.TIMESTAMP(fsp=6),
+        )
         op.alter_column(table_name="task_fail", column_name="end_date", type_=mysql.TIMESTAMP(fsp=6))
->>>>>>> d25854dd
 
         op.alter_column(
             table_name="task_instance",
@@ -190,13 +130,7 @@
             type_=mysql.TIMESTAMP(fsp=6),
         )
 
-<<<<<<< HEAD
-        op.alter_column(
-            table_name="xcom", column_name="timestamp", type_=mysql.TIMESTAMP(fsp=6)
-        )
-=======
         op.alter_column(table_name="xcom", column_name="timestamp", type_=mysql.TIMESTAMP(fsp=6))
->>>>>>> d25854dd
         op.alter_column(
             table_name="xcom",
             column_name="execution_date",
@@ -267,26 +201,14 @@
             column_name="start_date",
             type_=sa.TIMESTAMP(timezone=True),
         )
-<<<<<<< HEAD
-        op.alter_column(
-            table_name="job", column_name="end_date", type_=sa.TIMESTAMP(timezone=True)
-        )
-=======
         op.alter_column(table_name="job", column_name="end_date", type_=sa.TIMESTAMP(timezone=True))
->>>>>>> d25854dd
         op.alter_column(
             table_name="job",
             column_name="latest_heartbeat",
             type_=sa.TIMESTAMP(timezone=True),
         )
 
-<<<<<<< HEAD
-        op.alter_column(
-            table_name="log", column_name="dttm", type_=sa.TIMESTAMP(timezone=True)
-        )
-=======
         op.alter_column(table_name="log", column_name="dttm", type_=sa.TIMESTAMP(timezone=True))
->>>>>>> d25854dd
         op.alter_column(
             table_name="log",
             column_name="execution_date",
@@ -359,30 +281,15 @@
     conn = op.get_bind()
     if conn.dialect.name == "mysql":
         conn.execute("SET time_zone = '+00:00'")
-<<<<<<< HEAD
-        op.alter_column(
-            table_name="chart", column_name="last_modified", type_=mysql.DATETIME(fsp=6)
-        )
-=======
         op.alter_column(table_name="chart", column_name="last_modified", type_=mysql.DATETIME(fsp=6))
->>>>>>> d25854dd
 
         op.alter_column(
             table_name="dag",
             column_name="last_scheduler_run",
             type_=mysql.DATETIME(fsp=6),
         )
-<<<<<<< HEAD
-        op.alter_column(
-            table_name="dag", column_name="last_pickled", type_=mysql.DATETIME(fsp=6)
-        )
-        op.alter_column(
-            table_name="dag", column_name="last_expired", type_=mysql.DATETIME(fsp=6)
-        )
-=======
         op.alter_column(table_name="dag", column_name="last_pickled", type_=mysql.DATETIME(fsp=6))
         op.alter_column(table_name="dag", column_name="last_expired", type_=mysql.DATETIME(fsp=6))
->>>>>>> d25854dd
 
         op.alter_column(
             table_name="dag_pickle",
@@ -395,17 +302,8 @@
             column_name="execution_date",
             type_=mysql.DATETIME(fsp=6),
         )
-<<<<<<< HEAD
-        op.alter_column(
-            table_name="dag_run", column_name="start_date", type_=mysql.DATETIME(fsp=6)
-        )
-        op.alter_column(
-            table_name="dag_run", column_name="end_date", type_=mysql.DATETIME(fsp=6)
-        )
-=======
         op.alter_column(table_name="dag_run", column_name="start_date", type_=mysql.DATETIME(fsp=6))
         op.alter_column(table_name="dag_run", column_name="end_date", type_=mysql.DATETIME(fsp=6))
->>>>>>> d25854dd
 
         op.alter_column(
             table_name="import_error",
@@ -413,34 +311,16 @@
             type_=mysql.DATETIME(fsp=6),
         )
 
-<<<<<<< HEAD
-        op.alter_column(
-            table_name="job", column_name="start_date", type_=mysql.DATETIME(fsp=6)
-        )
-        op.alter_column(
-            table_name="job", column_name="end_date", type_=mysql.DATETIME(fsp=6)
-        )
-=======
         op.alter_column(table_name="job", column_name="start_date", type_=mysql.DATETIME(fsp=6))
         op.alter_column(table_name="job", column_name="end_date", type_=mysql.DATETIME(fsp=6))
->>>>>>> d25854dd
         op.alter_column(
             table_name="job",
             column_name="latest_heartbeat",
             type_=mysql.DATETIME(fsp=6),
         )
 
-<<<<<<< HEAD
-        op.alter_column(
-            table_name="log", column_name="dttm", type_=mysql.DATETIME(fsp=6)
-        )
-        op.alter_column(
-            table_name="log", column_name="execution_date", type_=mysql.DATETIME(fsp=6)
-        )
-=======
         op.alter_column(table_name="log", column_name="dttm", type_=mysql.DATETIME(fsp=6))
         op.alter_column(table_name="log", column_name="execution_date", type_=mysql.DATETIME(fsp=6))
->>>>>>> d25854dd
 
         op.alter_column(
             table_name="sla_miss",
@@ -448,31 +328,19 @@
             type_=mysql.DATETIME(fsp=6),
             nullable=False,
         )
-<<<<<<< HEAD
-        op.alter_column(
-            table_name="sla_miss", column_name="timestamp", type_=mysql.DATETIME(fsp=6)
-        )
-=======
         op.alter_column(table_name="sla_miss", column_name="timestamp", type_=mysql.DATETIME(fsp=6))
->>>>>>> d25854dd
-
-        op.alter_column(
-            table_name="task_fail",
-            column_name="execution_date",
-            type_=mysql.DATETIME(fsp=6),
-        )
-        op.alter_column(
-            table_name="task_fail",
-            column_name="start_date",
-            type_=mysql.DATETIME(fsp=6),
-        )
-<<<<<<< HEAD
-        op.alter_column(
-            table_name="task_fail", column_name="end_date", type_=mysql.DATETIME(fsp=6)
-        )
-=======
+
+        op.alter_column(
+            table_name="task_fail",
+            column_name="execution_date",
+            type_=mysql.DATETIME(fsp=6),
+        )
+        op.alter_column(
+            table_name="task_fail",
+            column_name="start_date",
+            type_=mysql.DATETIME(fsp=6),
+        )
         op.alter_column(table_name="task_fail", column_name="end_date", type_=mysql.DATETIME(fsp=6))
->>>>>>> d25854dd
 
         op.alter_column(
             table_name="task_instance",
@@ -496,17 +364,8 @@
             type_=mysql.DATETIME(fsp=6),
         )
 
-<<<<<<< HEAD
-        op.alter_column(
-            table_name="xcom", column_name="timestamp", type_=mysql.DATETIME(fsp=6)
-        )
-        op.alter_column(
-            table_name="xcom", column_name="execution_date", type_=mysql.DATETIME(fsp=6)
-        )
-=======
         op.alter_column(table_name="xcom", column_name="timestamp", type_=mysql.DATETIME(fsp=6))
         op.alter_column(table_name="xcom", column_name="execution_date", type_=mysql.DATETIME(fsp=6))
->>>>>>> d25854dd
     else:
         if conn.dialect.name in ("sqlite", "mssql"):
             return
@@ -516,50 +375,6 @@
         if conn.dialect.name == "postgresql":
             conn.execute("set timezone=UTC")
 
-<<<<<<< HEAD
-        op.alter_column(
-            table_name="chart", column_name="last_modified", type_=sa.DateTime()
-        )
-
-        op.alter_column(
-            table_name="dag", column_name="last_scheduler_run", type_=sa.DateTime()
-        )
-        op.alter_column(
-            table_name="dag", column_name="last_pickled", type_=sa.DateTime()
-        )
-        op.alter_column(
-            table_name="dag", column_name="last_expired", type_=sa.DateTime()
-        )
-
-        op.alter_column(
-            table_name="dag_pickle", column_name="created_dttm", type_=sa.DateTime()
-        )
-
-        op.alter_column(
-            table_name="dag_run", column_name="execution_date", type_=sa.DateTime()
-        )
-        op.alter_column(
-            table_name="dag_run", column_name="start_date", type_=sa.DateTime()
-        )
-        op.alter_column(
-            table_name="dag_run", column_name="end_date", type_=sa.DateTime()
-        )
-
-        op.alter_column(
-            table_name="import_error", column_name="timestamp", type_=sa.DateTime()
-        )
-
-        op.alter_column(table_name="job", column_name="start_date", type_=sa.DateTime())
-        op.alter_column(table_name="job", column_name="end_date", type_=sa.DateTime())
-        op.alter_column(
-            table_name="job", column_name="latest_heartbeat", type_=sa.DateTime()
-        )
-
-        op.alter_column(table_name="log", column_name="dttm", type_=sa.DateTime())
-        op.alter_column(
-            table_name="log", column_name="execution_date", type_=sa.DateTime()
-        )
-=======
         op.alter_column(table_name="chart", column_name="last_modified", type_=sa.DateTime())
 
         op.alter_column(table_name="dag", column_name="last_scheduler_run", type_=sa.DateTime())
@@ -580,7 +395,6 @@
 
         op.alter_column(table_name="log", column_name="dttm", type_=sa.DateTime())
         op.alter_column(table_name="log", column_name="execution_date", type_=sa.DateTime())
->>>>>>> d25854dd
 
         op.alter_column(
             table_name="sla_miss",
@@ -588,27 +402,11 @@
             type_=sa.DateTime(),
             nullable=False,
         )
-<<<<<<< HEAD
-        op.alter_column(
-            table_name="sla_miss", column_name="timestamp", type_=sa.DateTime()
-        )
-
-        op.alter_column(
-            table_name="task_fail", column_name="execution_date", type_=sa.DateTime()
-        )
-        op.alter_column(
-            table_name="task_fail", column_name="start_date", type_=sa.DateTime()
-        )
-        op.alter_column(
-            table_name="task_fail", column_name="end_date", type_=sa.DateTime()
-        )
-=======
         op.alter_column(table_name="sla_miss", column_name="timestamp", type_=sa.DateTime())
 
         op.alter_column(table_name="task_fail", column_name="execution_date", type_=sa.DateTime())
         op.alter_column(table_name="task_fail", column_name="start_date", type_=sa.DateTime())
         op.alter_column(table_name="task_fail", column_name="end_date", type_=sa.DateTime())
->>>>>>> d25854dd
 
         op.alter_column(
             table_name="task_instance",
@@ -616,26 +414,9 @@
             type_=sa.DateTime(),
             nullable=False,
         )
-<<<<<<< HEAD
-        op.alter_column(
-            table_name="task_instance", column_name="start_date", type_=sa.DateTime()
-        )
-        op.alter_column(
-            table_name="task_instance", column_name="end_date", type_=sa.DateTime()
-        )
-        op.alter_column(
-            table_name="task_instance", column_name="queued_dttm", type_=sa.DateTime()
-        )
-
-        op.alter_column(table_name="xcom", column_name="timestamp", type_=sa.DateTime())
-        op.alter_column(
-            table_name="xcom", column_name="execution_date", type_=sa.DateTime()
-        )
-=======
         op.alter_column(table_name="task_instance", column_name="start_date", type_=sa.DateTime())
         op.alter_column(table_name="task_instance", column_name="end_date", type_=sa.DateTime())
         op.alter_column(table_name="task_instance", column_name="queued_dttm", type_=sa.DateTime())
 
         op.alter_column(table_name="xcom", column_name="timestamp", type_=sa.DateTime())
-        op.alter_column(table_name="xcom", column_name="execution_date", type_=sa.DateTime())
->>>>>>> d25854dd
+        op.alter_column(table_name="xcom", column_name="execution_date", type_=sa.DateTime())