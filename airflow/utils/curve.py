<<<<<<< HEAD
from airflow import models
from airflow import settings
from airflow.utils.db import create_session, get_connection
=======
from airflow.utils.db import get_connection
>>>>>>> 830e3a75
from airflow.utils.logger import generate_logger
import os
from airflow.models.variable import Variable
from airflow.models.taskinstance import TaskInstance
from influxdb_client.client.write_api import SYNCHRONOUS, ASYNCHRONOUS
from airflow.entities.result_storage import ClsResultStorage
from airflow.entities.curve_storage import ClsCurveStorage
from airflow.api.common.experimental import trigger_dag as trigger
import json
from typing import Optional
from airflow.exceptions import AirflowException, AirflowNotFoundException, AirflowConfigException
from airflow.utils import timezone
from airflow.api.common.experimental.get_task_instance import get_task_instance
from airflow.utils.db import provide_session

RUNTIME_ENV = os.environ.get('RUNTIME_ENV', 'dev')

CRAFT_TYPE_MAP = {
    '1': 1,
    '2': 2,
    '4': 4
}

CURVE_MODE_MAP = {
    'OK': 0,
    'NOK': 1,
}

if RUNTIME_ENV == 'prod':
    schedule_interval = None
    write_options = SYNCHRONOUS
else:
    schedule_interval = None
    write_options = ASYNCHRONOUS

_logger = generate_logger(__name__)


def ensure_int(num):
    try:
        return int(num)
    except Exception as e:
        _logger.error(e)
        return num


def get_craft_type(nut_no: str) -> Optional[int]:
    template_data = Variable.get_fuzzy_active(nut_no,
                                              deserialize_json=True,
                                              default_var=None
                                              )[1]
    ret = template_data.get('craft_type', None)
    if ret:
        return ret
    else:
        raise AirflowNotFoundException(u'没有找到螺栓对应的工艺类型')


def get_curve_mode(final_state, error_tag):
    train_error_tag = os.environ.get('TRAIN_ERROR_TAG', False)
    if final_state == 'OK':
        return [0]
    if train_error_tag == 'False' or train_error_tag is False:
        return [1]
    if error_tag is not None:
        curve_modes = json.loads(error_tag)
        if len(curve_modes) > 0:
            return list(map(ensure_int, curve_modes))
    return None


def generate_bolt_number(controller_name, program, batch_count, pset):
    if not controller_name or program is None \
        or batch_count is None or batch_count == '' \
        or pset is None or pset == '':
        raise AirflowConfigException(u'{}参数未正确定义'.format('generateBoltNumber'))
    if not isinstance(program, str):
        program = str(program)
    return '_'.join([controller_name, program, str(batch_count), str(pset)])


def generate_curve_name(nut_no):
    return '/'.join([nut_no, str(get_craft_type(nut_no))])


def get_curve_params(bolt_number):
    curve_name = generate_curve_name(bolt_number)
    try:
        return Variable.get_fuzzy_active(
            curve_name,
            deserialize_json=True,
            default_var={}
        )[1]
    except Exception as e:
        _logger.error("cannot get curve params :{0} ".format(repr(e)))
        return {}


def get_task_params(task_instance, entity_id):
    task = {
        "dag_id": task_instance.dag_id,
        "task_id": task_instance.task_id,
        "real_task_id": entity_id,
        "exec_date": '{}'.format(task_instance.execution_date)
    }
    return {'task': task}


def get_result_args():
    return {
        "engine": settings.engine,
    }


def get_kafka_consumer_args(connection_key: str ='qcos_kafka_consumer'):
    kafka_conn = get_connection(connection_key)
    extra = kafka_conn.extra_dejson if kafka_conn else {}
    return {
        "bootstrap_servers": extra.get('bootstrap_servers', 'localhost:9092'),
        'security_protocol': extra.get('security_protocol'),
        'auth_type':  extra.get('auth_type'),
        "user": kafka_conn.login or '',
        "password": kafka_conn.get_password() if kafka_conn else ''
    }


def get_curve_args(connection_key='qcos_minio'):
    oss = get_connection(connection_key)
    extra = oss.extra_dejson if oss else {}
    return {
        "bucket": extra.get('bucket', 'desoutter'),
        "endpoint": '{}:{}'.format(oss.host, oss.port) if oss else None,
        "access_key": oss.login if oss else None,
        "secret_key": oss.get_password() if oss else None,
        "secure": extra.get('secure', False),
    }


def form_analysis_result_trigger(result, entity_id, execution_date, task_id, dag_id, verify_error, curve_mode):
    return {
        'result': result,
        'entity_id': entity_id,
        'execution_date': execution_date,
        'task_id': task_id,
        'verify_error': verify_error,
        'curve_mode': curve_mode,
        'dag_id': dag_id,
    }


def get_curve_entity_ids(bolt_number=None, craft_type=None):
    tasks = TaskInstance.list_tasks(craft_type, bolt_number)
    tasks.sort(key=lambda t: t.execution_date, reverse=True)
    return list(map(lambda ti: ti.entity_id, tasks))


def get_analysis_tasks(bolt_number=None, craft_type=None):
    tasks = TaskInstance.query_tasks(craft_type, bolt_number).order_by(TaskInstance.execution_date.desc())
    return tasks


def trigger_push_result_to_mq(data_type, result, entity_id, execution_date, task_id, dag_id, verify_error, curve_mode):
    if isinstance(curve_mode, str):
        curve_mode = json.loads(curve_mode)
    if isinstance(curve_mode, int):
        curve_mode = [curve_mode]
    if curve_mode is None:
        curve_mode = []
    analysis_result = form_analysis_result_trigger(
        result,
        entity_id,
        execution_date,
        task_id,
        dag_id,
        verify_error,
        curve_mode
    )
    push_result_dag_id = 'publish_result_dag'
    conf = {
        'data': analysis_result,
        'data_type': data_type
    }
    trigger.trigger_dag(push_result_dag_id, conf=conf, replace_microseconds=False)


def trigger_training_dag(dag_id, task_id, execution_date, final_state, error_tags):
    trigger_training_dag_id = 'curve_training_dag'
    conf = {
        'dag_id': dag_id,
        'task_id': task_id,
        'execution_date': execution_date,
        'final_state': final_state,
        'error_tags': error_tags
    }
    trigger.trigger_dag(trigger_training_dag_id, conf=conf, replace_microseconds=False)


def get_result(entity_id):
    st = ClsResultStorage(**get_result_args())
    st.metadata = {'entity_id': entity_id}
    result = st.query_result()
    return result if result else {}


def get_results(entity_ids):
    st = ClsResultStorage(**get_result_args())
    if not isinstance(entity_ids, list):
        return []
    st.metadata = {'entity_id': entity_ids}
    result = st.query_results()  # 查询多条记录
    return result if result else []


def get_curve(entity_id):
    st = ClsCurveStorage(**get_curve_args())
    st.metadata = {'entity_id': entity_id}
    return st.query_curve()


@provide_session
def get_task_instances_by_entity_ids(entity_ids, session=None):
    tis = session.query(TaskInstance).filter(
        TaskInstance.entity_id.in_(entity_ids),
        TaskInstance.task_id == 'trigger_anay_task'
    ).all()
    return tis


@provide_session
def get_task_instance_by_entity_id(entity_id, session=None):
    ti = session.query(TaskInstance).filter(
        TaskInstance.entity_id == entity_id
    ).first()
    return ti

def trigger_push_template_dag(template_name, template_data):
    push_result_dag_id = 'publish_result_dag'
    conf = {
        'data': {
            'template_name': template_name,
            'template_data': template_data
        },
        'data_type': 'curve_template'
    }
    trigger.trigger_dag(push_result_dag_id, conf=conf, replace_microseconds=False)


def trigger_push_templates_dict_dag(templates_dict):
    push_result_dag_id = 'publish_result_dag'
    conf = {
        'data': templates_dict,
        'data_type': 'curve_templates_dict'
    }
    trigger.trigger_dag(push_result_dag_id, conf=conf, replace_microseconds=False)


def do_save_curve_error_tag(dag_id, task_id, execution_date, error_tags=None):
    try:
        execution_date = timezone.parse(execution_date)
    except ValueError:
        error_message = (
            'Given execution date, {}, could not be identified '
            'as a date. Example date format: 2015-11-16T14:34:15+00:00'
                .format(execution_date))
        raise AirflowException(error_message)
    if error_tags is None:
        error_tags = []
    task = get_task_instance(dag_id, task_id, execution_date)
    task.set_error_tag(json.dumps(error_tags))


def should_trigger_training(result, final_state, analysis_mode, train_mode):
    ENV_TRIGGER_TRAINING_MODE = os.environ.get('TRIGGER_TRAINING_MODE', 'ANALYSIS_ERROR')
    # ANALYSIS_ERROR, ALWAYS, DIFFERENT_MODE
    if ENV_TRIGGER_TRAINING_MODE == 'ALWAYS':
        return True
    if ENV_TRIGGER_TRAINING_MODE == 'DIFFERENT_MODE':
        modes = json.loads(analysis_mode)
        train_modes = json.loads(train_mode)
        if len(modes) != len(train_modes):
            return True
        for mode in modes:
            if mode not in train_mode:
                return True
        return False
    return final_state != result


def get_curve_template_name(key: str) -> str:
    if '@@' in key:
        return key.split('@@')[0]
    return key


# to redis event key
def gen_template_key(template_name):
    template_name = get_curve_template_name(template_name)
    template_prefix = os.environ.get('TEMPLATE_KEY_PREFIX', 'qcos_templates')
    if '{}.'.format(template_prefix) in template_name:
        return template_name
    return "{}.{}".format(template_prefix, template_name)


# from redis event key
def parse_template_name(template_key):
    return template_key.split(".")[1]<|MERGE_RESOLUTION|>--- conflicted
+++ resolved
@@ -1,10 +1,7 @@
-<<<<<<< HEAD
 from airflow import models
 from airflow import settings
+from airflow.utils.db import get_connection
 from airflow.utils.db import create_session, get_connection
-=======
-from airflow.utils.db import get_connection
->>>>>>> 830e3a75
 from airflow.utils.logger import generate_logger
 import os
 from airflow.models.variable import Variable
