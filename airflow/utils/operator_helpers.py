--- conflicted
+++ resolved
@@ -39,21 +39,6 @@
     },
 }
 
-AIRFLOW_VAR_NAME_FORMAT_MAPPING = {
-    'AIRFLOW_CONTEXT_DAG_ID': {'default': 'airflow.ctx.dag_id',
-                               'env_var_format': 'AIRFLOW_CTX_DAG_ID'},
-    'AIRFLOW_CONTEXT_TASK_ID': {'default': 'airflow.ctx.task_id',
-                                'env_var_format': 'AIRFLOW_CTX_TASK_ID'},
-    'AIRFLOW_CONTEXT_EXECUTION_DATE': {'default': 'airflow.ctx.execution_date',
-                                       'env_var_format': 'AIRFLOW_CTX_EXECUTION_DATE'},
-    'AIRFLOW_CONTEXT_DAG_RUN_ID': {'default': 'airflow.ctx.dag_run_id',
-                                   'env_var_format': 'AIRFLOW_CTX_DAG_RUN_ID'},
-    'AIRFLOW_CONTEXT_DAG_OWNER': {'default': 'airflow.ctx.dag_owner',
-                                  'env_var_format': 'AIRFLOW_CTX_DAG_OWNER'},
-    'AIRFLOW_CONTEXT_DAG_EMAIL': {'default': 'airflow.ctx.dag_email',
-                                  'env_var_format': 'AIRFLOW_CTX_DAG_EMAIL'},
-}
-
 
 def context_to_airflow_vars(context, in_env_var_format=False):
     """
@@ -68,11 +53,7 @@
     :type in_env_var_format: bool
     :return: task_instance context as dict.
     """
-<<<<<<< HEAD
-    params = dict()
-=======
     params = {}
->>>>>>> d25854dd
     if in_env_var_format:
         name_format = 'env_var_format'
     else:
@@ -80,38 +61,6 @@
     task = context.get('task')
     if task and task.email:
         if isinstance(task.email, str):
-<<<<<<< HEAD
-            params[AIRFLOW_VAR_NAME_FORMAT_MAPPING['AIRFLOW_CONTEXT_DAG_EMAIL'][
-                name_format]] = task.email
-        elif isinstance(task.email, list):
-            # os env variable value needs to be string
-            params[AIRFLOW_VAR_NAME_FORMAT_MAPPING['AIRFLOW_CONTEXT_DAG_EMAIL'][
-                name_format]] = ','.join(task.email)
-    if task and task.owner:
-        if isinstance(task.owner, str):
-            params[AIRFLOW_VAR_NAME_FORMAT_MAPPING['AIRFLOW_CONTEXT_DAG_OWNER'][
-                name_format]] = task.owner
-        elif isinstance(task.owner, list):
-            # os env variable value needs to be string
-            params[AIRFLOW_VAR_NAME_FORMAT_MAPPING['AIRFLOW_CONTEXT_DAG_OWNER'][
-                name_format]] = ','.join(task.owner)
-    task_instance = context.get('task_instance')
-    if task_instance and task_instance.dag_id:
-        params[AIRFLOW_VAR_NAME_FORMAT_MAPPING['AIRFLOW_CONTEXT_DAG_ID'][
-            name_format]] = task_instance.dag_id
-    if task_instance and task_instance.task_id:
-        params[AIRFLOW_VAR_NAME_FORMAT_MAPPING['AIRFLOW_CONTEXT_TASK_ID'][
-            name_format]] = task_instance.task_id
-    if task_instance and task_instance.execution_date:
-        params[
-            AIRFLOW_VAR_NAME_FORMAT_MAPPING['AIRFLOW_CONTEXT_EXECUTION_DATE'][
-                name_format]] = task_instance.execution_date.isoformat()
-    dag_run = context.get('dag_run')
-    if dag_run and dag_run.run_id:
-        params[AIRFLOW_VAR_NAME_FORMAT_MAPPING['AIRFLOW_CONTEXT_DAG_RUN_ID'][
-            name_format]] = dag_run.run_id
-    return params
-=======
             params[AIRFLOW_VAR_NAME_FORMAT_MAPPING['AIRFLOW_CONTEXT_DAG_EMAIL'][name_format]] = task.email
         elif isinstance(task.email, list):
             # os env variable value needs to be string
@@ -185,5 +134,4 @@
         kwargs = determine_kwargs(func, args, kwargs)
         return func(*args, **kwargs)
 
-    return kwargs_func
->>>>>>> d25854dd
+    return kwargs_func