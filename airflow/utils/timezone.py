#
# Licensed to the Apache Software Foundation (ASF) under one
# or more contributor license agreements.  See the NOTICE file
# distributed with this work for additional information
# regarding copyright ownership.  The ASF licenses this file
# to you under the Apache License, Version 2.0 (the
# "License"); you may not use this file except in compliance
# with the License.  You may obtain a copy of the License at
#
#   http://www.apache.org/licenses/LICENSE-2.0
#
# Unless required by applicable law or agreed to in writing,
# software distributed under the License is distributed on an
# "AS IS" BASIS, WITHOUT WARRANTIES OR CONDITIONS OF ANY
# KIND, either express or implied.  See the License for the
# specific language governing permissions and limitations
# under the License.
#
import datetime as dt

import pendulum
from pendulum.datetime import DateTime

from airflow.settings import TIMEZONE

# UTC time zone as a tzinfo instance.
utc = pendulum.tz.timezone('UTC')


def is_localized(value):
    """
    Determine if a given datetime.datetime is aware.
    The concept is defined in Python's docs:
    http://docs.python.org/library/datetime.html#datetime.tzinfo
    Assuming value.tzinfo is either None or a proper datetime.tzinfo,
    value.utcoffset() implements the appropriate logic.
    """
    return value.utcoffset() is not None


def is_naive(value):
    """
    Determine if a given datetime.datetime is naive.
    The concept is defined in Python's docs:
    http://docs.python.org/library/datetime.html#datetime.tzinfo
    Assuming value.tzinfo is either None or a proper datetime.tzinfo,
    value.utcoffset() implements the appropriate logic.
    """
    return value.utcoffset() is None


def utcnow() -> dt.datetime:
    """
    Get the current date and time in UTC

    :return:
    """
    # pendulum utcnow() is not used as that sets a TimezoneInfo object
    # instead of a Timezone. This is not picklable and also creates issues
    # when using replace()
    result = dt.datetime.utcnow()
    result = result.replace(tzinfo=utc)

    return result


def utc_epoch() -> dt.datetime:
    """
    Gets the epoch in the users timezone

    :return:
    """
    # pendulum utcnow() is not used as that sets a TimezoneInfo object
    # instead of a Timezone. This is not picklable and also creates issues
    # when using replace()
    result = dt.datetime(1970, 1, 1)
    result = result.replace(tzinfo=utc)

    return result


def convert_to_utc(value):
    """
    Returns the datetime with the default timezone added if timezone
    information was not associated

    :param value: datetime
    :return: datetime with tzinfo
    """
    if not value:
        return value

    if not is_localized(value):
        value = pendulum.instance(value, TIMEZONE)

    return value.astimezone(utc)


def make_aware(value, timezone=None):
    """
    Make a naive datetime.datetime in a given time zone aware.

    :param value: datetime
    :param timezone: timezone
    :return: localized datetime in settings.TIMEZONE or timezone
    """
    if timezone is None:
        timezone = TIMEZONE

    # Check that we won't overwrite the timezone of an aware datetime.
    if is_localized(value):
<<<<<<< HEAD
        raise ValueError(
            "make_aware expects a naive datetime, got %s" % value)
=======
        raise ValueError(f"make_aware expects a naive datetime, got {value}")
>>>>>>> d25854dd
    if hasattr(value, 'fold'):
        # In case of python 3.6 we want to do the same that pendulum does for python3.5
        # i.e in case we move clock back we want to schedule the run at the time of the second
        # instance of the same clock time rather than the first one.
        # Fold parameter has no impact in other cases so we can safely set it to 1 here
        value = value.replace(fold=1)
    if hasattr(timezone, 'localize'):
        # This method is available for pytz time zones.
        return timezone.localize(value)
    elif hasattr(timezone, 'convert'):
        # For pendulum
        return timezone.convert(value)
    else:
        # This may be wrong around DST changes!
        return value.replace(tzinfo=timezone)


def make_naive(value, timezone=None):
    """
    Make an aware datetime.datetime naive in a given time zone.

    :param value: datetime
    :param timezone: timezone
    :return: naive datetime
    """
    if timezone is None:
        timezone = TIMEZONE

    # Emulate the behavior of astimezone() on Python < 3.6.
    if is_naive(value):
        raise ValueError("make_naive() cannot be applied to a naive datetime")

    date = value.astimezone(timezone)

    # cross library compatibility
    naive = dt.datetime(
        date.year, date.month, date.day, date.hour, date.minute, date.second, date.microsecond
    )

    return naive


def datetime(*args, **kwargs):
    """
    Wrapper around datetime.datetime that adds settings.TIMEZONE if tzinfo not specified

    :return: datetime.datetime
    """
    if 'tzinfo' not in kwargs:
        kwargs['tzinfo'] = TIMEZONE

    return dt.datetime(*args, **kwargs)


<<<<<<< HEAD
def parse(string, timezone=None):
=======
def parse(string: str, timezone=None) -> DateTime:
>>>>>>> d25854dd
    """
    Parse a time string and return an aware datetime

    :param string: time string
    :param timezone: the timezone
    """
<<<<<<< HEAD
    return pendulum.parse(string, tz=timezone or TIMEZONE)
=======
    return pendulum.parse(string, tz=timezone or TIMEZONE, strict=False)  # type: ignore
>>>>>>> d25854dd
<|MERGE_RESOLUTION|>--- conflicted
+++ resolved
@@ -109,12 +109,7 @@
 
     # Check that we won't overwrite the timezone of an aware datetime.
     if is_localized(value):
-<<<<<<< HEAD
-        raise ValueError(
-            "make_aware expects a naive datetime, got %s" % value)
-=======
         raise ValueError(f"make_aware expects a naive datetime, got {value}")
->>>>>>> d25854dd
     if hasattr(value, 'fold'):
         # In case of python 3.6 we want to do the same that pendulum does for python3.5
         # i.e in case we move clock back we want to schedule the run at the time of the second
@@ -169,19 +164,11 @@
     return dt.datetime(*args, **kwargs)
 
 
-<<<<<<< HEAD
-def parse(string, timezone=None):
-=======
 def parse(string: str, timezone=None) -> DateTime:
->>>>>>> d25854dd
     """
     Parse a time string and return an aware datetime
 
     :param string: time string
     :param timezone: the timezone
     """
-<<<<<<< HEAD
-    return pendulum.parse(string, tz=timezone or TIMEZONE)
-=======
-    return pendulum.parse(string, tz=timezone or TIMEZONE, strict=False)  # type: ignore
->>>>>>> d25854dd
+    return pendulum.parse(string, tz=timezone or TIMEZONE, strict=False)  # type: ignore