--- conflicted
+++ resolved
@@ -22,15 +22,9 @@
 """
 
 import logging
-<<<<<<< HEAD
-from typing import List, Callable
-
-from airflow.utils.db import create_session
-=======
 from typing import Callable, List
 
 from airflow.utils.session import create_session
->>>>>>> d25854dd
 
 
 def register_pre_exec_callback(action_logger):
@@ -70,19 +64,11 @@
     :return: None
     """
     logging.debug("Calling callbacks: %s", __pre_exec_callbacks)
-<<<<<<< HEAD
-    for cb in __pre_exec_callbacks:
-=======
     for callback in __pre_exec_callbacks:
->>>>>>> d25854dd
         try:
             callback(**kwargs)
         except Exception:
-<<<<<<< HEAD
-            logging.exception('Failed on pre-execution callback using %s', cb)
-=======
             logging.exception('Failed on pre-execution callback using %s', callback)
->>>>>>> d25854dd
 
 
 def on_post_execution(**kwargs):
@@ -96,19 +82,11 @@
     :return: None
     """
     logging.debug("Calling callbacks: %s", __post_exec_callbacks)
-<<<<<<< HEAD
-    for cb in __post_exec_callbacks:
-=======
     for callback in __post_exec_callbacks:
->>>>>>> d25854dd
         try:
             callback(**kwargs)
         except Exception:
-<<<<<<< HEAD
-            logging.exception('Failed on post-execution callback using %s', cb)
-=======
             logging.exception('Failed on post-execution callback using %s', callback)
->>>>>>> d25854dd
 
 
 def default_action_log(log, **_):
