#
# Licensed to the Apache Software Foundation (ASF) under one
# or more contributor license agreements.  See the NOTICE file
# distributed with this work for additional information
# regarding copyright ownership.  The ASF licenses this file
# to you under the Apache License, Version 2.0 (the
# "License"); you may not use this file except in compliance
# with the License.  You may obtain a copy of the License at
#
#   http://www.apache.org/licenses/LICENSE-2.0
#
# Unless required by applicable law or agreed to in writing,
# software distributed under the License is distributed on an
# "AS IS" BASIS, WITHOUT WARRANTIES OR CONDITIONS OF ANY
# KIND, either express or implied.  See the License for the
# specific language governing permissions and limitations
# under the License.
#
"""Utilities module for cli"""
import functools
import json
import logging
import os
import re
import socket
import sys
import threading
import traceback
import warnings
from argparse import Namespace
from datetime import datetime
from typing import TYPE_CHECKING, Callable, Optional, TypeVar, cast

from airflow import settings
from airflow.exceptions import AirflowException
from airflow.utils import cli_action_loggers
from airflow.utils.log.non_caching_file_handler import NonCachingFileHandler
from airflow.utils.platform import getuser, is_terminal_support_colors
from airflow.utils.session import provide_session

T = TypeVar("T", bound=Callable)

if TYPE_CHECKING:
    from airflow.models.dag import DAG


def _check_cli_args(args):
    if not args:
        raise ValueError("Args should be set")
<<<<<<< HEAD
=======
    if not isinstance(args[0], Namespace):
        raise ValueError(
            f"1st positional argument should be argparse.Namespace instance, but is {type(args[0])}"
        )
>>>>>>> d86ae090


def action_cli(func=None, check_db=True):
    def action_logging(f: T) -> T:
        """
        Decorates function to execute function at the same time submitting action_logging
        but in CLI context. It will call action logger callbacks twice,
        one for pre-execution and the other one for post-execution.

        Action logger will be called with below keyword parameters:
            sub_command : name of sub-command
            start_datetime : start datetime instance by utc
            end_datetime : end datetime instance by utc
            full_command : full command line arguments
            user : current user
            log : airflow.models.log.Log ORM instance
            dag_id : dag id (optional)
            task_id : task_id (optional)
            execution_date : execution date (optional)
            error : exception instance if there's an exception

        :param f: function instance
        :return: wrapped function
        """

        @functools.wraps(f)
        def wrapper(*args, **kwargs):
            """
            An wrapper for cli functions.

            :param args: Positional argument.
            :param kwargs: A passthrough keyword argument
            """
            _check_cli_args(args)
            metrics = _build_metrics(f.__name__, args, kwargs)
            cli_action_loggers.on_pre_execution(**metrics)
            try:
                # Check and run migrations if necessary
                if check_db:
                    from airflow.utils.db import check_and_run_migrations, synchronize_log_template

                    check_and_run_migrations()
                    synchronize_log_template()
                return f(*args, **kwargs)
            except Exception as e:
                metrics['error'] = e
                raise
            finally:
                metrics['end_datetime'] = datetime.utcnow()
                cli_action_loggers.on_post_execution(**metrics)

        return cast(T, wrapper)

    if func:
        return action_logging(func)
    return action_logging


def _build_metrics(func_name, args, kwargs):
    """
    Builds metrics dict from function args
    If the first item in args is a Namespace instance, it assumes that it
    optionally contains "dag_id", "task_id", and "execution_date".

    :param func_name: name of function
    :param args: Arguments from wrapped function, possibly including the Namespace instance from
                 argparse as the first argument
    :param kwargs: Keyword arguments from wrapped function
    :return: dict with metrics
    """
    from airflow.models import Log

    sub_commands_to_check = {'users', 'connections'}
    sensitive_fields = {'-p', '--password', '--conn-password'}
    full_command = list(sys.argv)
    sub_command = full_command[1] if len(full_command) > 1 else None
    if sub_command in sub_commands_to_check:
        for idx, command in enumerate(full_command):
            if command in sensitive_fields:
                # For cases when password is passed as "--password xyz" (with space between key and value)
                full_command[idx + 1] = "*" * 8
            else:
                # For cases when password is passed as "--password=xyz" (with '=' between key and value)
                for sensitive_field in sensitive_fields:
                    if command.startswith(f'{sensitive_field}='):
                        full_command[idx] = f'{sensitive_field}={"*" * 8}'

    metrics = {
        'sub_command': func_name,
        'start_datetime': datetime.utcnow(),
        'full_command': f'{full_command}',
        'user': getuser(),
    }

<<<<<<< HEAD
    tmp_dic = vars(args[0]) if isinstance(args[0], Namespace) else kwargs
=======
    if not isinstance(namespace, Namespace):
        raise ValueError(
            f"namespace argument should be argparse.Namespace instance, but is {type(namespace)}"
        )
    tmp_dic = vars(namespace)
>>>>>>> d86ae090
    metrics['dag_id'] = tmp_dic.get('dag_id')
    metrics['task_id'] = tmp_dic.get('task_id')
    metrics['execution_date'] = tmp_dic.get('execution_date')
    metrics['host_name'] = socket.gethostname()

    extra = json.dumps({k: metrics[k] for k in ('host_name', 'full_command')})
    log = Log(
        event=f'cli_{func_name}',
        task_instance=None,
        owner=metrics['user'],
        extra=extra,
        task_id=metrics.get('task_id'),
        dag_id=metrics.get('dag_id'),
        execution_date=metrics.get('execution_date'),
    )
    metrics['log'] = log
    return metrics


def process_subdir(subdir: Optional[str]):
    """Expands path to absolute by replacing 'DAGS_FOLDER', '~', '.', etc."""
    if subdir:
        if not settings.DAGS_FOLDER:
            raise ValueError("DAGS_FOLDER variable in settings should be filled.")
        subdir = subdir.replace('DAGS_FOLDER', settings.DAGS_FOLDER)
        subdir = os.path.abspath(os.path.expanduser(subdir))
    return subdir


def get_dag_by_file_location(dag_id: str):
    """Returns DAG of a given dag_id by looking up file location"""
    from airflow.models import DagBag, DagModel

    # Benefit is that logging from other dags in dagbag will not appear
    dag_model = DagModel.get_current(dag_id)
    if dag_model is None:
        raise AirflowException(
            f"Dag {dag_id!r} could not be found; either it does not exist or it failed to parse."
        )
    dagbag = DagBag(dag_folder=dag_model.fileloc)
    return dagbag.dags[dag_id]


def get_dag(subdir: Optional[str], dag_id: str) -> "DAG":
    """Returns DAG of a given dag_id"""
    from airflow.models import DagBag

    dagbag = DagBag(process_subdir(subdir))
    if dag_id not in dagbag.dags:
        raise AirflowException(
            f"Dag {dag_id!r} could not be found; either it does not exist or it failed to parse."
        )
    return dagbag.dags[dag_id]


def get_dag_by_deserialization(dag_id: str) -> "DAG":
    from airflow.models.serialized_dag import SerializedDagModel

    dag_model = SerializedDagModel.get(dag_id)
    if dag_model is None:
        raise AirflowException(f"Serialized DAG: {dag_id} could not be found")

    return dag_model.dag


def get_dags(subdir: Optional[str], dag_id: str, use_regex: bool = False):
    """Returns DAG(s) matching a given regex or dag_id"""
    from airflow.models import DagBag

    if not use_regex:
        return [get_dag(subdir, dag_id)]
    dagbag = DagBag(process_subdir(subdir))
    matched_dags = [dag for dag in dagbag.dags.values() if re.search(dag_id, dag.dag_id)]
    if not matched_dags:
        raise AirflowException(
            f'dag_id could not be found with regex: {dag_id}. Either the dag did not exist or '
            f'it failed to parse.'
        )
    return matched_dags


@provide_session
def get_dag_by_pickle(pickle_id, session=None):
    """Fetch DAG from the database using pickling"""
    from airflow.models import DagPickle

    dag_pickle = session.query(DagPickle).filter(DagPickle.id == pickle_id).first()
    if not dag_pickle:
        raise AirflowException(f"pickle_id could not be found in DagPickle.id list: {pickle_id}")
    pickle_dag = dag_pickle.pickle
    return pickle_dag


def setup_locations(process, pid=None, stdout=None, stderr=None, log=None):
    """Creates logging paths"""
    if not stderr:
        stderr = os.path.join(settings.AIRFLOW_HOME, f'airflow-{process}.err')
    if not stdout:
        stdout = os.path.join(settings.AIRFLOW_HOME, f'airflow-{process}.out')
    if not log:
        log = os.path.join(settings.AIRFLOW_HOME, f'airflow-{process}.log')

    if not pid:
        pid = os.path.join(settings.AIRFLOW_HOME, f'airflow-{process}.pid')
    else:
        pid = os.path.abspath(pid)

    return pid, stdout, stderr, log


def setup_logging(filename):
    """Creates log file handler for daemon process"""
    root = logging.getLogger()
    handler = NonCachingFileHandler(filename)
    formatter = logging.Formatter(settings.SIMPLE_LOG_FORMAT)
    handler.setFormatter(formatter)
    root.addHandler(handler)
    root.setLevel(settings.LOGGING_LEVEL)

    return handler.stream


def sigint_handler(sig, frame):
    """
    Returns without error on SIGINT or SIGTERM signals in interactive command mode
    e.g. CTRL+C or kill <PID>
    """
    sys.exit(0)


def sigquit_handler(sig, frame):
    """
    Helps debug deadlocks by printing stacktraces when this gets a SIGQUIT
    e.g. kill -s QUIT <PID> or CTRL+\
    """
    print(f"Dumping stack traces for all threads in PID {os.getpid()}")
    id_to_name = {th.ident: th.name for th in threading.enumerate()}
    code = []
    for thread_id, stack in sys._current_frames().items():
        code.append(f"\n# Thread: {id_to_name.get(thread_id, '')}({thread_id})")
        for filename, line_number, name, line in traceback.extract_stack(stack):
            code.append(f'File: "{filename}", line {line_number}, in {name}')
            if line:
                code.append(f"  {line.strip()}")
    print("\n".join(code))


class ColorMode:
    """Coloring modes. If `auto` is then automatically detected."""

    ON = "on"
    OFF = "off"
    AUTO = "auto"


def should_use_colors(args) -> bool:
    """Processes arguments and decides whether to enable color in output"""
    if args.color == ColorMode.ON:
        return True
    if args.color == ColorMode.OFF:
        return False
    return is_terminal_support_colors()


def suppress_logs_and_warning(f: T) -> T:
    """
    Decorator to suppress logging and warning messages
    in cli functions.
    """

    @functools.wraps(f)
    def _wrapper(*args, **kwargs):
        _check_cli_args(args)
        if args[0].verbose:
            f(*args, **kwargs)
        else:
            with warnings.catch_warnings():
                warnings.simplefilter("ignore")
                logging.disable(logging.CRITICAL)
                try:
                    f(*args, **kwargs)
                finally:
                    # logging output again depends on the effective
                    # levels of individual loggers
                    logging.disable(logging.NOTSET)

<<<<<<< HEAD
    return cast(T, _wrapper)


def suppress_logs_and_warning_click_compatible(f: T) -> T:
    """
    Click compatible version of suppress_logs_and_warning.
    Place after click_verbose decorator.

    Decorator to suppress logging and warning messages
    in cli functions.
    """

    @functools.wraps(f)
    def _wrapper(*args, **kwargs):
        if kwargs.get("verbose"):
            f(*args, **kwargs)
        else:
            with warnings.catch_warnings():
                warnings.simplefilter("ignore")
                logging.disable(logging.CRITICAL)
                try:
                    f(*args, **kwargs)
                finally:
                    # logging output again depends on the effective
                    # levels of individual loggers
                    logging.disable(logging.NOTSET)

    return cast(T, _wrapper)

def get_config_with_source(include_default: bool = False) -> str:
    """Return configuration along with source for each option."""
    config_dict = conf.as_dict(display_source=True)

    with io.StringIO() as buf, redirect_stdout(buf):
        for section, options in config_dict.items():
            if not include_default:
                options = {
                    key: (value, source) for key, (value, source) in options.items() if source != "default"
                }

            # Print the section only when there are options after filtering
            if options:
                print(f"[{section}]")
                for key, (value, source) in options.items():
                    print(f"{key} = {value} [{source}]")
                print()
        code = buf.getvalue()

        if is_terminal_support_colors():
            code = pygments.highlight(code=code, formatter=get_terminal_formatter(), lexer=IniLexer())

        return code
=======
    return cast(T, _wrapper)
>>>>>>> d86ae090
<|MERGE_RESOLUTION|>--- conflicted
+++ resolved
@@ -47,13 +47,6 @@
 def _check_cli_args(args):
     if not args:
         raise ValueError("Args should be set")
-<<<<<<< HEAD
-=======
-    if not isinstance(args[0], Namespace):
-        raise ValueError(
-            f"1st positional argument should be argparse.Namespace instance, but is {type(args[0])}"
-        )
->>>>>>> d86ae090
 
 
 def action_cli(func=None, check_db=True):
@@ -148,15 +141,7 @@
         'user': getuser(),
     }
 
-<<<<<<< HEAD
     tmp_dic = vars(args[0]) if isinstance(args[0], Namespace) else kwargs
-=======
-    if not isinstance(namespace, Namespace):
-        raise ValueError(
-            f"namespace argument should be argparse.Namespace instance, but is {type(namespace)}"
-        )
-    tmp_dic = vars(namespace)
->>>>>>> d86ae090
     metrics['dag_id'] = tmp_dic.get('dag_id')
     metrics['task_id'] = tmp_dic.get('task_id')
     metrics['execution_date'] = tmp_dic.get('execution_date')
@@ -343,7 +328,6 @@
                     # levels of individual loggers
                     logging.disable(logging.NOTSET)
 
-<<<<<<< HEAD
     return cast(T, _wrapper)
 
 
@@ -371,31 +355,4 @@
                     # levels of individual loggers
                     logging.disable(logging.NOTSET)
 
-    return cast(T, _wrapper)
-
-def get_config_with_source(include_default: bool = False) -> str:
-    """Return configuration along with source for each option."""
-    config_dict = conf.as_dict(display_source=True)
-
-    with io.StringIO() as buf, redirect_stdout(buf):
-        for section, options in config_dict.items():
-            if not include_default:
-                options = {
-                    key: (value, source) for key, (value, source) in options.items() if source != "default"
-                }
-
-            # Print the section only when there are options after filtering
-            if options:
-                print(f"[{section}]")
-                for key, (value, source) in options.items():
-                    print(f"{key} = {value} [{source}]")
-                print()
-        code = buf.getvalue()
-
-        if is_terminal_support_colors():
-            code = pygments.highlight(code=code, formatter=get_terminal_formatter(), lexer=IniLexer())
-
-        return code
-=======
-    return cast(T, _wrapper)
->>>>>>> d86ae090
+    return cast(T, _wrapper)