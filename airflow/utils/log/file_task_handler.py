#
# Licensed to the Apache Software Foundation (ASF) under one
# or more contributor license agreements.  See the NOTICE file
# distributed with this work for additional information
# regarding copyright ownership.  The ASF licenses this file
# to you under the Apache License, Version 2.0 (the
# "License"); you may not use this file except in compliance
# with the License.  You may obtain a copy of the License at
#
#   http://www.apache.org/licenses/LICENSE-2.0
#
# Unless required by applicable law or agreed to in writing,
# software distributed under the License is distributed on an
# "AS IS" BASIS, WITHOUT WARRANTIES OR CONDITIONS OF ANY
# KIND, either express or implied.  See the License for the
# specific language governing permissions and limitations
# under the License.
"""File logging handler for tasks."""
import logging
import os
from pathlib import Path
from typing import TYPE_CHECKING, Optional

import httpx
from itsdangerous import TimedJSONWebSignatureSerializer

from airflow.configuration import AirflowConfigException, conf
from airflow.utils.helpers import parse_template_string

if TYPE_CHECKING:
    from airflow.models import TaskInstance


class FileTaskHandler(logging.Handler):
    """
    FileTaskHandler is a python log handler that handles and reads
    task instance logs. It creates and delegates log handling
    to `logging.FileHandler` after receiving task instance context.
    It reads logs from task instance's host machine.

    :param base_log_folder: Base log folder to place logs.
    :param filename_template: template filename string
    """

    def __init__(self, base_log_folder: str, filename_template: str):
        super().__init__()
        self.handler = None  # type: Optional[logging.FileHandler]
        self.local_base = base_log_folder
        self.filename_template, self.filename_jinja_template = parse_template_string(filename_template)

    def set_context(self, ti: "TaskInstance"):
        """
        Provide task_instance context to airflow task handler.

        :param ti: task instance object
        """
        local_loc = self._init_file(ti)
        self.handler = logging.FileHandler(local_loc, encoding='utf-8')
        if self.formatter:
            self.handler.setFormatter(self.formatter)
        self.handler.setLevel(self.level)

    def emit(self, record):
        if self.handler:
            self.handler.emit(record)

    def flush(self):
        if self.handler:
            self.handler.flush()

    def close(self):
        if self.handler:
            self.handler.close()

    def _render_filename(self, ti, try_number):
        if self.filename_jinja_template:
            if hasattr(ti, 'task'):
                jinja_context = ti.get_template_context()
                jinja_context['try_number'] = try_number
            else:
                jinja_context = {
                    'ti': ti,
                    'ts': ti.execution_date.isoformat(),
                    'try_number': try_number,
                }
            return self.filename_jinja_template.render(**jinja_context)

        return self.filename_template.format(
            dag_id=ti.dag_id,
            task_id=ti.task_id,
            execution_date=ti.execution_date.isoformat(),
            try_number=try_number,
        )

    def _read_grouped_logs(self):
        return False

    def _read(self, ti, try_number, metadata=None):
        """
        Template method that contains custom logic of reading
        logs given the try_number.

        :param ti: task instance record
        :param try_number: current try_number to read log from
        :param metadata: log metadata,
                         can be used for steaming log reading and auto-tailing.
        :return: log message as a string and metadata.
        """
        # Task instance here might be different from task instance when
        # initializing the handler. Thus explicitly getting log location
        # is needed to get correct log path.
        log_relative_path = self._render_filename(ti, try_number)
        location = os.path.join(self.local_base, log_relative_path)

        log = ""

        if os.path.exists(location):
            try:
                with open(location) as file:
                    log += f"*** Reading local file: {location}\n"
                    log += "".join(file.readlines())
            except Exception as e:
                log = f"*** Failed to load local log file: {location}\n"
                log += f"*** {str(e)}\n"
        elif conf.get('core', 'executor') == 'KubernetesExecutor':
            try:
                from airflow.kubernetes.kube_client import get_kube_client

                kube_client = get_kube_client()

                if len(ti.hostname) >= 63:
                    # Kubernetes takes the pod name and truncates it for the hostname. This truncated hostname
                    # is returned for the fqdn to comply with the 63 character limit imposed by DNS standards
                    # on any label of a FQDN.
                    pod_list = kube_client.list_namespaced_pod(conf.get('kubernetes', 'namespace'))
                    matches = [
                        pod.metadata.name
                        for pod in pod_list.items
                        if pod.metadata.name.startswith(ti.hostname)
                    ]
                    if len(matches) == 1:
                        if len(matches[0]) > len(ti.hostname):
                            ti.hostname = matches[0]

                log += '*** Trying to get logs (last 100 lines) from worker pod {} ***\n\n'.format(
                    ti.hostname
                )

                res = kube_client.read_namespaced_pod_log(
                    name=ti.hostname,
                    namespace=conf.get('kubernetes', 'namespace'),
                    container='base',
                    follow=False,
                    tail_lines=100,
                    _preload_content=False,
                )

                for line in res:
                    log += line.decode()

            except Exception as f:
                log += f'*** Unable to fetch logs from worker pod {ti.hostname} ***\n{str(f)}\n\n'
        else:
            url = os.path.join("http://{ti.hostname}:{worker_log_server_port}/log", log_relative_path).format(
                ti=ti, worker_log_server_port=conf.get('celery', 'WORKER_LOG_SERVER_PORT')
            )
            log += f"*** Log file does not exist: {location}\n"
            log += f"*** Fetching from: {url}\n"
            try:
                timeout = None  # No timeout
                try:
                    timeout = conf.getint('webserver', 'log_fetch_timeout_sec')
                except (AirflowConfigException, ValueError):
                    pass

                signer = TimedJSONWebSignatureSerializer(
                    secret_key=conf.get('webserver', 'secret_key'),
                    algorithm_name='HS512',
                    expires_in=conf.getint('webserver', 'log_request_clock_grace', fallback=30),
                    # This isn't really a "salt", more of a signing context
                    salt='task-instance-logs',
                )

                response = httpx.get(
                    url, timeout=timeout, headers={'Authorization': signer.dumps(log_relative_path)}
                )
                response.encoding = "utf-8"

                if response.status_code == 403:
                    log += (
<<<<<<< HEAD
                        "*** !!!! Please make sure that all your webservers and workers have"
=======
                        "*** !!!! Please make sure that all your Airflow components (e.g. "
                        "schedulers, webservers and workers) have"
>>>>>>> e4789995
                        " the same 'secret_key' configured in 'webserver' section !!!!!\n***"
                    )
                    log += (
                        "*** See more at https://airflow.apache.org/docs/apache-airflow/"
                        "stable/configurations-ref.html#secret-key\n***"
                    )
                # Check if the resource was properly fetched
                response.raise_for_status()

                log += '\n' + response.text
            except Exception as e:
                log += f"*** Failed to fetch log file from worker. {str(e)}\n"

        return log, {'end_of_log': True}

    def read(self, task_instance, try_number=None, metadata=None):
        """
        Read logs of given task instance from local machine.

        :param task_instance: task instance object
        :param try_number: task instance try_number to read logs from. If None
                           it returns all logs separated by try_number
        :param metadata: log metadata,
                         can be used for steaming log reading and auto-tailing.
        :return: a list of listed tuples which order log string by host
        """
        # Task instance increments its try number when it starts to run.
        # So the log for a particular task try will only show up when
        # try number gets incremented in DB, i.e logs produced the time
        # after cli run and before try_number + 1 in DB will not be displayed.

        if try_number is None:
            next_try = task_instance.next_try_number
            try_numbers = list(range(1, next_try))
        elif try_number < 1:
            logs = [
                [('default_host', f'Error fetching the logs. Try number {try_number} is invalid.')],
            ]
            return logs, [{'end_of_log': True}]
        else:
            try_numbers = [try_number]

        logs = [''] * len(try_numbers)
        metadata_array = [{}] * len(try_numbers)
        for i, try_number_element in enumerate(try_numbers):
            log, metadata = self._read(task_instance, try_number_element, metadata)
            # es_task_handler return logs grouped by host. wrap other handler returning log string
            # with default/ empty host so that UI can render the response in the same way
            logs[i] = log if self._read_grouped_logs() else [(task_instance.hostname, log)]
            metadata_array[i] = metadata

        return logs, metadata_array

    def _init_file(self, ti):
        """
        Create log directory and give it correct permissions.

        :param ti: task instance object
        :return: relative log path of the given task instance
        """
        # To handle log writing when tasks are impersonated, the log files need to
        # be writable by the user that runs the Airflow command and the user
        # that is impersonated. This is mainly to handle corner cases with the
        # SubDagOperator. When the SubDagOperator is run, all of the operators
        # run under the impersonated user and create appropriate log files
        # as the impersonated user. However, if the user manually runs tasks
        # of the SubDagOperator through the UI, then the log files are created
        # by the user that runs the Airflow command. For example, the Airflow
        # run command may be run by the `airflow_sudoable` user, but the Airflow
        # tasks may be run by the `airflow` user. If the log files are not
        # writable by both users, then it's possible that re-running a task
        # via the UI (or vice versa) results in a permission error as the task
        # tries to write to a log file created by the other user.
        relative_path = self._render_filename(ti, ti.try_number)
        full_path = os.path.join(self.local_base, relative_path)
        directory = os.path.dirname(full_path)
        # Create the log file and give it group writable permissions
        # TODO(aoen): Make log dirs and logs globally readable for now since the SubDag
        # operator is not compatible with impersonation (e.g. if a Celery executor is used
        # for a SubDag operator and the SubDag operator has a different owner than the
        # parent DAG)
        Path(directory).mkdir(mode=0o777, parents=True, exist_ok=True)

        if not os.path.exists(full_path):
            open(full_path, "a").close()
            # TODO: Investigate using 444 instead of 666.
            try:
                os.chmod(full_path, 0o666)
            except OSError:
                logging.warning("OSError while change ownership of the log file")

        return full_path<|MERGE_RESOLUTION|>--- conflicted
+++ resolved
@@ -188,12 +188,8 @@
 
                 if response.status_code == 403:
                     log += (
-<<<<<<< HEAD
-                        "*** !!!! Please make sure that all your webservers and workers have"
-=======
                         "*** !!!! Please make sure that all your Airflow components (e.g. "
                         "schedulers, webservers and workers) have"
->>>>>>> e4789995
                         " the same 'secret_key' configured in 'webserver' section !!!!!\n***"
                     )
                     log += (
