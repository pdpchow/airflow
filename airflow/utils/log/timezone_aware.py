# Licensed to the Apache Software Foundation (ASF) under one
# or more contributor license agreements.  See the NOTICE file
# distributed with this work for additional information
# regarding copyright ownership.  The ASF licenses this file
# to you under the Apache License, Version 2.0 (the
# "License"); you may not use this file except in compliance
# with the License.  You may obtain a copy of the License at
#
#   http://www.apache.org/licenses/LICENSE-2.0
#
# Unless required by applicable law or agreed to in writing,
# software distributed under the License is distributed on an
# "AS IS" BASIS, WITHOUT WARRANTIES OR CONDITIONS OF ANY
# KIND, either express or implied.  See the License for the
# specific language governing permissions and limitations
# under the License.
from __future__ import annotations

import logging

import pendulum


class TimezoneAware(logging.Formatter):
<<<<<<< HEAD
    """
    Override `default_time_format`, `default_msec_format` and `formatTime` to specify utc offset.
    utc offset is the matter, without it, time conversion could be wrong.
    With this Formatter, `%(asctime)s` will be formatted containing utc offset. (ISO 8601).

    e.g. 2022-06-12T13:00:00.123+0000.
=======
    """Override time-formatting methods to include UTC offset.

    Since Airflow parses the logs to perform time conversion, UTC offset is
    critical information. This formatter ensures ``%(asctime)s`` is formatted
    containing the offset in ISO 8601, e.g. ``2022-06-12T13:00:00.123+0000``.
>>>>>>> e6f21174
    """

    default_time_format = "%Y-%m-%dT%H:%M:%S"
    default_msec_format = "%s.%03d"
    default_tz_format = "%z"

    def formatTime(self, record, datefmt=None):
        """Format time in record.

        This returns the creation time of the specified LogRecord in ISO 8601
        date and time format in the local time zone.
        """
        dt = pendulum.from_timestamp(record.created, tz=pendulum.local_timezone())
        if datefmt:
            s = dt.strftime(datefmt)
        else:
            s = dt.strftime(self.default_time_format)

        if self.default_msec_format:
            s = self.default_msec_format % (s, record.msecs)
        if self.default_tz_format:
            s += dt.strftime(self.default_tz_format)
        return s<|MERGE_RESOLUTION|>--- conflicted
+++ resolved
@@ -22,20 +22,11 @@
 
 
 class TimezoneAware(logging.Formatter):
-<<<<<<< HEAD
-    """
-    Override `default_time_format`, `default_msec_format` and `formatTime` to specify utc offset.
-    utc offset is the matter, without it, time conversion could be wrong.
-    With this Formatter, `%(asctime)s` will be formatted containing utc offset. (ISO 8601).
-
-    e.g. 2022-06-12T13:00:00.123+0000.
-=======
     """Override time-formatting methods to include UTC offset.
 
     Since Airflow parses the logs to perform time conversion, UTC offset is
     critical information. This formatter ensures ``%(asctime)s`` is formatted
     containing the offset in ISO 8601, e.g. ``2022-06-12T13:00:00.123+0000``.
->>>>>>> e6f21174
     """
 
     default_time_format = "%Y-%m-%dT%H:%M:%S"
