#
# Licensed to the Apache Software Foundation (ASF) under one
# or more contributor license agreements.  See the NOTICE file
# distributed with this work for additional information
# regarding copyright ownership.  The ASF licenses this file
# to you under the Apache License, Version 2.0 (the
# "License"); you may not use this file except in compliance
# with the License.  You may obtain a copy of the License at
#
#   http://www.apache.org/licenses/LICENSE-2.0
#
# Unless required by applicable law or agreed to in writing,
# software distributed under the License is distributed on an
# "AS IS" BASIS, WITHOUT WARRANTIES OR CONDITIONS OF ANY
# KIND, either express or implied.  See the License for the
# specific language governing permissions and limitations
# under the License.
"""CeleryExecutor

.. seealso::
    For more information on how the CeleryExecutor works, take a look at the guide:
    :ref:`executor:CeleryExecutor`
"""
<<<<<<< HEAD
import logging
import math
=======
import datetime
import logging
import math
import operator
>>>>>>> d25854dd
import os
import subprocess
import time
import traceback
<<<<<<< HEAD
from multiprocessing import Pool, cpu_count
=======
from collections import OrderedDict
from concurrent.futures import ProcessPoolExecutor
from multiprocessing import cpu_count
from typing import Any, Dict, List, Mapping, MutableMapping, Optional, Set, Tuple, Union
>>>>>>> d25854dd

from celery import Celery, Task, states as celery_states
from celery.backends.base import BaseKeyValueStoreBackend
from celery.backends.database import DatabaseBackend, Task as TaskDb, session_cleanup
from celery.result import AsyncResult
from celery.signals import import_modules as celery_import_modules
from setproctitle import setproctitle

<<<<<<< HEAD
from airflow.configuration import conf
from airflow.config_templates.default_celery import DEFAULT_CELERY_CONFIG
from airflow.exceptions import AirflowException
from airflow.executors.base_executor import BaseExecutor
from airflow.utils.module_loading import import_string
from airflow.utils.timeout import timeout

log = logging.getLogger(__name__)

# Make it constant for unit test.
CELERY_FETCH_ERR_MSG_HEADER = 'Error fetching Celery task state'

CELERY_SEND_ERR_MSG_HEADER = 'Error sending Celery task'

OPERATION_TIMEOUT = conf.getint('celery', 'operation_timeout', fallback=2)
=======
import airflow.settings as settings
from airflow.config_templates.default_celery import DEFAULT_CELERY_CONFIG
from airflow.configuration import conf
from airflow.exceptions import AirflowException, AirflowTaskTimeout
from airflow.executors.base_executor import BaseExecutor, CommandType, EventBufferValueType
from airflow.models.taskinstance import SimpleTaskInstance, TaskInstance, TaskInstanceKey
from airflow.stats import Stats
from airflow.utils.log.logging_mixin import LoggingMixin
from airflow.utils.net import get_hostname
from airflow.utils.state import State
from airflow.utils.timeout import timeout
from airflow.utils.timezone import utcnow

log = logging.getLogger(__name__)

# Make it constant for unit test.
CELERY_FETCH_ERR_MSG_HEADER = 'Error fetching Celery task state'

CELERY_SEND_ERR_MSG_HEADER = 'Error sending Celery task'

OPERATION_TIMEOUT = conf.getfloat('celery', 'operation_timeout', fallback=1.0)
>>>>>>> d25854dd

'''
To start the celery worker, run the command:
airflow celery worker
'''

if conf.has_option('celery', 'celery_config_options'):
<<<<<<< HEAD
    celery_configuration = import_string(
        conf.get('celery', 'celery_config_options')
    )
else:
    celery_configuration = DEFAULT_CELERY_CONFIG

app = Celery(
    conf.get('celery', 'CELERY_APP_NAME'),
    config_source=celery_configuration)


@app.task
def execute_command(command_to_exec):
    """Executes command."""
    if command_to_exec[0:2] != ["airflow", "run"]:
        raise ValueError('The command must start with ["airflow", "run"].')
    log.info("Executing command in Celery: %s", command_to_exec)
    env = os.environ.copy()
    try:
        subprocess.check_call(command_to_exec, stderr=subprocess.STDOUT,
                              close_fds=True, env=env)
=======
    celery_configuration = conf.getimport('celery', 'celery_config_options')
else:
    celery_configuration = DEFAULT_CELERY_CONFIG

app = Celery(conf.get('celery', 'CELERY_APP_NAME'), config_source=celery_configuration)


@app.task
def execute_command(command_to_exec: CommandType) -> None:
    """Executes command."""
    BaseExecutor.validate_command(command_to_exec)
    log.info("Executing command in Celery: %s", command_to_exec)

    if settings.EXECUTE_TASKS_NEW_PYTHON_INTERPRETER:
        _execute_in_subprocess(command_to_exec)
    else:
        _execute_in_fork(command_to_exec)


def _execute_in_fork(command_to_exec: CommandType) -> None:
    pid = os.fork()
    if pid:
        # In parent, wait for the child
        pid, ret = os.waitpid(pid, 0)
        if ret == 0:
            return

        raise AirflowException('Celery command failed on host: ' + get_hostname())

    from airflow.sentry import Sentry

    ret = 1
    try:
        from airflow.cli.cli_parser import get_parser

        settings.engine.pool.dispose()
        settings.engine.dispose()

        parser = get_parser()
        # [1:] - remove "airflow" from the start of the command
        args = parser.parse_args(command_to_exec[1:])
        args.shut_down_logging = False

        setproctitle(f"airflow task supervisor: {command_to_exec}")

        args.func(args)
        ret = 0
    except Exception as e:
        log.exception("Failed to execute task %s.", str(e))
        ret = 1
    finally:
        Sentry.flush()
        logging.shutdown()
        os._exit(ret)


def _execute_in_subprocess(command_to_exec: CommandType) -> None:
    env = os.environ.copy()
    try:

        subprocess.check_output(command_to_exec, stderr=subprocess.STDOUT, close_fds=True, env=env)

>>>>>>> d25854dd
    except subprocess.CalledProcessError as e:
        log.exception('execute_command encountered a CalledProcessError')
        log.error(e.output)
        msg = 'Celery command failed on host: ' + get_hostname()
        raise AirflowException(msg)


class ExceptionWithTraceback:
    """
    Wrapper class used to propagate exceptions to parent processes from subprocesses.

    :param exception: The exception to wrap
    :type exception: Exception
    :param exception_traceback: The stacktrace to wrap
    :type exception_traceback: str
    """

    def __init__(self, exception: Exception, exception_traceback: str):
        self.exception = exception
        self.traceback = exception_traceback


# Task instance that is sent over Celery queues
# TaskInstanceKey, SimpleTaskInstance, Command, queue_name, CallableTask
TaskInstanceInCelery = Tuple[TaskInstanceKey, SimpleTaskInstance, CommandType, Optional[str], Task]


def send_task_to_executor(
    task_tuple: TaskInstanceInCelery,
) -> Tuple[TaskInstanceKey, CommandType, Union[AsyncResult, ExceptionWithTraceback]]:
    """Sends task to executor."""
    key, _, command, queue, task_to_run = task_tuple
    try:
        with timeout(seconds=OPERATION_TIMEOUT):
            result = task_to_run.apply_async(args=[command], queue=queue)
    except Exception as e:
        exception_traceback = f"Celery Task ID: {key}\n{traceback.format_exc()}"
        result = ExceptionWithTraceback(e, exception_traceback)

    return key, command, result


@celery_import_modules.connect
def on_celery_import_modules(*args, **kwargs):
    """
    Preload some "expensive" airflow modules so that every task process doesn't have to import it again and
    again.

    Loading these for each task adds 0.3-0.5s *per task* before the task can run. For long running tasks this
    doesn't matter, but for short tasks this starts to be a noticeable impact.
    """
    import jinja2.ext  # noqa: F401
    import numpy  # noqa: F401

    import airflow.jobs.local_task_job
    import airflow.macros
    import airflow.operators.bash
    import airflow.operators.python
    import airflow.operators.subdag  # noqa: F401

    try:
        import kubernetes.client  # noqa: F401
    except ImportError:
        pass


class ExceptionWithTraceback(object):
    """
    Wrapper class used to propagate exceptions to parent processes from subprocesses.

    :param exception: The exception to wrap
    :type exception: Exception
    :param exception_traceback: The stacktrace to wrap
    :type exception_traceback: str
    """

    def __init__(self, exception, exception_traceback):
        self.exception = exception
        self.traceback = exception_traceback


def fetch_celery_task_state(celery_task):
    """
    Fetch and return the state of the given celery task. The scope of this function is
    global so that it can be called by subprocesses in the pool.

    :param celery_task: a tuple of the Celery task key and the async Celery object used
        to fetch the task's state
    :type celery_task: tuple(str, celery.result.AsyncResult)
    :return: a tuple of the Celery task key and the Celery state of the task
    :rtype: tuple[str, str]
    """

    try:
        with timeout(seconds=OPERATION_TIMEOUT):
            # Accessing state property of celery task will make actual network request
            # to get the current state of the task.
            res = (celery_task[0], celery_task[1].state)
    except Exception as e:
        exception_traceback = "Celery Task ID: {}\n{}".format(celery_task[0],
                                                              traceback.format_exc())
        res = ExceptionWithTraceback(e, exception_traceback)
    return res


def send_task_to_executor(task_tuple):
    key, simple_ti, command, queue, task = task_tuple
    try:
        with timeout(seconds=OPERATION_TIMEOUT):
            result = task.apply_async(args=[command], queue=queue)
    except Exception as e:
        exception_traceback = "Celery Task ID: {}\n{}".format(key,
                                                              traceback.format_exc())
        result = ExceptionWithTraceback(e, exception_traceback)

    return key, command, result


class CeleryExecutor(BaseExecutor):
    """
    CeleryExecutor is recommended for production use of Airflow. It allows
    distributing the execution of task instances to multiple worker nodes.

    Celery is a simple, flexible and reliable distributed system to process
    vast amounts of messages, while providing operations with the tools
    required to maintain such a system.
    """

    def __init__(self):
<<<<<<< HEAD
        super(CeleryExecutor, self).__init__()

        # Celery doesn't support querying the state of multiple tasks in parallel
        # (which can become a bottleneck on bigger clusters) so we use
        # a multiprocessing pool to speed this up.
=======
        super().__init__()

        # Celery doesn't support bulk sending the tasks (which can become a bottleneck on bigger clusters)
        # so we use a multiprocessing pool to speed this up.
>>>>>>> d25854dd
        # How many worker processes are created for checking celery task state.
        self._sync_parallelism = conf.getint('celery', 'SYNC_PARALLELISM')
        if self._sync_parallelism == 0:
            self._sync_parallelism = max(1, cpu_count() - 1)
<<<<<<< HEAD

        self._sync_pool = None
        self.tasks = {}
        self.last_state = {}

    def start(self):
        self.log.debug(
            'Starting Celery Executor using %s processes for syncing',
            self._sync_parallelism
        )

    def _num_tasks_per_send_process(self, to_send_count):
=======
        self.bulk_state_fetcher = BulkStateFetcher(self._sync_parallelism)
        self.tasks = {}
        # Mapping of tasks we've adopted, ordered by the earliest date they timeout
        self.adopted_task_timeouts: Dict[TaskInstanceKey, datetime.datetime] = OrderedDict()
        self.task_adoption_timeout = datetime.timedelta(
            seconds=conf.getint('celery', 'task_adoption_timeout', fallback=600)
        )
        self.task_publish_retries: Dict[TaskInstanceKey, int] = OrderedDict()
        self.task_publish_max_retries = conf.getint('celery', 'task_publish_max_retries', fallback=3)

    def start(self) -> None:
        self.log.debug('Starting Celery Executor using %s processes for syncing', self._sync_parallelism)

    def _num_tasks_per_send_process(self, to_send_count: int) -> int:
>>>>>>> d25854dd
        """
        How many Celery tasks should each worker process send.

        :return: Number of tasks that should be sent per process
        :rtype: int
        """
<<<<<<< HEAD
        return max(1,
                   int(math.ceil(1.0 * to_send_count / self._sync_parallelism)))

    def _num_tasks_per_fetch_process(self):
        """
        How many Celery tasks should be sent to each worker process.

        :return: Number of tasks that should be used per process
        :rtype: int
        """
        return max(1,
                   int(math.ceil(1.0 * len(self.tasks) / self._sync_parallelism)))

    def trigger_tasks(self, open_slots):
=======
        return max(1, int(math.ceil(1.0 * to_send_count / self._sync_parallelism)))

    def trigger_tasks(self, open_slots: int) -> None:
>>>>>>> d25854dd
        """
        Overwrite trigger_tasks function from BaseExecutor

        :param open_slots: Number of open slots
        :return:
        """
<<<<<<< HEAD
        sorted_queue = sorted(
            [(k, v) for k, v in self.queued_tasks.items()],
            key=lambda x: x[1][1],
            reverse=True)

        task_tuples_to_send = []

        for i in range(min((open_slots, len(self.queued_tasks)))):
            key, (command, _, queue, simple_ti) = sorted_queue.pop(0)
            task_tuples_to_send.append((key, simple_ti, command, queue,
                                        execute_command))

        cached_celery_backend = None
        if task_tuples_to_send:
            tasks = [t[4] for t in task_tuples_to_send]

            # Celery state queries will stuck if we do not use one same backend
            # for all tasks.
            cached_celery_backend = tasks[0].backend

        if task_tuples_to_send:
            # Use chunking instead of a work queue to reduce context switching
            # since tasks are roughly uniform in size
            chunksize = self._num_tasks_per_send_process(len(task_tuples_to_send))
            num_processes = min(len(task_tuples_to_send), self._sync_parallelism)

            def reset_signals():
                # Since we are run from inside the SchedulerJob, we don't to
                # inherit the signal handlers that we registered there.
                import signal
                signal.signal(signal.SIGINT, signal.SIG_DFL)
                signal.signal(signal.SIGTERM, signal.SIG_DFL)

            send_pool = Pool(processes=num_processes, initializer=reset_signals)
            key_and_async_results = send_pool.map(
                send_task_to_executor,
                task_tuples_to_send,
                chunksize=chunksize)

            send_pool.close()
            send_pool.join()
            self.log.debug('Sent all tasks.')

            for key, command, result in key_and_async_results:
                if isinstance(result, ExceptionWithTraceback):
                    self.log.error(  # pylint: disable=logging-not-lazy
                        CELERY_SEND_ERR_MSG_HEADER + ":%s\n%s\n", result.exception, result.traceback
                    )
                elif result is not None:
                    # Only pops when enqueued successfully, otherwise keep it
                    # and expect scheduler loop to deal with it.
                    self.queued_tasks.pop(key)
                    result.backend = cached_celery_backend
                    self.running[key] = command
                    self.tasks[key] = result
                    self.last_state[key] = celery_states.PENDING

    def sync(self):
        num_processes = min(len(self.tasks), self._sync_parallelism)
        if num_processes == 0:
            self.log.debug("No task to query celery, skipping sync")
            return

        self.log.debug("Inquiring about %s celery task(s) using %s processes",
                       len(self.tasks), num_processes)

        # Recreate the process pool each sync in case processes in the pool die
        self._sync_pool = Pool(processes=num_processes)

        # Use chunking instead of a work queue to reduce context switching since tasks are
        # roughly uniform in size
        chunksize = self._num_tasks_per_fetch_process()

        self.log.debug("Waiting for inquiries to complete...")
        task_keys_to_states = self._sync_pool.map(
            fetch_celery_task_state,
            self.tasks.items(),
            chunksize=chunksize)
        self._sync_pool.close()
        self._sync_pool.join()
        self.log.debug("Inquiries completed.")

        for key_and_state in task_keys_to_states:
            if isinstance(key_and_state, ExceptionWithTraceback):
                self.log.error(  # pylint: disable=logging-not-lazy
                    CELERY_FETCH_ERR_MSG_HEADER + ", ignoring it:%s\n%s\n",
                    repr(key_and_state.exception), key_and_state.traceback
                )
                continue
            key, state = key_and_state
            try:
                if self.last_state[key] != state:
                    if state == celery_states.SUCCESS:
                        self.success(key)
                        del self.tasks[key]
                        del self.last_state[key]
                    elif state == celery_states.FAILURE:
                        self.fail(key)
                        del self.tasks[key]
                        del self.last_state[key]
                    elif state == celery_states.REVOKED:
                        self.fail(key)
                        del self.tasks[key]
                        del self.last_state[key]
                    else:
                        self.log.info("Unexpected state: %s", state)
                        self.last_state[key] = state
            except Exception:
                self.log.exception("Error syncing the Celery executor, ignoring it.")

    def end(self, synchronous=False):
        if synchronous:
            while any([
                    task.state not in celery_states.READY_STATES
                    for task in self.tasks.values()]):
=======
        sorted_queue = self.order_queued_tasks_by_priority()

        task_tuples_to_send: List[TaskInstanceInCelery] = []

        for _ in range(min(open_slots, len(self.queued_tasks))):
            key, (command, _, queue, simple_ti) = sorted_queue.pop(0)
            task_tuple = (key, simple_ti, command, queue, execute_command)
            task_tuples_to_send.append(task_tuple)
            if key not in self.task_publish_retries:
                self.task_publish_retries[key] = 1

        if task_tuples_to_send:
            self._process_tasks(task_tuples_to_send)

    def _process_tasks(self, task_tuples_to_send: List[TaskInstanceInCelery]) -> None:
        first_task = next(t[4] for t in task_tuples_to_send)

        # Celery state queries will stuck if we do not use one same backend
        # for all tasks.
        cached_celery_backend = first_task.backend

        key_and_async_results = self._send_tasks_to_celery(task_tuples_to_send)
        self.log.debug('Sent all tasks.')

        for key, _, result in key_and_async_results:
            if isinstance(result, ExceptionWithTraceback) and isinstance(
                result.exception, AirflowTaskTimeout
            ):
                if key in self.task_publish_retries and (
                    self.task_publish_retries.get(key) <= self.task_publish_max_retries
                ):
                    Stats.incr("celery.task_timeout_error")
                    self.log.info(
                        "[Try %s of %s] Task Timeout Error for Task: (%s).",
                        self.task_publish_retries[key],
                        self.task_publish_max_retries,
                        key,
                    )
                    self.task_publish_retries[key] += 1
                    continue
            self.queued_tasks.pop(key)
            self.task_publish_retries.pop(key)
            if isinstance(result, ExceptionWithTraceback):
                self.log.error(CELERY_SEND_ERR_MSG_HEADER + ": %s\n%s\n", result.exception, result.traceback)
                self.event_buffer[key] = (State.FAILED, None)
            elif result is not None:
                result.backend = cached_celery_backend
                self.running.add(key)
                self.tasks[key] = result

                # Store the Celery task_id in the event buffer. This will get "overwritten" if the task
                # has another event, but that is fine, because the only other events are success/failed at
                # which point we don't need the ID anymore anyway
                self.event_buffer[key] = (State.QUEUED, result.task_id)

                # If the task runs _really quickly_ we may already have a result!
                self.update_task_state(key, result.state, getattr(result, 'info', None))

    def _send_tasks_to_celery(self, task_tuples_to_send: List[TaskInstanceInCelery]):
        if len(task_tuples_to_send) == 1 or self._sync_parallelism == 1:
            # One tuple, or max one process -> send it in the main thread.
            return list(map(send_task_to_executor, task_tuples_to_send))

        # Use chunks instead of a work queue to reduce context switching
        # since tasks are roughly uniform in size
        chunksize = self._num_tasks_per_send_process(len(task_tuples_to_send))
        num_processes = min(len(task_tuples_to_send), self._sync_parallelism)

        with ProcessPoolExecutor(max_workers=num_processes) as send_pool:
            key_and_async_results = list(
                send_pool.map(send_task_to_executor, task_tuples_to_send, chunksize=chunksize)
            )
        return key_and_async_results

    def sync(self) -> None:
        if not self.tasks:
            self.log.debug("No task to query celery, skipping sync")
            return
        self.update_all_task_states()

        if self.adopted_task_timeouts:
            self._check_for_stalled_adopted_tasks()

    def _check_for_stalled_adopted_tasks(self):
        """
        See if any of the tasks we adopted from another Executor run have not
        progressed after the configured timeout.

        If they haven't, they likely never made it to Celery, and we should
        just resend them. We do that by clearing the state and letting the
        normal scheduler loop deal with that
        """
        now = utcnow()

        timedout_keys = []
        for key, stalled_after in self.adopted_task_timeouts.items():
            if stalled_after > now:
                # Since items are stored sorted, if we get to a stalled_after
                # in the future then we can stop
                break

            # If the task gets updated to STARTED (which Celery does) or has
            # already finished, then it will be removed from this list -- so
            # the only time it's still in this list is when it a) never made it
            # to celery in the first place (i.e. race condition somewhere in
            # the dying executor) or b) a really long celery queue and it just
            # hasn't started yet -- better cancel it and let the scheduler
            # re-queue rather than have this task risk stalling for ever
            timedout_keys.append(key)

        if timedout_keys:
            self.log.error(
                "Adopted tasks were still pending after %s, assuming they never made it to celery and "
                "clearing:\n\t%s",
                self.task_adoption_timeout,
                "\n\t".join(repr(x) for x in timedout_keys),
            )
            for key in timedout_keys:
                self.change_state(key, State.FAILED)

    def debug_dump(self) -> None:
        """Called in response to SIGUSR2 by the scheduler"""
        super().debug_dump()
        self.log.info(
            "executor.tasks (%d)\n\t%s", len(self.tasks), "\n\t".join(map(repr, self.tasks.items()))
        )
        self.log.info(
            "executor.adopted_task_timeouts (%d)\n\t%s",
            len(self.adopted_task_timeouts),
            "\n\t".join(map(repr, self.adopted_task_timeouts.items())),
        )

    def update_all_task_states(self) -> None:
        """Updates states of the tasks."""
        self.log.debug("Inquiring about %s celery task(s)", len(self.tasks))
        state_and_info_by_celery_task_id = self.bulk_state_fetcher.get_many(self.tasks.values())

        self.log.debug("Inquiries completed.")
        for key, async_result in list(self.tasks.items()):
            state, info = state_and_info_by_celery_task_id.get(async_result.task_id)
            if state:
                self.update_task_state(key, state, info)

    def change_state(self, key: TaskInstanceKey, state: str, info=None) -> None:
        super().change_state(key, state, info)
        self.tasks.pop(key, None)
        self.adopted_task_timeouts.pop(key, None)

    def update_task_state(self, key: TaskInstanceKey, state: str, info: Any) -> None:
        """Updates state of a single task."""
        try:
            if state == celery_states.SUCCESS:
                self.success(key, info)
            elif state in (celery_states.FAILURE, celery_states.REVOKED):
                self.fail(key, info)
            elif state == celery_states.STARTED:
                # It's now actually running, so know it made it to celery okay!
                self.adopted_task_timeouts.pop(key, None)
            elif state == celery_states.PENDING:
                pass
            else:
                self.log.info("Unexpected state for %s: %s", key, state)
        except Exception:
            self.log.exception("Error syncing the Celery executor, ignoring it.")

    def end(self, synchronous: bool = False) -> None:
        if synchronous:
            while any(task.state not in celery_states.READY_STATES for task in self.tasks.values()):
>>>>>>> d25854dd
                time.sleep(5)
        self.sync()

    def execute_async(
        self,
        key: TaskInstanceKey,
        command: CommandType,
        queue: Optional[str] = None,
        executor_config: Optional[Any] = None,
    ):
        """Do not allow async execution for Celery executor."""
        raise AirflowException("No Async execution for Celery executor.")

    def terminate(self):
        pass

    def try_adopt_task_instances(self, tis: List[TaskInstance]) -> List[TaskInstance]:
        # See which of the TIs are still alive (or have finished even!)
        #
        # Since Celery doesn't store "SENT" state for queued commands (if we create an AsyncResult with a made
        # up id it just returns PENDING state for it), we have to store Celery's task_id against the TI row to
        # look at in future.
        #
        # This process is not perfect -- we could have sent the task to celery, and crashed before we were
        # able to record the AsyncResult.task_id in the TaskInstance table, in which case we won't adopt the
        # task (it'll either run and update the TI state, or the scheduler will clear and re-queue it. Either
        # way it won't get executed more than once)
        #
        # (If we swapped it around, and generated a task_id for Celery, stored that in TI and enqueued that
        # there is also still a race condition where we could generate and store the task_id, but die before
        # we managed to enqueue the command. Since neither way is perfect we always have to deal with this
        # process not being perfect.)

        celery_tasks = {}
        not_adopted_tis = []

        for ti in tis:
            if ti.external_executor_id is not None:
                celery_tasks[ti.external_executor_id] = (AsyncResult(ti.external_executor_id), ti)
            else:
                not_adopted_tis.append(ti)

        if not celery_tasks:
            # Nothing to adopt
            return tis

        states_by_celery_task_id = self.bulk_state_fetcher.get_many(
            list(map(operator.itemgetter(0), celery_tasks.values()))
        )

        adopted = []
        cached_celery_backend = next(iter(celery_tasks.values()))[0].backend

        for celery_task_id, (state, info) in states_by_celery_task_id.items():
            result, ti = celery_tasks[celery_task_id]
            result.backend = cached_celery_backend

            # Set the correct elements of the state dicts, then update this
            # like we just queried it.
            self.adopted_task_timeouts[ti.key] = ti.queued_dttm + self.task_adoption_timeout
            self.tasks[ti.key] = result
            self.running.add(ti.key)
            self.update_task_state(ti.key, state, info)
            adopted.append(f"{ti} in state {state}")

        if adopted:
            task_instance_str = '\n\t'.join(adopted)
            self.log.info(
                "Adopted the following %d tasks from a dead executor\n\t%s", len(adopted), task_instance_str
            )

        return not_adopted_tis


def fetch_celery_task_state(async_result: AsyncResult) -> Tuple[str, Union[str, ExceptionWithTraceback], Any]:
    """
    Fetch and return the state of the given celery task. The scope of this function is
    global so that it can be called by subprocesses in the pool.

    :param async_result: a tuple of the Celery task key and the async Celery object used
        to fetch the task's state
    :type async_result: tuple(str, celery.result.AsyncResult)
    :return: a tuple of the Celery task key and the Celery state and the celery info
        of the task
    :rtype: tuple[str, str, str]
    """
    try:
        with timeout(seconds=OPERATION_TIMEOUT):
            # Accessing state property of celery task will make actual network request
            # to get the current state of the task
            info = async_result.info if hasattr(async_result, 'info') else None
            return async_result.task_id, async_result.state, info
    except Exception as e:
        exception_traceback = f"Celery Task ID: {async_result}\n{traceback.format_exc()}"
        return async_result.task_id, ExceptionWithTraceback(e, exception_traceback), None


class BulkStateFetcher(LoggingMixin):
    """
    Gets status for many Celery tasks using the best method available

    If BaseKeyValueStoreBackend is used as result backend, the mget method is used.
    If DatabaseBackend is used as result backend, the SELECT ...WHERE task_id IN (...) query is used
    Otherwise, multiprocessing.Pool will be used. Each task status will be downloaded individually.
    """

    def __init__(self, sync_parallelism=None):
        super().__init__()
        self._sync_parallelism = sync_parallelism

    def _tasks_list_to_task_ids(self, async_tasks) -> Set[str]:
        return {a.task_id for a in async_tasks}

    def get_many(self, async_results) -> Mapping[str, EventBufferValueType]:
        """Gets status for many Celery tasks using the best method available."""
        if isinstance(app.backend, BaseKeyValueStoreBackend):
            result = self._get_many_from_kv_backend(async_results)
        elif isinstance(app.backend, DatabaseBackend):
            result = self._get_many_from_db_backend(async_results)
        else:
            result = self._get_many_using_multiprocessing(async_results)
        self.log.debug("Fetched %d state(s) for %d task(s)", len(result), len(async_results))
        return result

    def _get_many_from_kv_backend(self, async_tasks) -> Mapping[str, EventBufferValueType]:
        task_ids = self._tasks_list_to_task_ids(async_tasks)
        keys = [app.backend.get_key_for_task(k) for k in task_ids]
        values = app.backend.mget(keys)
        task_results = [app.backend.decode_result(v) for v in values if v]
        task_results_by_task_id = {task_result["task_id"]: task_result for task_result in task_results}

        return self._prepare_state_and_info_by_task_dict(task_ids, task_results_by_task_id)

    def _get_many_from_db_backend(self, async_tasks) -> Mapping[str, EventBufferValueType]:
        task_ids = self._tasks_list_to_task_ids(async_tasks)
        session = app.backend.ResultSession()
        task_cls = getattr(app.backend, "task_cls", TaskDb)
        with session_cleanup(session):
            tasks = session.query(task_cls).filter(task_cls.task_id.in_(task_ids)).all()

        task_results = [app.backend.meta_from_decoded(task.to_dict()) for task in tasks]
        task_results_by_task_id = {task_result["task_id"]: task_result for task_result in task_results}
        return self._prepare_state_and_info_by_task_dict(task_ids, task_results_by_task_id)

    @staticmethod
    def _prepare_state_and_info_by_task_dict(
        task_ids, task_results_by_task_id
    ) -> Mapping[str, EventBufferValueType]:
        state_info: MutableMapping[str, EventBufferValueType] = {}
        for task_id in task_ids:
            task_result = task_results_by_task_id.get(task_id)
            if task_result:
                state = task_result["status"]
                info = None if not hasattr(task_result, "info") else task_result["info"]
            else:
                state = celery_states.PENDING
                info = None
            state_info[task_id] = state, info
        return state_info

    def _get_many_using_multiprocessing(self, async_results) -> Mapping[str, EventBufferValueType]:
        num_process = min(len(async_results), self._sync_parallelism)

        with ProcessPoolExecutor(max_workers=num_process) as sync_pool:
            chunksize = max(1, math.floor(math.ceil(1.0 * len(async_results) / self._sync_parallelism)))

            task_id_to_states_and_info = list(
                sync_pool.map(fetch_celery_task_state, async_results, chunksize=chunksize)
            )

            states_and_info_by_task_id: MutableMapping[str, EventBufferValueType] = {}
            for task_id, state_or_exception, info in task_id_to_states_and_info:
                if isinstance(state_or_exception, ExceptionWithTraceback):
                    self.log.error(
                        CELERY_FETCH_ERR_MSG_HEADER + ":%s\n%s\n",
                        state_or_exception.exception,
                        state_or_exception.traceback,
                    )
                else:
                    states_and_info_by_task_id[task_id] = state_or_exception, info
        return states_and_info_by_task_id<|MERGE_RESOLUTION|>--- conflicted
+++ resolved
@@ -21,27 +21,18 @@
     For more information on how the CeleryExecutor works, take a look at the guide:
     :ref:`executor:CeleryExecutor`
 """
-<<<<<<< HEAD
-import logging
-import math
-=======
 import datetime
 import logging
 import math
 import operator
->>>>>>> d25854dd
 import os
 import subprocess
 import time
 import traceback
-<<<<<<< HEAD
-from multiprocessing import Pool, cpu_count
-=======
 from collections import OrderedDict
 from concurrent.futures import ProcessPoolExecutor
 from multiprocessing import cpu_count
 from typing import Any, Dict, List, Mapping, MutableMapping, Optional, Set, Tuple, Union
->>>>>>> d25854dd
 
 from celery import Celery, Task, states as celery_states
 from celery.backends.base import BaseKeyValueStoreBackend
@@ -50,23 +41,6 @@
 from celery.signals import import_modules as celery_import_modules
 from setproctitle import setproctitle
 
-<<<<<<< HEAD
-from airflow.configuration import conf
-from airflow.config_templates.default_celery import DEFAULT_CELERY_CONFIG
-from airflow.exceptions import AirflowException
-from airflow.executors.base_executor import BaseExecutor
-from airflow.utils.module_loading import import_string
-from airflow.utils.timeout import timeout
-
-log = logging.getLogger(__name__)
-
-# Make it constant for unit test.
-CELERY_FETCH_ERR_MSG_HEADER = 'Error fetching Celery task state'
-
-CELERY_SEND_ERR_MSG_HEADER = 'Error sending Celery task'
-
-OPERATION_TIMEOUT = conf.getint('celery', 'operation_timeout', fallback=2)
-=======
 import airflow.settings as settings
 from airflow.config_templates.default_celery import DEFAULT_CELERY_CONFIG
 from airflow.configuration import conf
@@ -88,7 +62,6 @@
 CELERY_SEND_ERR_MSG_HEADER = 'Error sending Celery task'
 
 OPERATION_TIMEOUT = conf.getfloat('celery', 'operation_timeout', fallback=1.0)
->>>>>>> d25854dd
 
 '''
 To start the celery worker, run the command:
@@ -96,29 +69,6 @@
 '''
 
 if conf.has_option('celery', 'celery_config_options'):
-<<<<<<< HEAD
-    celery_configuration = import_string(
-        conf.get('celery', 'celery_config_options')
-    )
-else:
-    celery_configuration = DEFAULT_CELERY_CONFIG
-
-app = Celery(
-    conf.get('celery', 'CELERY_APP_NAME'),
-    config_source=celery_configuration)
-
-
-@app.task
-def execute_command(command_to_exec):
-    """Executes command."""
-    if command_to_exec[0:2] != ["airflow", "run"]:
-        raise ValueError('The command must start with ["airflow", "run"].')
-    log.info("Executing command in Celery: %s", command_to_exec)
-    env = os.environ.copy()
-    try:
-        subprocess.check_call(command_to_exec, stderr=subprocess.STDOUT,
-                              close_fds=True, env=env)
-=======
     celery_configuration = conf.getimport('celery', 'celery_config_options')
 else:
     celery_configuration = DEFAULT_CELERY_CONFIG
@@ -181,7 +131,6 @@
 
         subprocess.check_output(command_to_exec, stderr=subprocess.STDOUT, close_fds=True, env=env)
 
->>>>>>> d25854dd
     except subprocess.CalledProcessError as e:
         log.exception('execute_command encountered a CalledProcessError')
         log.error(e.output)
@@ -248,58 +197,6 @@
         pass
 
 
-class ExceptionWithTraceback(object):
-    """
-    Wrapper class used to propagate exceptions to parent processes from subprocesses.
-
-    :param exception: The exception to wrap
-    :type exception: Exception
-    :param exception_traceback: The stacktrace to wrap
-    :type exception_traceback: str
-    """
-
-    def __init__(self, exception, exception_traceback):
-        self.exception = exception
-        self.traceback = exception_traceback
-
-
-def fetch_celery_task_state(celery_task):
-    """
-    Fetch and return the state of the given celery task. The scope of this function is
-    global so that it can be called by subprocesses in the pool.
-
-    :param celery_task: a tuple of the Celery task key and the async Celery object used
-        to fetch the task's state
-    :type celery_task: tuple(str, celery.result.AsyncResult)
-    :return: a tuple of the Celery task key and the Celery state of the task
-    :rtype: tuple[str, str]
-    """
-
-    try:
-        with timeout(seconds=OPERATION_TIMEOUT):
-            # Accessing state property of celery task will make actual network request
-            # to get the current state of the task.
-            res = (celery_task[0], celery_task[1].state)
-    except Exception as e:
-        exception_traceback = "Celery Task ID: {}\n{}".format(celery_task[0],
-                                                              traceback.format_exc())
-        res = ExceptionWithTraceback(e, exception_traceback)
-    return res
-
-
-def send_task_to_executor(task_tuple):
-    key, simple_ti, command, queue, task = task_tuple
-    try:
-        with timeout(seconds=OPERATION_TIMEOUT):
-            result = task.apply_async(args=[command], queue=queue)
-    except Exception as e:
-        exception_traceback = "Celery Task ID: {}\n{}".format(key,
-                                                              traceback.format_exc())
-        result = ExceptionWithTraceback(e, exception_traceback)
-
-    return key, command, result
-
-
 class CeleryExecutor(BaseExecutor):
     """
     CeleryExecutor is recommended for production use of Airflow. It allows
@@ -311,36 +208,14 @@
     """
 
     def __init__(self):
-<<<<<<< HEAD
-        super(CeleryExecutor, self).__init__()
-
-        # Celery doesn't support querying the state of multiple tasks in parallel
-        # (which can become a bottleneck on bigger clusters) so we use
-        # a multiprocessing pool to speed this up.
-=======
         super().__init__()
 
         # Celery doesn't support bulk sending the tasks (which can become a bottleneck on bigger clusters)
         # so we use a multiprocessing pool to speed this up.
->>>>>>> d25854dd
         # How many worker processes are created for checking celery task state.
         self._sync_parallelism = conf.getint('celery', 'SYNC_PARALLELISM')
         if self._sync_parallelism == 0:
             self._sync_parallelism = max(1, cpu_count() - 1)
-<<<<<<< HEAD
-
-        self._sync_pool = None
-        self.tasks = {}
-        self.last_state = {}
-
-    def start(self):
-        self.log.debug(
-            'Starting Celery Executor using %s processes for syncing',
-            self._sync_parallelism
-        )
-
-    def _num_tasks_per_send_process(self, to_send_count):
-=======
         self.bulk_state_fetcher = BulkStateFetcher(self._sync_parallelism)
         self.tasks = {}
         # Mapping of tasks we've adopted, ordered by the earliest date they timeout
@@ -355,156 +230,21 @@
         self.log.debug('Starting Celery Executor using %s processes for syncing', self._sync_parallelism)
 
     def _num_tasks_per_send_process(self, to_send_count: int) -> int:
->>>>>>> d25854dd
         """
         How many Celery tasks should each worker process send.
 
         :return: Number of tasks that should be sent per process
         :rtype: int
         """
-<<<<<<< HEAD
-        return max(1,
-                   int(math.ceil(1.0 * to_send_count / self._sync_parallelism)))
-
-    def _num_tasks_per_fetch_process(self):
-        """
-        How many Celery tasks should be sent to each worker process.
-
-        :return: Number of tasks that should be used per process
-        :rtype: int
-        """
-        return max(1,
-                   int(math.ceil(1.0 * len(self.tasks) / self._sync_parallelism)))
-
-    def trigger_tasks(self, open_slots):
-=======
         return max(1, int(math.ceil(1.0 * to_send_count / self._sync_parallelism)))
 
     def trigger_tasks(self, open_slots: int) -> None:
->>>>>>> d25854dd
         """
         Overwrite trigger_tasks function from BaseExecutor
 
         :param open_slots: Number of open slots
         :return:
         """
-<<<<<<< HEAD
-        sorted_queue = sorted(
-            [(k, v) for k, v in self.queued_tasks.items()],
-            key=lambda x: x[1][1],
-            reverse=True)
-
-        task_tuples_to_send = []
-
-        for i in range(min((open_slots, len(self.queued_tasks)))):
-            key, (command, _, queue, simple_ti) = sorted_queue.pop(0)
-            task_tuples_to_send.append((key, simple_ti, command, queue,
-                                        execute_command))
-
-        cached_celery_backend = None
-        if task_tuples_to_send:
-            tasks = [t[4] for t in task_tuples_to_send]
-
-            # Celery state queries will stuck if we do not use one same backend
-            # for all tasks.
-            cached_celery_backend = tasks[0].backend
-
-        if task_tuples_to_send:
-            # Use chunking instead of a work queue to reduce context switching
-            # since tasks are roughly uniform in size
-            chunksize = self._num_tasks_per_send_process(len(task_tuples_to_send))
-            num_processes = min(len(task_tuples_to_send), self._sync_parallelism)
-
-            def reset_signals():
-                # Since we are run from inside the SchedulerJob, we don't to
-                # inherit the signal handlers that we registered there.
-                import signal
-                signal.signal(signal.SIGINT, signal.SIG_DFL)
-                signal.signal(signal.SIGTERM, signal.SIG_DFL)
-
-            send_pool = Pool(processes=num_processes, initializer=reset_signals)
-            key_and_async_results = send_pool.map(
-                send_task_to_executor,
-                task_tuples_to_send,
-                chunksize=chunksize)
-
-            send_pool.close()
-            send_pool.join()
-            self.log.debug('Sent all tasks.')
-
-            for key, command, result in key_and_async_results:
-                if isinstance(result, ExceptionWithTraceback):
-                    self.log.error(  # pylint: disable=logging-not-lazy
-                        CELERY_SEND_ERR_MSG_HEADER + ":%s\n%s\n", result.exception, result.traceback
-                    )
-                elif result is not None:
-                    # Only pops when enqueued successfully, otherwise keep it
-                    # and expect scheduler loop to deal with it.
-                    self.queued_tasks.pop(key)
-                    result.backend = cached_celery_backend
-                    self.running[key] = command
-                    self.tasks[key] = result
-                    self.last_state[key] = celery_states.PENDING
-
-    def sync(self):
-        num_processes = min(len(self.tasks), self._sync_parallelism)
-        if num_processes == 0:
-            self.log.debug("No task to query celery, skipping sync")
-            return
-
-        self.log.debug("Inquiring about %s celery task(s) using %s processes",
-                       len(self.tasks), num_processes)
-
-        # Recreate the process pool each sync in case processes in the pool die
-        self._sync_pool = Pool(processes=num_processes)
-
-        # Use chunking instead of a work queue to reduce context switching since tasks are
-        # roughly uniform in size
-        chunksize = self._num_tasks_per_fetch_process()
-
-        self.log.debug("Waiting for inquiries to complete...")
-        task_keys_to_states = self._sync_pool.map(
-            fetch_celery_task_state,
-            self.tasks.items(),
-            chunksize=chunksize)
-        self._sync_pool.close()
-        self._sync_pool.join()
-        self.log.debug("Inquiries completed.")
-
-        for key_and_state in task_keys_to_states:
-            if isinstance(key_and_state, ExceptionWithTraceback):
-                self.log.error(  # pylint: disable=logging-not-lazy
-                    CELERY_FETCH_ERR_MSG_HEADER + ", ignoring it:%s\n%s\n",
-                    repr(key_and_state.exception), key_and_state.traceback
-                )
-                continue
-            key, state = key_and_state
-            try:
-                if self.last_state[key] != state:
-                    if state == celery_states.SUCCESS:
-                        self.success(key)
-                        del self.tasks[key]
-                        del self.last_state[key]
-                    elif state == celery_states.FAILURE:
-                        self.fail(key)
-                        del self.tasks[key]
-                        del self.last_state[key]
-                    elif state == celery_states.REVOKED:
-                        self.fail(key)
-                        del self.tasks[key]
-                        del self.last_state[key]
-                    else:
-                        self.log.info("Unexpected state: %s", state)
-                        self.last_state[key] = state
-            except Exception:
-                self.log.exception("Error syncing the Celery executor, ignoring it.")
-
-    def end(self, synchronous=False):
-        if synchronous:
-            while any([
-                    task.state not in celery_states.READY_STATES
-                    for task in self.tasks.values()]):
-=======
         sorted_queue = self.order_queued_tasks_by_priority()
 
         task_tuples_to_send: List[TaskInstanceInCelery] = []
@@ -673,7 +413,6 @@
     def end(self, synchronous: bool = False) -> None:
         if synchronous:
             while any(task.state not in celery_states.READY_STATES for task in self.tasks.values()):
->>>>>>> d25854dd
                 time.sleep(5)
         self.sync()
 
