# Licensed to the Apache Software Foundation (ASF) under one
# or more contributor license agreements.  See the NOTICE file
# distributed with this work for additional information
# regarding copyright ownership.  The ASF licenses this file
# to you under the Apache License, Version 2.0 (the
# "License"); you may not use this file except in compliance
# with the License.  You may obtain a copy of the License at
#
#   http://www.apache.org/licenses/LICENSE-2.0
#
# Unless required by applicable law or agreed to in writing,
# software distributed under the License is distributed on an
# "AS IS" BASIS, WITHOUT WARRANTIES OR CONDITIONS OF ANY
# KIND, either express or implied.  See the License for the
# specific language governing permissions and limitations
# under the License.
"""
KubernetesExecutor.

.. seealso::
    For more information on how the KubernetesExecutor works, take a look at the guide:
    :ref:`executor:KubernetesExecutor`
"""
from __future__ import annotations

import json
import logging
import multiprocessing
import time
from collections import defaultdict
from datetime import timedelta
from logging import Logger
from queue import Empty, Queue
<<<<<<< HEAD
from threading import Thread
from typing import Any, Dict, Optional, Sequence, Tuple, Callable
=======
from typing import TYPE_CHECKING, Any, Dict, Optional, Sequence, Tuple
>>>>>>> 66eb282b

from kubernetes import client, watch
from kubernetes.client import Configuration, models as k8s
from kubernetes.client.rest import ApiException
from urllib3.exceptions import ReadTimeoutError

from airflow.exceptions import AirflowException, PodMutationHookException, PodReconciliationError
from airflow.executors.base_executor import BaseExecutor, CommandType
from airflow.kubernetes import pod_generator
from airflow.kubernetes.kube_client import get_kube_client
from airflow.kubernetes.kube_config import KubeConfig
from airflow.kubernetes.kubernetes_helper_functions import annotations_to_key, create_pod_id
from airflow.kubernetes.pod_generator import PodGenerator
from airflow.models.taskinstance import TaskInstance, TaskInstanceKey
from airflow.settings import pod_mutation_hook
from airflow.utils import timezone
from airflow.utils.event_scheduler import EventScheduler
from airflow.utils.log.logging_mixin import LoggingMixin
from airflow.utils.session import provide_session
from airflow.utils.state import State

ALL_NAMESPACES = "ALL_NAMESPACES"

# TaskInstance key, command, configuration, pod_template_file
KubernetesJobType = Tuple[TaskInstanceKey, CommandType, Any, Optional[str]]

# key, state, pod_id, namespace, resource_version
KubernetesResultsType = Tuple[TaskInstanceKey, Optional[str], str, str, str]

# pod_id, namespace, state, annotations, resource_version
KubernetesWatchType = Tuple[str, str, Optional[str], Dict[str, str], str]


def multi_threads_queue_process(
    queue_size: int,
    queue_type: str,
    process_method: Callable,
    max_threads: int,
    log: Logger,
    batch_size: Optional[int] = None,
) -> None:
    """
    Helper method to enable multi-threads for processing queues used with kubernetes executor
    :param queue_size: the size of the queue getting processed
    :param queue_type: the type of the queue
    :param process_method: the real method processing the queue
    :param max_threads: the max num of threads to be used
    :param log: log
    :param batch_size: the max num of items we want to process in this round.
                       If it's not set, the current queue size will be used.
    """
    if queue_size == 0:
        log.info(f'There is no item to process in the {queue_type} queue.')
        return

    start_time = time.time()
    log.info(f'Start processing {queue_type} queue with at most {max_threads} threads.')

    batch_size = min(batch_size or queue_size, queue_size)
    max_threads = min(max_threads, queue_size)

    threads = []
    quotient, remainder = divmod(batch_size, max_threads)
    for i in range(max_threads):
        sub_batch_size = quotient + 1 if i < remainder else quotient
        t = Thread(target=process_method, args=[sub_batch_size])
        threads.append(t)
        t.start()
    for t in threads:
        t.join()

    process_time = int(time.time() - start_time)
    log.info(
        f'Finished processing {queue_type} queue with {batch_size} tasks within {process_time} sec.'
    )


class ResourceVersion:
    """Singleton for tracking resourceVersion from Kubernetes."""

    _instance = None
    resource_version: dict[str, str] = {}

    def __new__(cls):
        if cls._instance is None:
            cls._instance = super().__new__(cls)
        return cls._instance


class KubernetesJobWatcher(multiprocessing.Process, LoggingMixin):
    """Watches for Kubernetes jobs."""

    def __init__(
        self,
        namespace: str,
        watcher_queue: Queue[KubernetesWatchType],
        resource_version: str | None,
        scheduler_job_id: str,
        kube_config: Configuration,
    ):
        super().__init__()
        self.namespace = namespace
        self.scheduler_job_id = scheduler_job_id
        self.watcher_queue = watcher_queue
        self.resource_version = resource_version
        self.kube_config = kube_config

    def run(self) -> None:
        """Performs watching."""
        if TYPE_CHECKING:
            assert self.scheduler_job_id

        kube_client: client.CoreV1Api = get_kube_client()
        while True:
            try:
                self.resource_version = self._run(
                    kube_client, self.resource_version, self.scheduler_job_id, self.kube_config
                )
            except ReadTimeoutError:
                self.log.warning(
                    "There was a timeout error accessing the Kube API. Retrying request.", exc_info=True
                )
                time.sleep(1)
            except Exception:
                self.log.exception("Unknown error in KubernetesJobWatcher. Failing")
                self.resource_version = "0"
                ResourceVersion().resource_version[self.namespace] = "0"
                raise
            else:
                self.log.warning(
                    "Watch died gracefully, starting back up with: last resource_version: %s",
                    self.resource_version,
                )

    def _pod_events(self, kube_client: client.CoreV1Api, query_kwargs: dict):
        watcher = watch.Watch()

        if self.namespace == ALL_NAMESPACES:
            return watcher.stream(kube_client.list_pod_for_all_namespaces, **query_kwargs)
        else:
            return watcher.stream(kube_client.list_namespaced_pod, self.namespace, **query_kwargs)

    def _run(
        self,
        kube_client: client.CoreV1Api,
        resource_version: str | None,
        scheduler_job_id: str,
        kube_config: Any,
    ) -> str | None:
        self.log.info("Event: and now my watch begins starting at resource_version: %s", resource_version)

        kwargs = {"label_selector": f"airflow-worker={scheduler_job_id}"}
        if resource_version:
            kwargs["resource_version"] = resource_version
        if kube_config.kube_client_request_args:
            for key, value in kube_config.kube_client_request_args.items():
                kwargs[key] = value

        last_resource_version: str | None = None

        for event in self._pod_events(kube_client=kube_client, query_kwargs=kwargs):
            task = event["object"]
            self.log.debug("Event: %s had an event of type %s", task.metadata.name, event["type"])
            if event["type"] == "ERROR":
                return self.process_error(event)
            annotations = task.metadata.annotations
            task_instance_related_annotations = {
                "dag_id": annotations["dag_id"],
                "task_id": annotations["task_id"],
                "execution_date": annotations.get("execution_date"),
                "run_id": annotations.get("run_id"),
                "try_number": annotations["try_number"],
            }
            map_index = annotations.get("map_index")
            if map_index is not None:
                task_instance_related_annotations["map_index"] = map_index

            self.process_status(
                pod_id=task.metadata.name,
                namespace=task.metadata.namespace,
                status=task.status.phase,
                annotations=task_instance_related_annotations,
                resource_version=task.metadata.resource_version,
                event=event,
            )
            last_resource_version = task.metadata.resource_version

        return last_resource_version

    def process_error(self, event: Any) -> str:
        """Process error response."""
        self.log.error("Encountered Error response from k8s list namespaced pod stream => %s", event)
        raw_object = event["raw_object"]
        if raw_object["code"] == 410:
            self.log.info(
                "Kubernetes resource version is too old, must reset to 0 => %s", (raw_object["message"],)
            )
            # Return resource version 0
            return "0"
        raise AirflowException(
            f"Kubernetes failure for {raw_object['reason']} with code {raw_object['code']} and message: "
            f"{raw_object['message']}"
        )

    def process_status(
        self,
        pod_id: str,
        namespace: str,
        status: str,
        annotations: dict[str, str],
        resource_version: str,
        event: Any,
    ) -> None:
        """Process status response."""
        if status == "Pending":
            if event["type"] == "DELETED":
                self.log.info("Event: Failed to start pod %s", pod_id)
                self.watcher_queue.put((pod_id, namespace, State.FAILED, annotations, resource_version))
            else:
                self.log.debug("Event: %s Pending", pod_id)
        elif status == "Failed":
            self.log.error("Event: %s Failed", pod_id)
            self.watcher_queue.put((pod_id, namespace, State.FAILED, annotations, resource_version))
        elif status == "Succeeded":
            self.log.info("Event: %s Succeeded", pod_id)
            self.watcher_queue.put((pod_id, namespace, None, annotations, resource_version))
        elif status == "Running":
            if event["type"] == "DELETED":
                self.log.info("Event: Pod %s deleted before it could complete", pod_id)
                self.watcher_queue.put((pod_id, namespace, State.FAILED, annotations, resource_version))
            else:
                self.log.info("Event: %s is Running", pod_id)
        else:
            self.log.warning(
                "Event: Invalid state: %s on pod: %s in namespace %s with annotations: %s with "
                "resource_version: %s",
                status,
                pod_id,
                namespace,
                annotations,
                resource_version,
            )


class AirflowKubernetesScheduler(LoggingMixin):
    """Airflow Scheduler for Kubernetes."""

    def __init__(
        self,
        kube_config: Any,
        result_queue: Queue[KubernetesResultsType],
        kube_client: client.CoreV1Api,
        scheduler_job_id: str,
    ):
        super().__init__()
        self.log.debug("Creating Kubernetes executor")
        self.kube_config = kube_config
        self.result_queue = result_queue
        self.namespace = self.kube_config.kube_namespace
        self.log.debug("Kubernetes using namespace %s", self.namespace)
        self.kube_client = kube_client
        self._manager = multiprocessing.Manager()
        self.watcher_queue = self._manager.Queue()
        self.scheduler_job_id = scheduler_job_id
        self.kube_watchers = self._make_kube_watchers()

    def run_pod_async(self, pod: k8s.V1Pod, **kwargs):
        """Runs POD asynchronously."""
        try:
            pod_mutation_hook(pod)
        except Exception as e:
            raise PodMutationHookException(e)

        sanitized_pod = self.kube_client.api_client.sanitize_for_serialization(pod)
        json_pod = json.dumps(sanitized_pod, indent=2)

        self.log.debug("Pod Creation Request: \n%s", json_pod)
        try:
            resp = self.kube_client.create_namespaced_pod(
                body=sanitized_pod, namespace=pod.metadata.namespace, **kwargs
            )
            self.log.debug("Pod Creation Response: %s", resp)
        except Exception as e:
            self.log.exception("Exception when attempting to create Namespaced Pod: %s", json_pod)
            raise e
        return resp

    def _make_kube_watcher(self, namespace) -> KubernetesJobWatcher:
        resource_version = ResourceVersion().resource_version.get(namespace, "0")
        watcher = KubernetesJobWatcher(
            watcher_queue=self.watcher_queue,
            namespace=namespace,
            resource_version=resource_version,
            scheduler_job_id=self.scheduler_job_id,
            kube_config=self.kube_config,
        )
        watcher.start()
        return watcher

    def _make_kube_watchers(self) -> dict[str, KubernetesJobWatcher]:
        watchers = {}
        if self.kube_config.multi_namespace_mode:
            namespaces_to_watch = (
                self.kube_config.multi_namespace_mode_namespace_list
                if self.kube_config.multi_namespace_mode_namespace_list
                else [ALL_NAMESPACES]
            )
        else:
            namespaces_to_watch = [self.kube_config.kube_namespace]

        for namespace in namespaces_to_watch:
            watchers[namespace] = self._make_kube_watcher(namespace)
        return watchers

    def _health_check_kube_watchers(self):
        for namespace, kube_watcher in self.kube_watchers.items():
            if kube_watcher.is_alive():
                self.log.debug("KubeJobWatcher for namespace %s alive, continuing", namespace)
            else:
                self.log.error(
                    (
                        "Error while health checking kube watcher process for namespace %s. "
                        "Process died for unknown reasons"
                    ),
                    namespace,
                )
                ResourceVersion().resource_version[namespace] = "0"
                self.kube_watchers[namespace] = self._make_kube_watcher(namespace)

    def run_next(self, next_job: KubernetesJobType) -> None:
        """Receives the next job to run, builds the pod, and creates it."""
        key, command, kube_executor_config, pod_template_file = next_job

        dag_id, task_id, run_id, try_number, map_index = key

        if command[0:3] != ["airflow", "tasks", "run"]:
            raise ValueError('The command must start with ["airflow", "tasks", "run"].')

        base_worker_pod = get_base_pod_from_template(pod_template_file, self.kube_config)

        if not base_worker_pod:
            raise AirflowException(
                f"could not find a valid worker template yaml at {self.kube_config.pod_template_file}"
            )

        pod = PodGenerator.construct_pod(
            namespace=self.namespace,
            scheduler_job_id=self.scheduler_job_id,
            pod_id=create_pod_id(dag_id, task_id),
            dag_id=dag_id,
            task_id=task_id,
            kube_image=self.kube_config.kube_image,
            try_number=try_number,
            map_index=map_index,
            date=None,
            run_id=run_id,
            args=command,
            pod_override_object=kube_executor_config,
            base_worker_pod=base_worker_pod,
        )
        # Reconcile the pod generated by the Operator and the Pod
        # generated by the .cfg file
        self.log.info("Creating kubernetes pod for job is %s, with pod name %s", key, pod.metadata.name)
        self.log.debug("Kubernetes running for command %s", command)
        self.log.debug("Kubernetes launching image %s", pod.spec.containers[0].image)

        # the watcher will monitor pods, so we do not block.
        self.run_pod_async(pod, **self.kube_config.kube_client_request_args)
        self.log.debug("Kubernetes Job created!")

    def delete_pod(self, pod_id: str, namespace: str) -> None:
        """Deletes POD."""
        try:
            self.log.debug("Deleting pod %s in namespace %s", pod_id, namespace)
            self.kube_client.delete_namespaced_pod(
                pod_id,
                namespace,
                body=client.V1DeleteOptions(**self.kube_config.delete_option_kwargs),
                **self.kube_config.kube_client_request_args,
            )
        except ApiException as e:
            # If the pod is already deleted
            if e.status != 404:
                raise

    def sync(self) -> None:
        """
        The sync function checks the status of all currently running kubernetes jobs.
        If a job is completed, its status is placed in the result queue to
        be sent back to the scheduler.

        :return:

        """
        self.log.debug("Syncing KubernetesExecutor")
<<<<<<< HEAD
        self._health_check_kube_watcher()

        multi_threads_queue_process(
            queue_size=self.watcher_queue.qsize(),
            queue_type='watcher',
            process_method=self.process_watcher_queue,
            max_threads=self.kube_config.watcher_queue_sync_parallelism,
            log=self.log,
        )

    def process_watcher_queue(self, sub_batch_size: int) -> None:
        for _ in range(sub_batch_size):
=======
        self._health_check_kube_watchers()
        while True:
>>>>>>> 66eb282b
            try:
                task = self.watcher_queue.get_nowait()
                try:
                    self.log.debug("Processing task %s", task)
                    self.process_watcher_task(task)
                finally:
                    self.watcher_queue.task_done()
            except Empty:
                break

    def process_watcher_task(self, task: KubernetesWatchType) -> None:
        """Process the task by watcher."""
        pod_id, namespace, state, annotations, resource_version = task
        self.log.debug(
            "Attempting to finish pod; pod_id: %s; state: %s; annotations: %s", pod_id, state, annotations
        )
        key = annotations_to_key(annotations=annotations)
        if key:
            self.log.debug("finishing job %s - %s (%s)", key, state, pod_id)
            self.result_queue.put((key, state, pod_id, namespace, resource_version))

    def _flush_watcher_queue(self) -> None:
        self.log.debug("Executor shutting down, watcher_queue approx. size=%d", self.watcher_queue.qsize())
        while True:
            try:
                task = self.watcher_queue.get_nowait()
                # Ignoring it since it can only have either FAILED or SUCCEEDED pods
                self.log.warning("Executor shutting down, IGNORING watcher task=%s", task)
                self.watcher_queue.task_done()
            except Empty:
                break

    def terminate(self) -> None:
        """Terminates the watcher."""
        self.log.debug("Terminating kube_watchers...")
        for namespace, kube_watcher in self.kube_watchers.items():
            kube_watcher.terminate()
            kube_watcher.join()
            self.log.debug("kube_watcher=%s", kube_watcher)
        self.log.debug("Flushing watcher_queue...")
        self._flush_watcher_queue()
        # Queue should be empty...
        self.watcher_queue.join()
        self.log.debug("Shutting down manager...")
        self._manager.shutdown()


def get_base_pod_from_template(pod_template_file: str | None, kube_config: Any) -> k8s.V1Pod:
    """
    Get base pod from template.

    Reads either the pod_template_file set in the executor_config or the base pod_template_file
    set in the airflow.cfg to craft a "base pod" that will be used by the KubernetesExecutor

    :param pod_template_file: absolute path to a pod_template_file.yaml or None
    :param kube_config: The KubeConfig class generated by airflow that contains all kube metadata
    :return: a V1Pod that can be used as the base pod for k8s tasks
    """
    if pod_template_file:
        return PodGenerator.deserialize_model_file(pod_template_file)
    else:
        return PodGenerator.deserialize_model_file(kube_config.pod_template_file)


class KubernetesExecutor(BaseExecutor):
    """Executor for Kubernetes."""

    supports_ad_hoc_ti_run: bool = True

    def __init__(self):
        self.kube_config = KubeConfig()
        self._manager = multiprocessing.Manager()
        self.task_queue: Queue[KubernetesJobType] = self._manager.Queue()
        self.result_queue: Queue[KubernetesResultsType] = self._manager.Queue()
        self.kube_scheduler: AirflowKubernetesScheduler | None = None
        self.kube_client: client.CoreV1Api | None = None
        self.scheduler_job_id: str | None = None
        self.event_scheduler: EventScheduler | None = None
        self.last_handled: dict[TaskInstanceKey, float] = {}
        self.kubernetes_queue: str | None = None
        super().__init__(parallelism=self.kube_config.parallelism)

    def _list_pods(self, query_kwargs):
        if self.kube_config.multi_namespace_mode:
            if self.kube_config.multi_namespace_mode_namespace_list:
                pods = []
                for namespace in self.kube_config.multi_namespace_mode_namespace_list:
                    pods.extend(
                        self.kube_client.list_namespaced_pod(namespace=namespace, **query_kwargs).items
                    )
            else:
                pods = self.kube_client.list_pod_for_all_namespaces(**query_kwargs).items
        else:
            pods = self.kube_client.list_namespaced_pod(
                namespace=self.kube_config.kube_namespace, **query_kwargs
            ).items

        return pods

    @provide_session
    def clear_not_launched_queued_tasks(self, session=None) -> None:
        """
        Clear tasks that were not yet launched, but were previously queued.

        Tasks can end up in a "Queued" state through either the executor being
        abruptly shut down (leaving a non-empty task_queue on this executor)
        or when a rescheduled/deferred operator comes back up for execution
        (with the same try_number) before the pod of its previous incarnation
        has been fully removed (we think).

        This method checks each of those tasks to see if the corresponding pod
        is around, and if not, and there's no matching entry in our own
        task_queue, marks it for re-execution.
        """
        if TYPE_CHECKING:
            assert self.kube_client

        self.log.debug("Clearing tasks that have not been launched")
        query = session.query(TaskInstance).filter(
            TaskInstance.state == State.QUEUED, TaskInstance.queued_by_job_id == self.job_id
        )
        if self.kubernetes_queue:
            query = query.filter(TaskInstance.queue == self.kubernetes_queue)
        queued_tis: list[TaskInstance] = query.all()
        self.log.info("Found %s queued task instances", len(queued_tis))

        # Go through the "last seen" dictionary and clean out old entries
        allowed_age = self.kube_config.worker_pods_queued_check_interval * 3
        for key, timestamp in list(self.last_handled.items()):
            if time.time() - timestamp > allowed_age:
                del self.last_handled[key]

        for ti in queued_tis:
            self.log.debug("Checking task instance %s", ti)

            # Check to see if we've handled it ourselves recently
            if ti.key in self.last_handled:
                continue

            # Build the pod selector
            base_label_selector = (
                f"dag_id={pod_generator.make_safe_label_value(ti.dag_id)},"
                f"task_id={pod_generator.make_safe_label_value(ti.task_id)},"
                f"airflow-worker={pod_generator.make_safe_label_value(str(ti.queued_by_job_id))}"
            )
            if ti.map_index >= 0:
                # Old tasks _couldn't_ be mapped, so we don't have to worry about compat
                base_label_selector += f",map_index={ti.map_index}"
            kwargs = dict(label_selector=base_label_selector)
            if self.kube_config.kube_client_request_args:
                kwargs.update(**self.kube_config.kube_client_request_args)

            # Try run_id first
            kwargs["label_selector"] += ",run_id=" + pod_generator.make_safe_label_value(ti.run_id)
            pod_list = self._list_pods(kwargs)
            if pod_list:
                continue
            # Fallback to old style of using execution_date
            kwargs["label_selector"] = (
                f"{base_label_selector},"
                f"execution_date={pod_generator.datetime_to_label_safe_datestring(ti.execution_date)}"
            )
            pod_list = self._list_pods(kwargs)
            if pod_list:
                continue
            self.log.info("TaskInstance: %s found in queued state but was not launched, rescheduling", ti)
            session.query(TaskInstance).filter(
                TaskInstance.dag_id == ti.dag_id,
                TaskInstance.task_id == ti.task_id,
                TaskInstance.run_id == ti.run_id,
                TaskInstance.map_index == ti.map_index,
            ).update({TaskInstance.state: State.SCHEDULED})

    def start(self) -> None:
        """Starts the executor."""
        self.log.info("Start Kubernetes executor")
        if not self.job_id:
            raise AirflowException("Could not get scheduler_job_id")
        self.scheduler_job_id = str(self.job_id)
        self.log.debug("Start with scheduler_job_id: %s", self.scheduler_job_id)
        self.kube_client = get_kube_client()
        self.kube_scheduler = AirflowKubernetesScheduler(
            kube_config=self.kube_config,
            result_queue=self.result_queue,
            kube_client=self.kube_client,
            scheduler_job_id=self.scheduler_job_id,
        )
        self.event_scheduler = EventScheduler()
        self.event_scheduler.call_regular_interval(
            self.kube_config.worker_pods_pending_timeout_check_interval,
            self._check_worker_pods_pending_timeout,
        )

        self.event_scheduler.call_regular_interval(
            self.kube_config.worker_pods_queued_check_interval,
            self.clear_not_launched_queued_tasks,
        )
        # We also call this at startup as that's the most likely time to see
        # stuck queued tasks
        self.clear_not_launched_queued_tasks()

    def execute_async(
        self,
        key: TaskInstanceKey,
        command: CommandType,
        queue: str | None = None,
        executor_config: Any | None = None,
    ) -> None:
        """Executes task asynchronously."""
        if TYPE_CHECKING:
            assert self.task_queue

        if self.log.isEnabledFor(logging.DEBUG):
            self.log.debug("Add task %s with command %s, executor_config %s", key, command, executor_config)
        else:
            self.log.info("Add task %s with command %s", key, command)

        try:
            kube_executor_config = PodGenerator.from_obj(executor_config)
        except Exception:
            self.log.error("Invalid executor_config for %s. Executor_config: %s", key, executor_config)
            self.fail(key=key, info="Invalid executor_config passed")
            return

        if executor_config:
            pod_template_file = executor_config.get("pod_template_file", None)
        else:
            pod_template_file = None
        self.event_buffer[key] = (State.QUEUED, self.scheduler_job_id)
        self.task_queue.put((key, command, kube_executor_config, pod_template_file))
        # We keep a temporary local record that we've handled this so we don't
        # try and remove it from the QUEUED state while we process it
        self.last_handled[key] = time.time()

    def sync(self) -> None:
        """Synchronize task state."""
        if TYPE_CHECKING:
            assert self.scheduler_job_id
            assert self.kube_scheduler
            assert self.kube_config
            assert self.result_queue
            assert self.task_queue
            assert self.event_scheduler

        if self.running:
            self.log.debug("self.running: %s", self.running)
        if self.queued_tasks:
            self.log.debug("self.queued: %s", self.queued_tasks)
        self.kube_scheduler.sync()

<<<<<<< HEAD
        """processing result queue"""
        multi_threads_queue_process(
            queue_size=self.result_queue.qsize(),
            queue_type='result',
            process_method=self.process_result_queue,
            max_threads=self.kube_config.result_queue_sync_parallelism,
            log=self.log,
        )

        """process task queue"""
        multi_threads_queue_process(
            queue_size=self.task_queue.qsize(),
            queue_type='task',
            process_method=self.process_task_queue,
            max_threads=self.kube_config.task_queue_sync_parallelism,
            batch_size=self.kube_config.worker_pods_creation_batch_size,
            log=self.log,
        )

        # Run any pending timed events
        next_event = self.event_scheduler.run(blocking=False)
        self.log.debug("Next timed event is in %f", next_event)

    def process_result_queue(self, sub_batch_size):
        for _ in range(sub_batch_size):
=======
        last_resource_version: dict[str, str] = defaultdict(lambda: "0")
        while True:
>>>>>>> 66eb282b
            try:
                results = self.result_queue.get_nowait()
                try:
                    key, state, pod_id, namespace, resource_version = results
                    last_resource_version[namespace] = resource_version
                    self.log.info("Changing state of %s to %s", results, state)
                    try:
                        self._change_state(key, state, pod_id, namespace)
                    except Exception as e:
                        self.log.exception(
                            "Exception: %s when attempting to change state of %s to %s, re-queueing.",
                            e,
                            results,
                            state,
                        )
                        self.result_queue.put(results)
                finally:
                    self.result_queue.task_done()
            except Empty:
                break

<<<<<<< HEAD
    def process_task_queue(self, sub_batch_size):
        for _ in range(sub_batch_size):
=======
        resource_instance = ResourceVersion()
        for ns in resource_instance.resource_version.keys():
            resource_instance.resource_version[ns] = (
                last_resource_version[ns] or resource_instance.resource_version[ns]
            )

        for _ in range(self.kube_config.worker_pods_creation_batch_size):
>>>>>>> 66eb282b
            try:
                task = self.task_queue.get_nowait()
                try:
                    self.kube_scheduler.run_next(task)
                except PodReconciliationError as e:
                    self.log.error(
                        "Pod reconciliation failed, likely due to kubernetes library upgrade. "
                        "Try clearing the task to re-run.",
                        exc_info=True,
                    )
                    self.fail(task[0], e)
                except ApiException as e:

                    # These codes indicate something is wrong with pod definition; otherwise we assume pod
                    # definition is ok, and that retrying may work
                    if e.status in (400, 422):
                        self.log.error("Pod creation failed with reason %r. Failing task", e.reason)
                        key, _, _, _ = task
                        self.change_state(key, State.FAILED, e)
                    else:
                        self.log.warning(
                            "ApiException when attempting to run task, re-queueing. Reason: %r. Message: %s",
                            e.reason,
                            json.loads(e.body)["message"],
                        )
                        self.task_queue.put(task)
                except PodMutationHookException as e:
                    key, _, _, _ = task
                    self.log.error(
                        "Pod Mutation Hook failed for the task %s. Failing task. Details: %s",
                        key,
                        e,
                    )
                    self.fail(key, e)
                finally:
                    self.task_queue.task_done()
            except Empty:
                break

    def _check_worker_pods_pending_timeout(self):
        """Check if any pending worker pods have timed out."""
        if TYPE_CHECKING:
            assert self.scheduler_job_id

        timeout = self.kube_config.worker_pods_pending_timeout
        self.log.debug("Looking for pending worker pods older than %d seconds", timeout)

        kwargs = {
            "limit": self.kube_config.worker_pods_pending_timeout_batch_size,
            "field_selector": "status.phase=Pending",
            "label_selector": f"airflow-worker={self.scheduler_job_id}",
            **self.kube_config.kube_client_request_args,
        }
        pending_pods = self._list_pods(kwargs)

        cutoff = timezone.utcnow() - timedelta(seconds=timeout)
        for pod in pending_pods:
            self.log.debug(
                'Found a pending pod "%s", created "%s"', pod.metadata.name, pod.metadata.creation_timestamp
            )
            if pod.metadata.creation_timestamp < cutoff:
                self.log.error(
                    (
                        'Pod "%s" has been pending for longer than %d seconds.'
                        "It will be deleted and set to failed."
                    ),
                    pod.metadata.name,
                    timeout,
                )
                self.kube_scheduler.delete_pod(pod.metadata.name, pod.metadata.namespace)

    def _change_state(self, key: TaskInstanceKey, state: str | None, pod_id: str, namespace: str) -> None:
        if TYPE_CHECKING:
            assert self.kube_scheduler

        if state != State.RUNNING:
            if self.kube_config.delete_worker_pods:
                if state != State.FAILED or self.kube_config.delete_worker_pods_on_failure:
                    self.kube_scheduler.delete_pod(pod_id, namespace)
                    self.log.info("Deleted pod: %s in namespace %s", str(key), str(namespace))
            try:
                self.running.remove(key)
            except KeyError:
                self.log.debug("Could not find key: %s", str(key))
        self.event_buffer[key] = state, None

    def try_adopt_task_instances(self, tis: Sequence[TaskInstance]) -> Sequence[TaskInstance]:
        tis_to_flush = [ti for ti in tis if not ti.queued_by_job_id]
        scheduler_job_ids = {ti.queued_by_job_id for ti in tis}
        pod_ids = {ti.key: ti for ti in tis if ti.queued_by_job_id}
        kube_client: client.CoreV1Api = self.kube_client
        for scheduler_job_id in scheduler_job_ids:
            scheduler_job_id = pod_generator.make_safe_label_value(str(scheduler_job_id))
            query_kwargs = {"label_selector": f"airflow-worker={scheduler_job_id}"}
            pod_list = self._list_pods(query_kwargs)
            for pod in pod_list:
                self.adopt_launched_task(kube_client, pod, pod_ids)
        self._adopt_completed_pods(kube_client)
        tis_to_flush.extend(pod_ids.values())
        return tis_to_flush

    def adopt_launched_task(
        self, kube_client: client.CoreV1Api, pod: k8s.V1Pod, pod_ids: dict[TaskInstanceKey, k8s.V1Pod]
    ) -> None:
        """
        Patch existing pod so that the current KubernetesJobWatcher can monitor it via label selectors.

        :param kube_client: kubernetes client for speaking to kube API
        :param pod: V1Pod spec that we will patch with new label
        :param pod_ids: pod_ids we expect to patch.
        """
        if TYPE_CHECKING:
            assert self.scheduler_job_id

        self.log.info("attempting to adopt pod %s", pod.metadata.name)
        pod.metadata.labels["airflow-worker"] = pod_generator.make_safe_label_value(self.scheduler_job_id)
        pod_id = annotations_to_key(pod.metadata.annotations)
        if pod_id not in pod_ids:
            self.log.error("attempting to adopt taskinstance which was not specified by database: %s", pod_id)
            return

        try:
            kube_client.patch_namespaced_pod(
                name=pod.metadata.name,
                namespace=pod.metadata.namespace,
                body=PodGenerator.serialize_pod(pod),
            )
            pod_ids.pop(pod_id)
            self.running.add(pod_id)
        except ApiException as e:
            self.log.info("Failed to adopt pod %s. Reason: %s", pod.metadata.name, e)

    def _adopt_completed_pods(self, kube_client: client.CoreV1Api) -> None:
        """
        Patch completed pod so that the KubernetesJobWatcher can delete it.

        :param kube_client: kubernetes client for speaking to kube API
        """
        if TYPE_CHECKING:
            assert self.scheduler_job_id

        new_worker_id_label = pod_generator.make_safe_label_value(self.scheduler_job_id)
        query_kwargs = {
            "field_selector": "status.phase=Succeeded",
            "label_selector": f"kubernetes_executor=True,airflow-worker!={new_worker_id_label}",
        }
        pod_list = self._list_pods(query_kwargs)
        for pod in pod_list:
            self.log.info("Attempting to adopt pod %s", pod.metadata.name)
            pod.metadata.labels["airflow-worker"] = new_worker_id_label
            try:
                kube_client.patch_namespaced_pod(
                    name=pod.metadata.name,
                    namespace=pod.metadata.namespace,
                    body=PodGenerator.serialize_pod(pod),
                )
            except ApiException as e:
                self.log.info("Failed to adopt pod %s. Reason: %s", pod.metadata.name, e)

    def _flush_task_queue(self) -> None:
        if TYPE_CHECKING:
            assert self.task_queue

        self.log.debug("Executor shutting down, task_queue approximate size=%d", self.task_queue.qsize())
        while True:
            try:
                task = self.task_queue.get_nowait()
                # This is a new task to run thus ok to ignore.
                self.log.warning("Executor shutting down, will NOT run task=%s", task)
                self.task_queue.task_done()
            except Empty:
                break

    def _flush_result_queue(self) -> None:
        if TYPE_CHECKING:
            assert self.result_queue

        self.log.debug("Executor shutting down, result_queue approximate size=%d", self.result_queue.qsize())
        while True:
            try:
                results = self.result_queue.get_nowait()
                self.log.warning("Executor shutting down, flushing results=%s", results)
                try:
                    key, state, pod_id, namespace, resource_version = results
                    self.log.info(
                        "Changing state of %s to %s : resource_version=%d", results, state, resource_version
                    )
                    try:
                        self._change_state(key, state, pod_id, namespace)
                    except Exception as e:
                        self.log.exception(
                            "Ignoring exception: %s when attempting to change state of %s to %s.",
                            e,
                            results,
                            state,
                        )
                finally:
                    self.result_queue.task_done()
            except Empty:
                break

    def end(self) -> None:
        """Called when the executor shuts down"""
        if TYPE_CHECKING:
            assert self.task_queue
            assert self.result_queue
            assert self.kube_scheduler

        self.log.info("Shutting down Kubernetes executor")
        self.log.debug("Flushing task_queue...")
        self._flush_task_queue()
        self.log.debug("Flushing result_queue...")
        self._flush_result_queue()
        # Both queues should be empty...
        self.task_queue.join()
        self.result_queue.join()
        if self.kube_scheduler:
            self.kube_scheduler.terminate()
        self._manager.shutdown()

    def terminate(self):
        """Terminate the executor is not doing anything."""<|MERGE_RESOLUTION|>--- conflicted
+++ resolved
@@ -31,12 +31,9 @@
 from datetime import timedelta
 from logging import Logger
 from queue import Empty, Queue
-<<<<<<< HEAD
 from threading import Thread
 from typing import Any, Dict, Optional, Sequence, Tuple, Callable
-=======
 from typing import TYPE_CHECKING, Any, Dict, Optional, Sequence, Tuple
->>>>>>> 66eb282b
 
 from kubernetes import client, watch
 from kubernetes.client import Configuration, models as k8s
@@ -432,7 +429,6 @@
 
         """
         self.log.debug("Syncing KubernetesExecutor")
-<<<<<<< HEAD
         self._health_check_kube_watcher()
 
         multi_threads_queue_process(
@@ -445,10 +441,8 @@
 
     def process_watcher_queue(self, sub_batch_size: int) -> None:
         for _ in range(sub_batch_size):
-=======
         self._health_check_kube_watchers()
         while True:
->>>>>>> 66eb282b
             try:
                 task = self.watcher_queue.get_nowait()
                 try:
@@ -699,7 +693,6 @@
             self.log.debug("self.queued: %s", self.queued_tasks)
         self.kube_scheduler.sync()
 
-<<<<<<< HEAD
         """processing result queue"""
         multi_threads_queue_process(
             queue_size=self.result_queue.qsize(),
@@ -725,10 +718,8 @@
 
     def process_result_queue(self, sub_batch_size):
         for _ in range(sub_batch_size):
-=======
         last_resource_version: dict[str, str] = defaultdict(lambda: "0")
         while True:
->>>>>>> 66eb282b
             try:
                 results = self.result_queue.get_nowait()
                 try:
@@ -750,10 +741,8 @@
             except Empty:
                 break
 
-<<<<<<< HEAD
     def process_task_queue(self, sub_batch_size):
         for _ in range(sub_batch_size):
-=======
         resource_instance = ResourceVersion()
         for ns in resource_instance.resource_version.keys():
             resource_instance.resource_version[ns] = (
@@ -761,7 +750,6 @@
             )
 
         for _ in range(self.kube_config.worker_pods_creation_batch_size):
->>>>>>> 66eb282b
             try:
                 task = self.task_queue.get_nowait()
                 try:
