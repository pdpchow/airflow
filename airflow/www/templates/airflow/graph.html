--- conflicted
+++ resolved
@@ -318,46 +318,6 @@
         });
     }
 
-<<<<<<< HEAD
-
-    // Assigning css classes based on state to nodes
-    function update_nodes_states(task_instances) {
-        $.each(task_instances, function(task_id, ti) {
-          $('tspan').filter(function(index) { return $(this).text() === task_id; })
-            .parent().parent().parent()
-            .attr("class", "node enter " + ti.state)
-            .attr("data-toggle", "tooltip")
-            .attr("data-original-title", function(d) {
-              // Tooltip
-              task = tasks[task_id];
-              tt =  "Task_id: " + ti.task_id + "<br>";
-              tt += "Run: " + ti.execution_date + "<br>";
-              if(ti.run_id != undefined){
-                tt += "run_id: <nobr>" + ti.run_id + "</nobr><br>";
-              }
-              tt += "Operator: " + task.task_type + "<br>";
-              tt += "Started: " + ti.start_date + "<br>";
-              tt += "Ended: " + ti.end_date + "<br>";
-              tt += "Duration: " + secondsToString(ti.duration) + "<br>";
-              tt += "State: " + ti.state + "<br>";
-              return tt;
-            });
-        });
-    }
-
-    function secondsToString(seconds) {
-        var numdays = Math.floor((seconds % 31536000) / 86400); 
-        var numhours = Math.floor(((seconds % 31536000) % 86400) / 3600);
-        var numminutes = Math.floor((((seconds % 31536000) % 86400) % 3600) / 60);
-        var numseconds = Math.floor((((seconds % 31536000) % 86400) % 3600) % 60);
-        return (numdays > 0    ? numdays    + (numdays    === 1 ? " day "    : " days ")    : "") +
-               (numhours > 0   ? numhours   + (numhours   === 1 ? " hour "   : " hours ")   : "") +
-               (numminutes > 0 ? numminutes + (numminutes === 1 ? " minute " : " minutes ") : "") +
-               (numseconds > 0 ? numseconds + (numseconds === 1 ? " second"  : " seconds")  : "");
-    }
-
-=======
->>>>>>> 4311c1f0
     function clearFocus(){
         d3.selectAll("g.node")
             .transition(duration)
