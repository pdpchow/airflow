--- conflicted
+++ resolved
@@ -16,11 +16,6 @@
  specific language governing permissions and limitations
  under the License.
 #}
-<<<<<<< HEAD
-
-{% extends 'admin/model/list.html' %}
-=======
->>>>>>> d25854dd
 
 {% extends 'appbuilder/general/model/list.html' %}
 
