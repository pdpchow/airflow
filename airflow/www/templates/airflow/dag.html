{#
 Licensed to the Apache Software Foundation (ASF) under one
 or more contributor license agreements.  See the NOTICE file
 distributed with this work for additional information
 regarding copyright ownership.  The ASF licenses this file
 to you under the Apache License, Version 2.0 (the
 "License"); you may not use this file except in compliance
 with the License.  You may obtain a copy of the License at

   http://www.apache.org/licenses/LICENSE-2.0

 Unless required by applicable law or agreed to in writing,
 software distributed under the License is distributed on an
 "AS IS" BASIS, WITHOUT WARRANTIES OR CONDITIONS OF ANY
 KIND, either express or implied.  See the License for the
 specific language governing permissions and limitations
 under the License.
#}

{% extends base_template %}
{% from 'appbuilder/dag_docs.html' import dag_docs %}

{% block page_title %}{{ dag.dag_id }} - {{ appbuilder.app_name }}{% endblock %}

{% block head_css %}
  {{ super() }}
  <link rel="stylesheet" type="text/css" href="{{ url_for_asset('switch.css') }}">
{% endblock %}

{% block head_meta %}
  {{ super() }}
  <meta name="dag_id" content="{{ dag.dag_id }}">
  <meta name="dag_timezone" content="{{ dag.timezone.name }}">
  <meta name="logs_with_metadata_url" content="{{ url_for('Airflow.get_logs_with_metadata') }}">
  <meta name="external_log_url" content="{{ url_for('Airflow.redirect_to_external_log') }}">
  <meta name="extra_links_url" content="{{ url_for('Airflow.extra_links') }}">
  <meta name="paused_url" content="{{ url_for('Airflow.paused') }}">
  <meta name="tree_data" content="{{ url_for('Airflow.tree_data') }}">
  {% if dag_model is defined and dag_model.next_dagrun_create_after is defined %}
    <meta name="next_dagrun_create_after" content="{{ dag_model.next_dagrun_create_after }}">
    <meta name="next_dagrun_data_interval_start" content="{{ dag_model.next_dagrun_data_interval_start }}">
    <meta name="next_dagrun_data_interval_end" content="{{ dag_model.next_dagrun_data_interval_end }}">
  {% endif %}
  {% if show_external_log_redirect is defined %}
    <meta name="show_external_log_redirect" content="{{ show_external_log_redirect }}">
  {% endif %}
{% endblock %}

{% block content %}
  {% set base_date_arg = request.args.get('base_date') %}
  {% set num_runs_arg = request.args.get('num_runs') %}
  {% if execution_date is defined %}
    {% set execution_date_arg = execution_date %}
  {% else %}
    {% set execution_date_arg = request.args.get('execution_date') %}
  {% endif %}
  {% if dag.parent_dag is defined and dag.parent_dag %}
    <a href="{{ url_for('Airflow.' + dag.default_view, dag_id=dag.parent_dag.dag_id, base_date=base_date_arg, execution_date=execution_date_arg) }}" title="Go to parent DAG">
      <span class="material-icons" aria-hidden="true">keyboard_arrow_up</span>
      DAG: {{ dag.parent_dag.dag_id }}</a>
  {% endif %}

  <div>
    <h3 class="pull-left">
      {% if dag.parent_dag is defined and dag.parent_dag %}
        <span class="text-muted">SUBDAG:</span> {{ dag.dag_id }}
      {% else %}
        {% set can_edit = appbuilder.sm.can_edit_dag(dag.dag_id) %}
        {% if appbuilder.sm.can_edit_dag(dag.dag_id) %}
          {% set switch_tooltip = 'Pause/Unpause DAG' %}
        {% else %}
          {% set switch_tooltip = 'DAG is Paused' if dag.is_paused else 'DAG is Active' %}
        {% endif %}
        <label class="switch-label{{' disabled' if not can_edit else ''  }} js-tooltip" title="{{ switch_tooltip }}">
          <input class="switch-input" id="pause_resume" data-dag-id="{{ dag.dag_id }}"
                 type="checkbox"{{ " checked" if not dag.is_paused else "" }}
                 {{ " disabled" if not can_edit else "" }}>
          <span class="switch" aria-hidden="true"></span>
        </label>
        <span class="text-muted">DAG:</span> {{ dag.dag_id }}
        <small class="text-muted">{{ dag.description[0:150] + '…' if dag.description and dag.description|length > 150 else dag.description|default('', true) }}</small>
      {% endif %}
      {% if root %}
        <span class="text-muted">ROOT:</span> {{ root }}
      {% endif %}
    </h3>
    <h4 class="pull-right" style="user-select: none;-moz-user-select: auto;">
      {% if state_token is defined and state_token %}
        {{ state_token }}
      {% endif %}
      <a class="label label-default" href="{{ url_for('DagRunModelView.list') }}?_flt_3_dag_id={{ dag.dag_id }}">
        Schedule: {{ dag.schedule_interval }}
      </a>
<<<<<<< HEAD
      {% if dag.timetable.interval_description is not none %}
      <span id="schedule-description-{{ dag.safe_dag_id }}" class="material-icons text-muted js-tooltip" aria-hidden="true" data-original-title="{{ dag.timetable.interval_description|string }}">info</span>
      {% endif %}

=======
      {% if dag_model is defined and dag_model.next_dagrun is defined %}
        <p class="label label-default js-tooltip" style="margin-left: 5px" id="next-run" data-html="true" data-placement="bottom">
          Next Run: <time datetime="{{ dag_model.next_dagrun }}">{{ dag_model.next_dagrun }}</time>
        </p>
      {% endif %}
>>>>>>> b486a0ed
    </h4>
  </div>
  <div class="clearfix"></div>
  <br>
  <div>
    <div class="row">
      <div class="col-md-10">
        <ul class="nav nav-pills">
          <li><a href="{{ url_for('Airflow.tree', dag_id=dag.dag_id, num_runs=num_runs_arg, root=root, base_date=base_date_arg) }}">
            <span class="material-icons" aria-hidden="true">nature</span>
            Tree
          </a></li>
          <li><a href="{{ url_for('Airflow.graph', dag_id=dag.dag_id, root=root, num_runs=num_runs_arg, base_date=base_date_arg, execution_date=execution_date_arg) }}">
            <span class="material-icons" aria-hidden="true">account_tree</span>
            Graph</a></li>
          <li><a href="{{ url_for('Airflow.calendar', dag_id=dag.dag_id) }}">
            <span class="material-icons" aria-hidden="true">event</span>
            Calendar
          </a></li>
          <li><a href="{{ url_for('Airflow.duration', dag_id=dag.dag_id, days=30, root=root, num_runs=num_runs_arg, base_date=base_date_arg) }}">
            <span class="material-icons" aria-hidden="true">hourglass_bottom</span>
            Task Duration</a></li>
          <li><a href="{{ url_for('Airflow.tries', dag_id=dag.dag_id, days=30, root=root, num_runs=num_runs_arg, base_date=base_date_arg) }}">
            <span class="material-icons" aria-hidden="true">repeat</span>
            Task Tries</a></li>
          <li><a href="{{ url_for('Airflow.landing_times', dag_id=dag.dag_id, days=30, root=root, num_runs=num_runs_arg, base_date=base_date_arg) }}">
            <span class="material-icons" aria-hidden="true">flight_land</span>
            Landing Times</a></li>
          <li><a href="{{ url_for('Airflow.gantt', dag_id=dag.dag_id, root=root, num_runs=num_runs_arg, base_date=base_date_arg, execution_date=execution_date_arg) }}">
            <span class="material-icons" aria-hidden="true">vertical_distribute</span>
            Gantt</a></li>
          <li><a href="{{ url_for('Airflow.dag_details', dag_id=dag.dag_id) }}">
            <span class="material-icons" aria-hidden="true">details</span>
            Details</a></li>
          <li><a href="{{ url_for('Airflow.code', dag_id=dag.dag_id, root=root) }}">
            <span class="material-icons" aria-hidden="true">code</span>
            Code</a></li>
        </ul>
      </div>
      <div class="col-md-2">
        <div class="btn-group pull-right">
          <div class="dropdown">
            <a aria-label="Trigger DAG" class="btn btn-default btn-icon-only{{ ' disabled' if not dag.can_trigger }} trigger-dropdown-btn" data-toggle="dropdown">
              <span class="material-icons" aria-hidden="true">play_arrow</span>
            </a>
            <ul class="dropdown-menu trigger-dropdown-menu">
              <li>
                <form method="POST" action="{{ url_for('Airflow.trigger') }}">
                  <input type="hidden" name="csrf_token" value="{{ csrf_token() }}">
                  <input type="hidden" name="dag_id" value="{{ dag.dag_id }}">
                  <input type="hidden" name="unpause" value="True">
                  <input type="hidden" name="origin" value="{{ url_for('Airflow.' + dag.default_view, dag_id=dag.dag_id) }}">
                  <button type="submit" class="dropdown-form-btn">Trigger DAG</button>
                </form>
              </li>
              <li><a href="{{ url_for('Airflow.trigger', dag_id=dag.dag_id, origin=url_for('Airflow.' + dag.default_view, dag_id=dag.dag_id)) }}">Trigger DAG w/ config</a></li>
            </ul>
          </div>
          <a href="{{ url_for('Airflow.delete', dag_id=dag.dag_id) }}" title="Delete&nbsp;DAG" class="btn btn-default btn-icon-only{{ ' disabled' if not dag.can_delete }}"
            onclick="return confirmDeleteDag(this, '{{ dag.safe_dag_id }}')" aria-label="Delete DAG">
            <span class="material-icons text-danger" aria-hidden="true">delete_outline</span>
          </a>
        </div>
      </div>
    </div>
  </div>
  {{ dag_docs(doc_md) }}
  <!-- Modal -->
  <div class="modal fade" id="taskInstanceModal" tabindex="-1" role="dialog" aria-labelledby="taskInstanceModalLabel" aria-hidden="true">
    <div class="modal-dialog">
      <div class="modal-content">
        <div class="modal-header">
          <button type="button" class="close" data-dismiss="modal" aria-label="Close"><span aria-hidden="true">&times;</span></button>
          <h4 class="modal-title" id="taskInstanceModalLabel">
            <span class="text-muted">Task Instance:</span> <span id="task_id"></span>
            <br><span class="text-muted">at:</span> <span id="execution_date"></span>
          </h4>
        </div>
        <div class="modal-body">
          <div id="div_btn_subdag">
            <a id="btn_subdag" class="btn btn-primary" data-base-url="{{ url_for('Airflow.' + dag.default_view) }}">
              Zoom into Sub DAG
            </a>
            <hr>
          </div>
          <a id="btn_task" class="btn btn-sm" data-base-url="{{ url_for('Airflow.task') }}">
            Instance Details
          </a>
          <a id="btn_rendered" class="btn btn-sm" data-base-url="{{ url_for('Airflow.rendered_templates') }}">
            Rendered
          </a>
          {% if k8s_or_k8scelery_executor %}
            <a id="btn_rendered_k8s" class="btn btn-sm" data-base-url="{{ url_for('Airflow.rendered_k8s') }}">
              K8s Pod Spec
            </a>
          {% endif %}
          <a id="btn_log" class="btn btn-sm" data-base-url="{{ url_for('Airflow.log') }}">
            Log
          </a>
          <a id="btn_ti" class="btn btn-sm" data-base-url="{{ url_for('TaskInstanceModelView.list') }}">
            All Instances
          </a>
          <button id="btn_filter" type="button" class="btn btn-sm" title="Filter on this task and upstream ">
            Filter Upstream
          </button>
          <hr>
          <div id="dag_dl_logs">
            <label style="display:inline">Download Log (by attempts):</label>
            <ul class="nav nav-pills" role="tablist" id="try_index" style="display:inline">
            </ul>
            <hr>
          </div>
          {% if external_log_name is defined %}
            <div id="dag_redir_logs">
              <label style="display:inline"> View Logs in {{ external_log_name }} (by attempts):</label>
              <ul class="nav nav-pills" role="tablist" id="redir_log_try_index" style="display:inline">
              </ul>
              <hr>
              <hr>
            </div>
          {% endif %}
          <h4>Task Actions</h4>
          <form method="POST" data-action="{{ url_for('Airflow.run') }}">
            <input type="hidden" name="csrf_token" value="{{ csrf_token() }}">
            <input type="hidden" name="dag_id" value="{{ dag.dag_id }}">
            <input type="hidden" name="task_id">
            <input type="hidden" name="execution_date">
            <input type="hidden" name="origin" value="{{ request.base_url }}">
            <div class="row">
              <span class="btn-group col-xs-12 col-sm-9 task-instance-modal-column" data-toggle="buttons">
                <label
                  class="btn btn-default"
                  title="Ignores all non-critical dependencies, including task state and task_deps">
                  <input type="checkbox" value="true" name="ignore_all_deps" autocomplete="off">
                  Ignore All Deps</label>
                <label class="btn btn-default"
                  title="Ignore previous success/failure">
                  <input type="checkbox" value="true" name="ignore_ti_state" autocomplete="off">
                  Ignore Task State
                </label>
                <label class="btn btn-default"
                  title="Disregard the task-specific dependencies, e.g. status of upstream task instances and depends_on_past">
                  <input type="checkbox" value="true" name="ignore_task_deps" autocomplete="off">
                  Ignore Task Deps
                </label>
              </span>
              <span class="col-xs-12 col-sm-3 task-instance-modal-column">
                <button type="submit" id="btn_run" class="btn btn-primary btn-block" title="Runs a single task instance">
                  Run
                </button>
              </span>
            </div>
          </form>
          <hr style="margin-bottom: 8px;">
          <form method="POST" data-action="{{ url_for('Airflow.clear') }}">
            <input type="hidden" name="csrf_token" value="{{ csrf_token() }}">
            <input type="hidden" name="dag_id" value="{{ dag.dag_id }}">
            <input type="hidden" name="task_id">
            <input type="hidden" name="execution_date">
            <input type="hidden" name="origin" value="{{ request.base_url }}">
            <div class="row">
              <span class="btn-group col-xs-12 col-sm-9 task-instance-modal-column" data-toggle="buttons">
                <label class="btn btn-default btn-sm" title="Also include past task instances when clearing this one">
                  <input type="checkbox" value="true" name="past" autocomplete="off">
                  Past
                </label>
                <label class="btn btn-default btn-sm" title="Also include future task instances when clearing this one">
                  <input type="checkbox" value="true" name="future" autocomplete="off">
                  Future
                </label>
                <label class="btn btn-default btn-sm" title="Also include upstream dependencies">
                  <input type="checkbox" value="true" name="upstream" autocomplete="off">
                  Upstream
                </label>
                <label class="btn btn-default btn-sm active" title="Also include downstream dependencies">
                  <input type="checkbox" value="true" name="downstream" checked autocomplete="off">
                  Downstream
                </label>
                <label class="btn btn-default btn-sm active">
                  <input type="checkbox" value="true" name="recursive" checked autocomplete="off">
                  Recursive
                </label>
                <label class="btn btn-default btn-sm" title="Only consider failed task instances when clearing this one">
                  <input type="checkbox" value="true" name="only_failed" autocomplete="off">
                  Failed
                </label>
              </span>
              <span class="col-xs-12 col-sm-3 task-instance-modal-column">
                <button type="submit" id="btn_clear" class="btn btn-primary btn-block"
                    title="Clearing deletes the previous state of the task instance, allowing it to get re-triggered by the scheduler or a backfill command">
                  Clear
                </button>
              </span>
            </div>
          </form>
          <hr style="margin-bottom: 8px;">
          <form method="GET" data-action="{{ url_for('Airflow.confirm') }}">
            <input type="hidden" name="dag_id" value="{{ dag.dag_id }}">
            <input type="hidden" name="task_id">
            <input type="hidden" name="execution_date">
            <input type="hidden" name="origin" value="{{ request.base_url }}">
            <input type="hidden" name="state" value="failed">
            <div class="row">
              <span class="btn-group col-xs-12 col-sm-9 task-instance-modal-column" data-toggle="buttons">
                <label class="btn btn-default">
                  <input type="checkbox" value="true" name="past" autocomplete="off">
                  Past
                </label>
                <label class="btn btn-default">
                  <input type="checkbox" value="true" name="future" autocomplete="off">
                  Future
                </label>
                <label class="btn btn-default">
                  <input type="checkbox" value="true" name="upstream" autocomplete="off">
                  Upstream
                </label>
                <label class="btn btn-default">
                  <input type="checkbox" value="true" name="downstream" autocomplete="off">
                  Downstream
                </label>
              </span>
              <span class="col-xs-12 col-sm-3 task-instance-modal-column">
                <button type="submit" id="btn_failed" class="btn btn-primary btn-block">
                  Mark Failed
                </button>
              </span>
            </div>
          </form>
          <hr style="margin-bottom: 8px;">
          <form method="GET" data-action="{{ url_for('Airflow.confirm') }}">
            <input type="hidden" name="dag_id" value="{{ dag.dag_id }}">
            <input type="hidden" name="task_id">
            <input type="hidden" name="execution_date">
            <input type="hidden" name="origin" value="{{ request.base_url }}">
            <input type="hidden" name="state" value="success">
            <div class="row">
              <span class="btn-group col-xs-12 col-sm-9 task-instance-modal-column" data-toggle="buttons">
                <label class="btn btn-default">
                  <input type="checkbox" value="true" name="past" autocomplete="off">
                  Past
                </label>
                <label class="btn btn-default">
                  <input type="checkbox" value="true" name="future" autocomplete="off">
                  Future
                </label>
                <label class="btn btn-default">
                  <input type="checkbox" value="true" name="upstream" autocomplete="off">
                  Upstream
                </label>
                <label class="btn btn-default">
                  <input type="checkbox" value="true" name="downstream" autocomplete="off">
                  Downstream
                </label>
              </span>
              <span class="col-xs-12 col-sm-3 task-instance-modal-column">
                <button type="submit" id="btn_success" class="btn btn-primary btn-block">
                  Mark Success
                </button>
              </span>
            </div>
          </form>
          <hr>
          <span class="btn-group" id="extra_links"></span>
        </div>
        <div class="modal-footer">
          <button type="button" class="btn btn-default" data-dismiss="modal">Close</button>
        </div>
      </div>
    </div>
  </div>
  <!-- Modal for dag -->
  <div class="modal fade" id="dagModal" tabindex="-1" role="dialog" aria-labelledby="dagModalLabel" aria-hidden="true">
    <div class="modal-dialog">
      <div class="modal-content">
        <div class="modal-header">
          <button type="button" class="close" data-dismiss="modal" aria-label="Close"><span aria-hidden="true">&times;</span></button>
          <h4 class="modal-title" id="dagModalLabel">
            <span class="text-muted">{{ 'SUBDAG' if dag.parent_dag is defined and dag.parent_dag else 'DAG' }}:</span> {{dag.dag_id}}
          </h4>
        </div>
        <div class="modal-body">
          <div class="row">
            <span class="btn-group col-md-8">
              <form method="POST">
                <input type="hidden" name="csrf_token" value="{{ csrf_token() }}">
                <input type="hidden" name="dag_id" value="{{ dag.dag_id }}">
                <input type="hidden" name="execution_date">
                <input type="hidden" name="origin" value="{{ request.base_url }}">
                <button type="button" id="btn_dagrun_clear" class="btn btn-primary" data-action="{{ url_for('Airflow.dagrun_clear') }}">
                  Clear
                </button>
                <button type="button" id="btn_dagrun_failed" class="btn btn-primary" data-action="{{ url_for('Airflow.dagrun_failed') }}">
                  Mark Failed
                </button>
                <button type="button" id="btn_dagrun_success" class="btn btn-primary" data-action="{{ url_for('Airflow.dagrun_success') }}">
                  Mark Success
                </button>
              </form>
            </span>
            <span class="col-md-4 text-right">
              <a id="btn_dag_graph_view" class="btn" data-base-url="{{ url_for('Airflow.graph') }}" role="button">
                <span class="material-icons" aria-hidden="true">account_tree</span>
                Graph
              </a>
            </span>
          </div>
        </div>
        <div class="modal-footer">
          <button type="button" class="btn btn-default" data-dismiss="modal">Close</button>
        </div>
      </div>
    </div>
  </div>
{% endblock %}
{% block tail %}
  {{ super() }}
  <script src="{{ url_for_asset('dag.js') }}"></script>
  <script>
    // Tests rely on confirmDeleteDag to be in the html
    function confirmDeleteDag(link, id) {
      if (confirm(`Are you sure you want to delete '${id}' now?\n\
        This option will delete ALL metadata, DAG runs, etc.\n\
        EXCEPT Log.\n\
        This cannot be undone.`)) {
        postAsForm(link.href, {});
      }
      return false;
    }
  </script>
{% endblock %}<|MERGE_RESOLUTION|>--- conflicted
+++ resolved
@@ -91,18 +91,15 @@
       <a class="label label-default" href="{{ url_for('DagRunModelView.list') }}?_flt_3_dag_id={{ dag.dag_id }}">
         Schedule: {{ dag.schedule_interval }}
       </a>
-<<<<<<< HEAD
-      {% if dag.timetable.interval_description is not none %}
-      <span id="schedule-description-{{ dag.safe_dag_id }}" class="material-icons text-muted js-tooltip" aria-hidden="true" data-original-title="{{ dag.timetable.interval_description|string }}">info</span>
-      {% endif %}
-
-=======
       {% if dag_model is defined and dag_model.next_dagrun is defined %}
         <p class="label label-default js-tooltip" style="margin-left: 5px" id="next-run" data-html="true" data-placement="bottom">
           Next Run: <time datetime="{{ dag_model.next_dagrun }}">{{ dag_model.next_dagrun }}</time>
         </p>
       {% endif %}
->>>>>>> b486a0ed
+      {% if dag.timetable.interval_description is not none %}
+      <span id="schedule-description-{{ dag.safe_dag_id }}" class="material-icons text-muted js-tooltip" aria-hidden="true" data-original-title="{{ dag.timetable.interval_description|string }}">info</span>
+      {% endif %}
+
     </h4>
   </div>
   <div class="clearfix"></div>
