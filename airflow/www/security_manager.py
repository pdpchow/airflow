--- conflicted
+++ resolved
@@ -17,12 +17,8 @@
 from __future__ import annotations
 
 import warnings
-<<<<<<< HEAD
 from functools import cached_property
-from typing import TYPE_CHECKING, Any, Callable, Collection, Iterable, Sequence
-=======
-from typing import TYPE_CHECKING, Any, Collection, Sequence
->>>>>>> 69938fd1
+from typing import TYPE_CHECKING, Any, Callable, Collection, Sequence
 
 from flask import g
 from sqlalchemy import select
@@ -89,13 +85,8 @@
 EXISTING_ROLES = FAB_EXISTING_ROLES
 
 if TYPE_CHECKING:
-<<<<<<< HEAD
+    from airflow.auth.managers.fab.models import Permission, Resource
     from airflow.auth.managers.models.base_user import BaseUser
-=======
-    from airflow.auth.managers.fab.models import Permission, Resource
-
-    pass
->>>>>>> 69938fd1
 
 
 class AirflowSecurityManagerV2(SecurityManager, LoggingMixin):
