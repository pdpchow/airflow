--- conflicted
+++ resolved
@@ -93,13 +93,7 @@
 }
 
 if TYPE_CHECKING:
-<<<<<<< HEAD
-
     from airflow.auth.managers.models.base_user import BaseUser
-
-=======
->>>>>>> 63f3712d
-    pass
 
 
 class AirflowSecurityManagerV2(SecurityManager, LoggingMixin):
