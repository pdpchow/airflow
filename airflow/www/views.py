--- conflicted
+++ resolved
@@ -4217,11 +4217,7 @@
 
 
 class CustomUserCommonModelView:
-<<<<<<< HEAD
     """Common settings for all providers user views"""
-=======
-    """Customize permission names for FAB's builtin UserDBModelView. Common settings for all providers user views"""
->>>>>>> 15e64566
 
     _class_permission_name = permissions.RESOURCE_USER
 
