#
# Licensed to the Apache Software Foundation (ASF) under one
# or more contributor license agreements.  See the NOTICE file
# distributed with this work for additional information
# regarding copyright ownership.  The ASF licenses this file
# to you under the Apache License, Version 2.0 (the
# "License"); you may not use this file except in compliance
# with the License.  You may obtain a copy of the License at
#
#   http://www.apache.org/licenses/LICENSE-2.0
#
# Unless required by applicable law or agreed to in writing,
# software distributed under the License is distributed on an
# "AS IS" BASIS, WITHOUT WARRANTIES OR CONDITIONS OF ANY
# KIND, either express or implied.  See the License for the
# specific language governing permissions and limitations
# under the License.
#
import copy
import itertools
import json
import logging
import math
import socket
import sys
import traceback
from collections import defaultdict
from datetime import datetime, timedelta
from json import JSONDecodeError
from typing import Dict, List, Optional, Tuple
from urllib.parse import unquote, urlparse

import lazy_object_proxy
import nvd3
import sqlalchemy as sqla
from flask import (
    Markup,
    Response,
    current_app,
    escape,
    flash,
    g,
    jsonify,
    make_response,
    redirect,
    render_template,
    request,
    session as flask_session,
    url_for,
)
from flask_appbuilder import BaseView, ModelView, expose
from flask_appbuilder.actions import action
from flask_appbuilder.models.sqla.filters import BaseFilter  # noqa
from flask_babel import lazy_gettext
from jinja2.utils import htmlsafe_json_dumps, pformat  # type: ignore
from pygments import highlight, lexers
from pygments.formatters import HtmlFormatter  # noqa pylint: disable=no-name-in-module
from sqlalchemy import and_, desc, func, or_, union_all
from sqlalchemy.orm import joinedload
from wtforms import SelectField, validators

import airflow
from airflow import models, plugins_manager, settings
from airflow.api.common.experimental.mark_tasks import (
    set_dag_run_state_to_failed,
    set_dag_run_state_to_success,
)
from airflow.configuration import AIRFLOW_CONFIG, conf
from airflow.exceptions import AirflowException
from airflow.executors.executor_loader import ExecutorLoader
from airflow.jobs.base_job import BaseJob
from airflow.jobs.scheduler_job import SchedulerJob
from airflow.models import Connection, DagModel, DagTag, Log, SlaMiss, TaskFail, XCom, errors
from airflow.models.baseoperator import BaseOperator
from airflow.models.dagcode import DagCode
from airflow.models.dagrun import DagRun, DagRunType
from airflow.models.taskinstance import TaskInstance
from airflow.security import permissions
from airflow.ti_deps.dep_context import DepContext
from airflow.ti_deps.dependencies_deps import RUNNING_DEPS, SCHEDULER_QUEUED_DEPS
from airflow.utils import json as utils_json, timezone
from airflow.utils.dates import infer_time_unit, scale_time_units
from airflow.utils.helpers import alchemy_to_dict
from airflow.utils.log.log_reader import TaskLogReader
from airflow.utils.session import create_session, provide_session
from airflow.utils.state import State
from airflow.version import version
from airflow.www import auth, utils as wwwutils
from airflow.www.decorators import action_logging, gzipped
from airflow.www.forms import (
    ConnectionForm,
    DagRunForm,
    DateTimeForm,
    DateTimeWithNumRunsForm,
    DateTimeWithNumRunsWithDagRunsForm,
)
from airflow.www.widgets import AirflowModelListWidget

PAGE_SIZE = conf.getint('webserver', 'page_size')
FILTER_TAGS_COOKIE = 'tags_filter'
FILTER_STATUS_COOKIE = 'dag_status_filter'


def get_safe_url(url):
    """Given a user-supplied URL, ensure it points to our web server"""
    valid_schemes = ['http', 'https', '']
    valid_netlocs = [request.host, '']

    parsed = urlparse(url)

    if parsed.scheme in valid_schemes and parsed.netloc in valid_netlocs:
        return url

    return url_for('Airflow.index')


def get_date_time_num_runs_dag_runs_form_data(www_request, session, dag):
    """Get Execution Data, Base Date & Number of runs from a Request"""
    date_time = www_request.args.get('execution_date')
    if date_time:
        date_time = timezone.parse(date_time)
    else:
        date_time = dag.get_latest_execution_date(session=session) or timezone.utcnow()

    base_date = www_request.args.get('base_date')
    if base_date:
        base_date = timezone.parse(base_date)
    else:
        # The DateTimeField widget truncates milliseconds and would loose
        # the first dag run. Round to next second.
        base_date = (date_time + timedelta(seconds=1)).replace(microsecond=0)

    default_dag_run = conf.getint('webserver', 'default_dag_run_display_number')
    num_runs = www_request.args.get('num_runs')
    num_runs = int(num_runs) if num_runs else default_dag_run

    drs = (
        session.query(DagRun)
        .filter(DagRun.dag_id == dag.dag_id, DagRun.execution_date <= base_date)
        .order_by(desc(DagRun.execution_date))
        .limit(num_runs)
        .all()
    )
    dr_choices = []
    dr_state = None
    for dr in drs:
        dr_choices.append((dr.execution_date.isoformat(), dr.run_id))
        if date_time == dr.execution_date:
            dr_state = dr.state

    # Happens if base_date was changed and the selected dag run is not in result
    if not dr_state and drs:
        dr = drs[0]
        date_time = dr.execution_date
        dr_state = dr.state

    return {
        'dttm': date_time,
        'base_date': base_date,
        'num_runs': num_runs,
        'execution_date': date_time.isoformat(),
        'dr_choices': dr_choices,
        'dr_state': dr_state,
    }


def task_group_to_dict(task_group):
    """
    Create a nested dict representation of this TaskGroup and its children used to construct
    the Graph View.
    """
    if isinstance(task_group, BaseOperator):
        return {
            'id': task_group.task_id,
            'value': {
                'label': task_group.label,
                'labelStyle': f"fill:{task_group.ui_fgcolor};",
                'style': f"fill:{task_group.ui_color};",
                'rx': 5,
                'ry': 5,
            },
        }

    children = [
        task_group_to_dict(child) for child in sorted(task_group.children.values(), key=lambda t: t.label)
    ]

    if task_group.upstream_group_ids or task_group.upstream_task_ids:
        children.append(
            {
                'id': task_group.upstream_join_id,
                'value': {
                    'label': '',
                    'labelStyle': f"fill:{task_group.ui_fgcolor};",
                    'style': f"fill:{task_group.ui_color};",
                    'shape': 'circle',
                },
            }
        )

    if task_group.downstream_group_ids or task_group.downstream_task_ids:
        # This is the join node used to reduce the number of edges between two TaskGroup.
        children.append(
            {
                'id': task_group.downstream_join_id,
                'value': {
                    'label': '',
                    'labelStyle': f"fill:{task_group.ui_fgcolor};",
                    'style': f"fill:{task_group.ui_color};",
                    'shape': 'circle',
                },
            }
        )

    return {
        "id": task_group.group_id,
        'value': {
            'label': task_group.label,
            'labelStyle': f"fill:{task_group.ui_fgcolor};",
            'style': f"fill:{task_group.ui_color}",
            'rx': 5,
            'ry': 5,
            'clusterLabelPos': 'top',
        },
        'tooltip': task_group.tooltip,
        'children': children,
    }


def dag_edges(dag):
    """
    Create the list of edges needed to construct the Graph View.

    A special case is made if a TaskGroup is immediately upstream/downstream of another
    TaskGroup or task. Two dummy nodes named upstream_join_id and downstream_join_id are
    created for the TaskGroup. Instead of drawing an edge onto every task in the TaskGroup,
    all edges are directed onto the dummy nodes. This is to cut down the number of edges on
    the graph.

    For example: A DAG with TaskGroups group1 and group2:
        group1: task1, task2, task3
        group2: task4, task5, task6

    group2 is downstream of group1:
        group1 >> group2

    Edges to add (This avoids having to create edges between every task in group1 and group2):
        task1 >> downstream_join_id
        task2 >> downstream_join_id
        task3 >> downstream_join_id
        downstream_join_id >> upstream_join_id
        upstream_join_id >> task4
        upstream_join_id >> task5
        upstream_join_id >> task6
    """
    # Edges to add between TaskGroup
    edges_to_add = set()
    # Edges to remove between individual tasks that are replaced by edges_to_add.
    edges_to_skip = set()

    task_group_map = dag.task_group.get_task_group_dict()

    def collect_edges(task_group):
        """Update edges_to_add and edges_to_skip according to TaskGroups."""
        if isinstance(task_group, BaseOperator):
            return

        for target_id in task_group.downstream_group_ids:
            # For every TaskGroup immediately downstream, add edges between downstream_join_id
            # and upstream_join_id. Skip edges between individual tasks of the TaskGroups.
            target_group = task_group_map[target_id]
            edges_to_add.add((task_group.downstream_join_id, target_group.upstream_join_id))

            for child in task_group.get_leaves():
                edges_to_add.add((child.task_id, task_group.downstream_join_id))
                for target in target_group.get_roots():
                    edges_to_skip.add((child.task_id, target.task_id))
                edges_to_skip.add((child.task_id, target_group.upstream_join_id))

            for child in target_group.get_roots():
                edges_to_add.add((target_group.upstream_join_id, child.task_id))
                edges_to_skip.add((task_group.downstream_join_id, child.task_id))

        # For every individual task immediately downstream, add edges between downstream_join_id and
        # the downstream task. Skip edges between individual tasks of the TaskGroup and the
        # downstream task.
        for target_id in task_group.downstream_task_ids:
            edges_to_add.add((task_group.downstream_join_id, target_id))

            for child in task_group.get_leaves():
                edges_to_add.add((child.task_id, task_group.downstream_join_id))
                edges_to_skip.add((child.task_id, target_id))

        # For every individual task immediately upstream, add edges between the upstream task
        # and upstream_join_id. Skip edges between the upstream task and individual tasks
        # of the TaskGroup.
        for source_id in task_group.upstream_task_ids:
            edges_to_add.add((source_id, task_group.upstream_join_id))
            for child in task_group.get_roots():
                edges_to_add.add((task_group.upstream_join_id, child.task_id))
                edges_to_skip.add((source_id, child.task_id))

        for child in task_group.children.values():
            collect_edges(child)

    collect_edges(dag.task_group)

    # Collect all the edges between individual tasks
    edges = set()

    def get_downstream(task):
        for child in task.downstream_list:
            edge = (task.task_id, child.task_id)
            if edge not in edges:
                edges.add(edge)
                get_downstream(child)

    for root in dag.roots:
        get_downstream(root)

    return [
        {'source_id': source_id, 'target_id': target_id}
        for source_id, target_id in sorted(edges.union(edges_to_add) - edges_to_skip)
    ]


######################################################################################
#                                    Error handlers
######################################################################################


def circles(error):  # pylint: disable=unused-argument
    """Show Circles on screen for any error in the Webserver"""
    return (
        render_template(
            'airflow/circles.html',
            hostname=socket.getfqdn()
            if conf.getboolean('webserver', 'EXPOSE_HOSTNAME', fallback=True)  # noqa
            else 'redact',
        ),
        404,
    )


def show_traceback(error):  # pylint: disable=unused-argument
    """Show Traceback for a given error"""
    return (
        render_template(
            'airflow/traceback.html',  # noqa
            python_version=sys.version.split(" ")[0],
            airflow_version=version,
            hostname=socket.getfqdn()
            if conf.getboolean('webserver', 'EXPOSE_HOSTNAME', fallback=True)
            else 'redact',
            info=traceback.format_exc()
            if conf.getboolean('webserver', 'EXPOSE_STACKTRACE', fallback=True)
            else 'Error! Please contact server admin.',
        ),
        500,
    )


######################################################################################
#                                    BaseViews
######################################################################################


class AirflowBaseView(BaseView):  # noqa: D101
    """Base View to set Airflow related properties"""

    from airflow import macros

    route_base = ''

    # Make our macros available to our UI templates too.
    extra_args = {
        'macros': macros,
    }

    def render_template(self, *args, **kwargs):
        return super().render_template(
            *args,
            # Cache this at most once per request, not for the lifetime of the view instance
            scheduler_job=lazy_object_proxy.Proxy(SchedulerJob.most_recent_job),
            **kwargs,
        )


class Airflow(AirflowBaseView):  # noqa: D101  pylint: disable=too-many-public-methods
    """Main Airflow application."""

    @expose('/health')
    def health(self):
        """
        An endpoint helping check the health status of the Airflow instance,
        including metadatabase and scheduler.
        """
        payload = {'metadatabase': {'status': 'unhealthy'}}

        latest_scheduler_heartbeat = None
        scheduler_status = 'unhealthy'
        payload['metadatabase'] = {'status': 'healthy'}
        try:
            scheduler_job = SchedulerJob.most_recent_job()

            if scheduler_job:
                latest_scheduler_heartbeat = scheduler_job.latest_heartbeat.isoformat()
                if scheduler_job.is_alive():
                    scheduler_status = 'healthy'
        except Exception:  # noqa pylint: disable=broad-except
            payload['metadatabase']['status'] = 'unhealthy'

        payload['scheduler'] = {
            'status': scheduler_status,
            'latest_scheduler_heartbeat': latest_scheduler_heartbeat,
        }

        return wwwutils.json_response(payload)

    @expose('/home')
    @auth.has_access(
        [
            (permissions.ACTION_CAN_READ, permissions.RESOURCE_WEBSITE),
        ]
    )  # pylint: disable=too-many-locals,too-many-statements
    def index(self):
        """Home view."""
        hide_paused_dags_by_default = conf.getboolean('webserver', 'hide_paused_dags_by_default')

        default_dag_run = conf.getint('webserver', 'default_dag_run_display_number')
        num_runs = request.args.get('num_runs')
        num_runs = int(num_runs) if num_runs else default_dag_run

        def get_int_arg(value, default=0):
            try:
                return int(value)
            except ValueError:
                return default

        arg_current_page = request.args.get('page', '0')
        arg_search_query = request.args.get('search')
        arg_tags_filter = request.args.getlist('tags')
        arg_status_filter = request.args.get('status')

        if request.args.get('reset_tags') is not None:
            flask_session[FILTER_TAGS_COOKIE] = None
            # Remove the reset_tags=reset from the URL
            return redirect(url_for('Airflow.index'))

        cookie_val = flask_session.get(FILTER_TAGS_COOKIE)
        if arg_tags_filter:
            flask_session[FILTER_TAGS_COOKIE] = ','.join(arg_tags_filter)
        elif cookie_val:
            # If tags exist in cookie, but not URL, add them to the URL
            return redirect(url_for('Airflow.index', tags=cookie_val.split(',')))

        if arg_status_filter is None:
            cookie_val = flask_session.get(FILTER_STATUS_COOKIE)
            if cookie_val:
                arg_status_filter = cookie_val
            else:
                arg_status_filter = 'active' if hide_paused_dags_by_default else 'all'
                flask_session[FILTER_STATUS_COOKIE] = arg_status_filter
        else:
            status = arg_status_filter.strip().lower()
            flask_session[FILTER_STATUS_COOKIE] = status
            arg_status_filter = status

        dags_per_page = PAGE_SIZE
        current_page = get_int_arg(arg_current_page, default=0)

        start = current_page * dags_per_page
        end = start + dags_per_page

        # Get all the dag id the user could access
        filter_dag_ids = current_app.appbuilder.sm.get_accessible_dag_ids(g.user)

        with create_session() as session:
            # read orm_dags from the db
            dags_query = session.query(DagModel).filter(~DagModel.is_subdag, DagModel.is_active)

            # pylint: disable=no-member
            if arg_search_query:
                dags_query = dags_query.filter(
                    DagModel.dag_id.ilike('%' + arg_search_query + '%')
                    | DagModel.owners.ilike('%' + arg_search_query + '%')  # noqa  # noqa
                )

            if arg_tags_filter:
                dags_query = dags_query.filter(DagModel.tags.any(DagTag.name.in_(arg_tags_filter)))

            if permissions.RESOURCE_DAG not in filter_dag_ids:
                dags_query = dags_query.filter(DagModel.dag_id.in_(filter_dag_ids))
                # pylint: enable=no-member

            all_dags = dags_query
            active_dags = dags_query.filter(~DagModel.is_paused)
            paused_dags = dags_query.filter(DagModel.is_paused)

            is_paused_count = dict(
                all_dags.with_entities(DagModel.is_paused, func.count(DagModel.dag_id))
                .group_by(DagModel.is_paused)
                .all()
            )
            status_count_active = is_paused_count.get(False, 0)
            status_count_paused = is_paused_count.get(True, 0)
            all_dags_count = status_count_active + status_count_paused
            if arg_status_filter == 'active':
                current_dags = active_dags
                num_of_all_dags = status_count_active
            elif arg_status_filter == 'paused':
                current_dags = paused_dags
                num_of_all_dags = status_count_paused
            else:
                current_dags = all_dags
                num_of_all_dags = all_dags_count

            dags = (
                current_dags.order_by(DagModel.dag_id)
                .options(joinedload(DagModel.tags))
                .offset(start)
                .limit(dags_per_page)
                .all()
            )

            dagtags = session.query(DagTag.name).distinct(DagTag.name).all()
            tags = [
                {"name": name, "selected": bool(arg_tags_filter and name in arg_tags_filter)}
                for name, in dagtags
            ]

            import_errors = session.query(errors.ImportError).all()

        for import_error in import_errors:
            flash("Broken DAG: [{ie.filename}] {ie.stacktrace}".format(ie=import_error), "dag_import_error")

        from airflow.plugins_manager import import_errors as plugin_import_errors

        for filename, stacktrace in plugin_import_errors.items():
            flash(
                f"Broken plugin: [{filename}] {stacktrace}",
                "error",
            )

        num_of_pages = int(math.ceil(num_of_all_dags / float(dags_per_page)))

        state_color_mapping = State.state_color.copy()
        state_color_mapping["null"] = state_color_mapping.pop(None)

        return self.render_template(
            'airflow/dags.html',
            dags=dags,
            current_page=current_page,
            search_query=arg_search_query if arg_search_query else '',
            page_size=dags_per_page,
            num_of_pages=num_of_pages,
            num_dag_from=min(start + 1, num_of_all_dags),
            num_dag_to=min(end, num_of_all_dags),
            num_of_all_dags=num_of_all_dags,
            paging=wwwutils.generate_pages(
                current_page,
                num_of_pages,
                search=escape(arg_search_query) if arg_search_query else None,
                status=arg_status_filter if arg_status_filter else None,
            ),
            num_runs=num_runs,
            tags=tags,
            state_color=state_color_mapping,
            status_filter=arg_status_filter,
            status_count_all=all_dags_count,
            status_count_active=status_count_active,
            status_count_paused=status_count_paused,
            tags_filter=arg_tags_filter,
        )

    @expose('/dag_stats', methods=['POST'])
    @auth.has_access(
        [
            (permissions.ACTION_CAN_READ, permissions.RESOURCE_DAG),
            (permissions.ACTION_CAN_READ, permissions.RESOURCE_DAG_RUN),
        ]
    )
    @provide_session
    def dag_stats(self, session=None):
        """Dag statistics."""
        dr = models.DagRun

        allowed_dag_ids = current_app.appbuilder.sm.get_accessible_dag_ids(g.user)
        if permissions.RESOURCE_DAG in allowed_dag_ids:
            allowed_dag_ids = [dag_id for dag_id, in session.query(models.DagModel.dag_id)]

        dag_state_stats = session.query(dr.dag_id, dr.state, sqla.func.count(dr.state)).group_by(
            dr.dag_id, dr.state
        )

        # Filter by post parameters
        selected_dag_ids = {unquote(dag_id) for dag_id in request.form.getlist('dag_ids') if dag_id}

        if selected_dag_ids:
            filter_dag_ids = selected_dag_ids.intersection(allowed_dag_ids)
        else:
            filter_dag_ids = allowed_dag_ids

        if not filter_dag_ids:
            return wwwutils.json_response({})

        payload = {}
        dag_state_stats = dag_state_stats.filter(dr.dag_id.in_(filter_dag_ids))  # pylint: disable=no-member
        data = {}

        for dag_id, state, count in dag_state_stats:
            if dag_id not in data:
                data[dag_id] = {}
            data[dag_id][state] = count

        for dag_id in filter_dag_ids:
            payload[dag_id] = []
            for state in State.dag_states:
                count = data.get(dag_id, {}).get(state, 0)
                payload[dag_id].append({'state': state, 'count': count})

        return wwwutils.json_response(payload)

    @expose('/task_stats', methods=['POST'])
    @auth.has_access(
        [
            (permissions.ACTION_CAN_READ, permissions.RESOURCE_DAG),
            (permissions.ACTION_CAN_READ, permissions.RESOURCE_DAG_RUN),
            (permissions.ACTION_CAN_READ, permissions.RESOURCE_TASK_INSTANCE),
        ]
    )
    @provide_session
    def task_stats(self, session=None):
        """Task Statistics"""
        allowed_dag_ids = current_app.appbuilder.sm.get_accessible_dag_ids(g.user)

        if not allowed_dag_ids:
            return wwwutils.json_response({})

        if permissions.RESOURCE_DAG in allowed_dag_ids:
            allowed_dag_ids = {dag_id for dag_id, in session.query(models.DagModel.dag_id)}

        # Filter by post parameters
        selected_dag_ids = {unquote(dag_id) for dag_id in request.form.getlist('dag_ids') if dag_id}

        if selected_dag_ids:
            filter_dag_ids = selected_dag_ids.intersection(allowed_dag_ids)
        else:
            filter_dag_ids = allowed_dag_ids

        # pylint: disable=comparison-with-callable
        running_dag_run_query_result = (
            session.query(DagRun.dag_id, DagRun.execution_date)
            .join(DagModel, DagModel.dag_id == DagRun.dag_id)
            .filter(DagRun.state == State.RUNNING, DagModel.is_active)
        )
        # pylint: enable=comparison-with-callable

        # pylint: disable=no-member
        if selected_dag_ids:
            running_dag_run_query_result = running_dag_run_query_result.filter(
                DagRun.dag_id.in_(filter_dag_ids)
            )
        # pylint: enable=no-member

        running_dag_run_query_result = running_dag_run_query_result.subquery('running_dag_run')

        # pylint: disable=no-member
        # Select all task_instances from active dag_runs.
        running_task_instance_query_result = session.query(
            TaskInstance.dag_id.label('dag_id'), TaskInstance.state.label('state')
        ).join(
            running_dag_run_query_result,
            and_(
                running_dag_run_query_result.c.dag_id == TaskInstance.dag_id,
                running_dag_run_query_result.c.execution_date == TaskInstance.execution_date,
            ),
        )
        if selected_dag_ids:
            running_task_instance_query_result = running_task_instance_query_result.filter(
                TaskInstance.dag_id.in_(filter_dag_ids)
            )
        # pylint: enable=no-member

        if conf.getboolean('webserver', 'SHOW_RECENT_STATS_FOR_COMPLETED_RUNS', fallback=True):
            # pylint: disable=comparison-with-callable
            last_dag_run = (
                session.query(DagRun.dag_id, sqla.func.max(DagRun.execution_date).label('execution_date'))
                .join(DagModel, DagModel.dag_id == DagRun.dag_id)
                .filter(DagRun.state != State.RUNNING, DagModel.is_active)
                .group_by(DagRun.dag_id)
            )
            # pylint: enable=comparison-with-callable
            # pylint: disable=no-member
            if selected_dag_ids:
                last_dag_run = last_dag_run.filter(DagRun.dag_id.in_(filter_dag_ids))
            last_dag_run = last_dag_run.subquery('last_dag_run')
            # pylint: enable=no-member

            # Select all task_instances from active dag_runs.
            # If no dag_run is active, return task instances from most recent dag_run.
            last_task_instance_query_result = session.query(
                TaskInstance.dag_id.label('dag_id'), TaskInstance.state.label('state')
            ).join(
                last_dag_run,
                and_(
                    last_dag_run.c.dag_id == TaskInstance.dag_id,
                    last_dag_run.c.execution_date == TaskInstance.execution_date,
                ),
            )
            # pylint: disable=no-member
            if selected_dag_ids:
                last_task_instance_query_result = last_task_instance_query_result.filter(
                    TaskInstance.dag_id.in_(filter_dag_ids)
                )
            # pylint: enable=no-member

            final_task_instance_query_result = union_all(
                last_task_instance_query_result, running_task_instance_query_result
            ).alias('final_ti')
        else:
            final_task_instance_query_result = running_task_instance_query_result.subquery('final_ti')

        qry = session.query(
            final_task_instance_query_result.c.dag_id,
            final_task_instance_query_result.c.state,
            sqla.func.count(),
        ).group_by(final_task_instance_query_result.c.dag_id, final_task_instance_query_result.c.state)

        data = {}
        for dag_id, state, count in qry:
            if dag_id not in data:
                data[dag_id] = {}
            data[dag_id][state] = count

        payload = {}
        for dag_id in filter_dag_ids:
            payload[dag_id] = []
            for state in State.task_states:
                count = data.get(dag_id, {}).get(state, 0)
                payload[dag_id].append({'state': state, 'count': count})
        return wwwutils.json_response(payload)

    @expose('/last_dagruns', methods=['POST'])
    @auth.has_access(
        [
            (permissions.ACTION_CAN_READ, permissions.RESOURCE_DAG),
            (permissions.ACTION_CAN_READ, permissions.RESOURCE_DAG_RUN),
        ]
    )
    @provide_session
    def last_dagruns(self, session=None):
        """Last DAG runs"""
        allowed_dag_ids = current_app.appbuilder.sm.get_accessible_dag_ids(g.user)

        if permissions.RESOURCE_DAG in allowed_dag_ids:
            allowed_dag_ids = [dag_id for dag_id, in session.query(models.DagModel.dag_id)]

        # Filter by post parameters
        selected_dag_ids = {unquote(dag_id) for dag_id in request.form.getlist('dag_ids') if dag_id}

        if selected_dag_ids:
            filter_dag_ids = selected_dag_ids.intersection(allowed_dag_ids)
        else:
            filter_dag_ids = allowed_dag_ids

        if not filter_dag_ids:
            return wwwutils.json_response({})

        query = session.query(
            DagRun.dag_id,
            sqla.func.max(DagRun.execution_date).label('execution_date'),
            sqla.func.max(DagRun.start_date).label('start_date'),
        ).group_by(DagRun.dag_id)

        # Filter to only ask for accessible and selected dags
        query = query.filter(DagRun.dag_id.in_(filter_dag_ids))  # pylint: enable=no-member

        resp = {
            r.dag_id.replace('.', '__dot__'): {
                'dag_id': r.dag_id,
                'execution_date': r.execution_date.isoformat(),
                'start_date': r.start_date.isoformat(),
            }
            for r in query
        }
        return wwwutils.json_response(resp)

    @expose('/code')
    @auth.has_access(
        [
            (permissions.ACTION_CAN_READ, permissions.RESOURCE_DAG),
            (permissions.ACTION_CAN_READ, permissions.RESOURCE_DAG_CODE),
        ]
    )
    @provide_session
    def code(self, session=None):
        """Dag Code."""
        all_errors = ""
        dag_orm = None
        dag_id = None

        try:
            dag_id = request.args.get('dag_id')
            dag_orm = DagModel.get_dagmodel(dag_id, session=session)
            code = DagCode.get_code_by_fileloc(dag_orm.fileloc)
            html_code = Markup(
                highlight(
                    code, lexers.PythonLexer(), HtmlFormatter(linenos=True)  # pylint: disable=no-member
                )
            )

        except Exception as e:  # pylint: disable=broad-except
            all_errors += (
                "Exception encountered during "
                + f"dag_id retrieval/dag retrieval fallback/code highlighting:\n\n{e}\n"
            )
            html_code = Markup('<p>Failed to load file.</p><p>Details: {}</p>').format(  # noqa
                escape(all_errors)
            )

        return self.render_template(
            'airflow/dag_code.html',
            html_code=html_code,
            dag=dag_orm,
            title=dag_id,
            root=request.args.get('root'),
            demo_mode=conf.getboolean('webserver', 'demo_mode'),
            wrapped=conf.getboolean('webserver', 'default_wrap'),
        )

    @expose('/dag_details')
    @auth.has_access(
        [
            (permissions.ACTION_CAN_READ, permissions.RESOURCE_DAG),
            (permissions.ACTION_CAN_READ, permissions.RESOURCE_DAG_RUN),
        ]
    )
    @provide_session
    def dag_details(self, session=None):
        """Get Dag details."""
        dag_id = request.args.get('dag_id')
        dag = current_app.dag_bag.get_dag(dag_id)
        title = "DAG Details"
        root = request.args.get('root', '')

        states = (
            session.query(TaskInstance.state, sqla.func.count(TaskInstance.dag_id))
            .filter(TaskInstance.dag_id == dag_id)
            .group_by(TaskInstance.state)
            .all()
        )

        active_runs = models.DagRun.find(dag_id=dag_id, state=State.RUNNING, external_trigger=False)

        tags = session.query(models.DagTag).filter(models.DagTag.dag_id == dag_id).all()

        return self.render_template(
            'airflow/dag_details.html',
            dag=dag,
            title=title,
            root=root,
            states=states,
            State=State,
            active_runs=active_runs,
            tags=tags,
        )

    @expose('/rendered')
    @auth.has_access(
        [
            (permissions.ACTION_CAN_READ, permissions.RESOURCE_DAG),
            (permissions.ACTION_CAN_READ, permissions.RESOURCE_TASK_INSTANCE),
        ]
    )
    @action_logging
    def rendered(self):
        """Get rendered Dag."""
        dag_id = request.args.get('dag_id')
        task_id = request.args.get('task_id')
        execution_date = request.args.get('execution_date')
        dttm = timezone.parse(execution_date)
        form = DateTimeForm(data={'execution_date': dttm})
        root = request.args.get('root', '')

        logging.info("Retrieving rendered templates.")
        dag = current_app.dag_bag.get_dag(dag_id)

        task = copy.copy(dag.get_task(task_id))
        ti = models.TaskInstance(task=task, execution_date=dttm)
        try:
            ti.get_rendered_template_fields()
        except AirflowException as e:  # pylint: disable=broad-except
            msg = "Error rendering template: " + escape(e)
            if e.__cause__:  # pylint: disable=using-constant-test
                msg += Markup("<br><br>OriginalError: ") + escape(e.__cause__)
            flash(msg, "error")
        except Exception as e:  # pylint: disable=broad-except
            flash("Error rendering template: " + str(e), "error")
        title = "Rendered Template"
        html_dict = {}
        renderers = wwwutils.get_attr_renderer()

        for template_field in task.template_fields:
            content = getattr(task, template_field)
            renderer = task.template_fields_renderers.get(template_field, template_field)
            if renderer in renderers:
                if isinstance(content, (dict, list)):
                    content = json.dumps(content, sort_keys=True, indent=4)
                html_dict[template_field] = renderers[renderer](content)
            else:
                html_dict[template_field] = Markup("<pre><code>{}</pre></code>").format(
                    pformat(content)
                )  # noqa

        return self.render_template(
            'airflow/ti_code.html',
            html_dict=html_dict,
            dag=dag,
            task_id=task_id,
            execution_date=execution_date,
            form=form,
            root=root,
            title=title,
        )

    @expose('/get_logs_with_metadata')
    @auth.has_access(
        [
            (permissions.ACTION_CAN_READ, permissions.RESOURCE_DAG),
            (permissions.ACTION_CAN_READ, permissions.RESOURCE_TASK_INSTANCE),
            (permissions.ACTION_CAN_READ, permissions.RESOURCE_TASK_LOG),
        ]
    )
    @action_logging
    @provide_session
    def get_logs_with_metadata(self, session=None):
        """Retrieve logs including metadata."""
        dag_id = request.args.get('dag_id')
        task_id = request.args.get('task_id')
        execution_date = request.args.get('execution_date')
        if request.args.get('try_number') is not None:
            try_number = int(request.args.get('try_number'))
        else:
            try_number = None
        metadata = request.args.get('metadata')
        metadata = json.loads(metadata)
        response_format = request.args.get('format', 'json')

        # metadata may be null
        if not metadata:
            metadata = {}

        # Convert string datetime into actual datetime
        try:
            execution_date = timezone.parse(execution_date)
        except ValueError:
            error_message = (
                'Given execution date, {}, could not be identified '
                'as a date. Example date format: 2015-11-16T14:34:15+00:00'.format(execution_date)
            )
            response = jsonify({'error': error_message})
            response.status_code = 400

            return response

        task_log_reader = TaskLogReader()
        if not task_log_reader.supports_read:
            return jsonify(
                message="Task log handler does not support read logs.",
                error=True,
                metadata={"end_of_log": True},
            )

        ti = (
            session.query(models.TaskInstance)
            .filter(
                models.TaskInstance.dag_id == dag_id,
                models.TaskInstance.task_id == task_id,
                models.TaskInstance.execution_date == execution_date,
            )
            .first()
        )

        if ti is None:
            return jsonify(
                message="*** Task instance did not exist in the DB\n",
                error=True,
                metadata={"end_of_log": True},
            )

        try:
            dag = current_app.dag_bag.get_dag(dag_id)
            if dag:
                ti.task = dag.get_task(ti.task_id)

            if response_format == 'json':
                logs, metadata = task_log_reader.read_log_chunks(ti, try_number, metadata)
                message = logs[0] if try_number is not None else logs
                return jsonify(message=message, metadata=metadata)

            metadata['download_logs'] = True
            attachment_filename = task_log_reader.render_log_filename(ti, try_number)
            log_stream = task_log_reader.read_log_stream(ti, try_number, metadata)
            return Response(
                response=log_stream,
                mimetype="text/plain",
                headers={"Content-Disposition": f"attachment; filename={attachment_filename}"},
            )
        except AttributeError as e:
            error_message = [f"Task log handler does not support read logs.\n{str(e)}\n"]
            metadata['end_of_log'] = True
            return jsonify(message=error_message, error=True, metadata=metadata)

    @expose('/log')
    @auth.has_access(
        [
            (permissions.ACTION_CAN_READ, permissions.RESOURCE_DAG),
            (permissions.ACTION_CAN_READ, permissions.RESOURCE_TASK_INSTANCE),
            (permissions.ACTION_CAN_READ, permissions.RESOURCE_TASK_LOG),
        ]
    )
    @action_logging
    @provide_session
    def log(self, session=None):
        """Retrieve log."""
        dag_id = request.args.get('dag_id')
        task_id = request.args.get('task_id')
        execution_date = request.args.get('execution_date')
        dttm = timezone.parse(execution_date)
        form = DateTimeForm(data={'execution_date': dttm})
        dag_model = DagModel.get_dagmodel(dag_id)

        ti = (
            session.query(models.TaskInstance)
            .filter(
                models.TaskInstance.dag_id == dag_id,
                models.TaskInstance.task_id == task_id,
                models.TaskInstance.execution_date == dttm,
            )
            .first()
        )

        num_logs = 0
        if ti is not None:
            num_logs = ti.next_try_number - 1
            if ti.state == State.UP_FOR_RESCHEDULE:
                # Tasks in reschedule state decremented the try number
                num_logs += 1
        logs = [''] * num_logs
        root = request.args.get('root', '')
        return self.render_template(
            'airflow/ti_log.html',
            logs=logs,
            dag=dag_model,
            title="Log by attempts",
            dag_id=dag_id,
            task_id=task_id,
            execution_date=execution_date,
            form=form,
            root=root,
            wrapped=conf.getboolean('webserver', 'default_wrap'),
        )

    @expose('/redirect_to_external_log')
    @auth.has_access(
        [
            (permissions.ACTION_CAN_READ, permissions.RESOURCE_DAG),
            (permissions.ACTION_CAN_READ, permissions.RESOURCE_TASK_INSTANCE),
            (permissions.ACTION_CAN_READ, permissions.RESOURCE_TASK_LOG),
        ]
    )
    @action_logging
    @provide_session
    def redirect_to_external_log(self, session=None):
        """Redirects to external log."""
        dag_id = request.args.get('dag_id')
        task_id = request.args.get('task_id')
        execution_date = request.args.get('execution_date')
        dttm = timezone.parse(execution_date)
        try_number = request.args.get('try_number', 1)

        ti = (
            session.query(models.TaskInstance)
            .filter(
                models.TaskInstance.dag_id == dag_id,
                models.TaskInstance.task_id == task_id,
                models.TaskInstance.execution_date == dttm,
            )
            .first()
        )

        if not ti:
            flash(f"Task [{dag_id}.{task_id}] does not exist", "error")
            return redirect(url_for('Airflow.index'))

        task_log_reader = TaskLogReader()
        if not task_log_reader.supports_external_link:
            flash("Task log handler does not support external links", "error")
            return redirect(url_for('Airflow.index'))

        handler = task_log_reader.log_handler
        url = handler.get_external_log_url(ti, try_number)
        return redirect(url)

    @expose('/task')
    @auth.has_access(
        [
            (permissions.ACTION_CAN_READ, permissions.RESOURCE_DAG),
            (permissions.ACTION_CAN_READ, permissions.RESOURCE_TASK_INSTANCE),
        ]
    )
    @action_logging
    def task(self):
        """Retrieve task."""
        dag_id = request.args.get('dag_id')
        task_id = request.args.get('task_id')
        # Carrying execution_date through, even though it's irrelevant for
        # this context
        execution_date = request.args.get('execution_date')
        dttm = timezone.parse(execution_date)
        form = DateTimeForm(data={'execution_date': dttm})
        root = request.args.get('root', '')
        dag = current_app.dag_bag.get_dag(dag_id)

        if not dag or task_id not in dag.task_ids:
            flash("Task [{}.{}] doesn't seem to exist" " at the moment".format(dag_id, task_id), "error")
            return redirect(url_for('Airflow.index'))
        task = copy.copy(dag.get_task(task_id))
        task.resolve_template_files()
        ti = TaskInstance(task=task, execution_date=dttm)
        ti.refresh_from_db()

        ti_attrs = []
        for attr_name in dir(ti):
            if not attr_name.startswith('_'):
                attr = getattr(ti, attr_name)
                if type(attr) != type(self.task):  # noqa pylint: disable=unidiomatic-typecheck
                    ti_attrs.append((attr_name, str(attr)))

        task_attrs = []
        for attr_name in dir(task):
            if not attr_name.startswith('_'):
                attr = getattr(task, attr_name)
                # pylint: disable=unidiomatic-typecheck
                if type(attr) != type(self.task) and attr_name not in wwwutils.get_attr_renderer():  # noqa
                    task_attrs.append((attr_name, str(attr)))
                # pylint: enable=unidiomatic-typecheck

        # Color coding the special attributes that are code
        special_attrs_rendered = {}
        for attr_name in wwwutils.get_attr_renderer():
            if hasattr(task, attr_name):
                source = getattr(task, attr_name)
                special_attrs_rendered[attr_name] = wwwutils.get_attr_renderer()[attr_name](source)

        no_failed_deps_result = [
            (
                "Unknown",
                "All dependencies are met but the task instance is not running. In most "
                "cases this just means that the task will probably be scheduled soon "
                "unless:<br>\n- The scheduler is down or under heavy load<br>\n{}\n"
                "<br>\nIf this task instance does not start soon please contact your "
                "Airflow administrator for assistance.".format(
                    "- This task instance already ran and had it's state changed manually "
                    "(e.g. cleared in the UI)<br>"
                    if ti.state == State.NONE
                    else ""
                ),
            )
        ]

        # Use the scheduler's context to figure out which dependencies are not met
        dep_context = DepContext(SCHEDULER_QUEUED_DEPS)
        failed_dep_reasons = [
            (dep.dep_name, dep.reason) for dep in ti.get_failed_dep_statuses(dep_context=dep_context)
        ]

        title = "Task Instance Details"
        return self.render_template(
            'airflow/task.html',
            task_attrs=task_attrs,
            ti_attrs=ti_attrs,
            failed_dep_reasons=failed_dep_reasons or no_failed_deps_result,
            task_id=task_id,
            execution_date=execution_date,
            special_attrs_rendered=special_attrs_rendered,
            form=form,
            root=root,
            dag=dag,
            title=title,
        )

    @expose('/xcom')
    @auth.has_access(
        [
            (permissions.ACTION_CAN_READ, permissions.RESOURCE_DAG),
            (permissions.ACTION_CAN_READ, permissions.RESOURCE_TASK_INSTANCE),
            (permissions.ACTION_CAN_READ, permissions.RESOURCE_XCOM),
        ]
    )
    @action_logging
    @provide_session
    def xcom(self, session=None):
        """Retrieve XCOM."""
        dag_id = request.args.get('dag_id')
        task_id = request.args.get('task_id')
        # Carrying execution_date through, even though it's irrelevant for
        # this context
        execution_date = request.args.get('execution_date')
        dttm = timezone.parse(execution_date)
        form = DateTimeForm(data={'execution_date': dttm})
        root = request.args.get('root', '')
        dm_db = models.DagModel
        ti_db = models.TaskInstance
        dag = session.query(dm_db).filter(dm_db.dag_id == dag_id).first()
        ti = session.query(ti_db).filter(ti_db.dag_id == dag_id and ti_db.task_id == task_id).first()

        if not ti:
            flash("Task [{}.{}] doesn't seem to exist" " at the moment".format(dag_id, task_id), "error")
            return redirect(url_for('Airflow.index'))

        xcomlist = (
            session.query(XCom)
            .filter(XCom.dag_id == dag_id, XCom.task_id == task_id, XCom.execution_date == dttm)
            .all()
        )

        attributes = []
        for xcom in xcomlist:
            if not xcom.key.startswith('_'):
                attributes.append((xcom.key, xcom.value))

        title = "XCom"
        return self.render_template(
            'airflow/xcom.html',
            attributes=attributes,
            task_id=task_id,
            execution_date=execution_date,
            form=form,
            root=root,
            dag=dag,
            title=title,
        )

    @expose('/run', methods=['POST'])
    @auth.has_access(
        [
            (permissions.ACTION_CAN_READ, permissions.RESOURCE_DAG),
            (permissions.ACTION_CAN_CREATE, permissions.RESOURCE_TASK_INSTANCE),
        ]
    )
    @action_logging
    def run(self):
        """Runs Task Instance."""
        dag_id = request.form.get('dag_id')
        task_id = request.form.get('task_id')
        origin = get_safe_url(request.form.get('origin'))
        dag = current_app.dag_bag.get_dag(dag_id)
        task = dag.get_task(task_id)

        execution_date = request.form.get('execution_date')
        execution_date = timezone.parse(execution_date)
        ignore_all_deps = request.form.get('ignore_all_deps') == "true"
        ignore_task_deps = request.form.get('ignore_task_deps') == "true"
        ignore_ti_state = request.form.get('ignore_ti_state') == "true"

        executor = ExecutorLoader.get_default_executor()
        valid_celery_config = False
        valid_kubernetes_config = False

        try:
            from airflow.executors.celery_executor import CeleryExecutor  # noqa

            valid_celery_config = isinstance(executor, CeleryExecutor)
        except ImportError:
            pass

        try:
            from airflow.executors.kubernetes_executor import KubernetesExecutor  # noqa

            valid_kubernetes_config = isinstance(executor, KubernetesExecutor)
        except ImportError:
            pass

        if not valid_celery_config and not valid_kubernetes_config:
            flash("Only works with the Celery or Kubernetes executors, sorry", "error")
            return redirect(origin)

        ti = models.TaskInstance(task=task, execution_date=execution_date)
        ti.refresh_from_db()

        # Make sure the task instance can be run
        dep_context = DepContext(
            deps=RUNNING_DEPS,
            ignore_all_deps=ignore_all_deps,
            ignore_task_deps=ignore_task_deps,
            ignore_ti_state=ignore_ti_state,
        )
        failed_deps = list(ti.get_failed_dep_statuses(dep_context=dep_context))
        if failed_deps:
            failed_deps_str = ", ".join([f"{dep.dep_name}: {dep.reason}" for dep in failed_deps])
            flash(
                "Could not queue task instance for execution, dependencies not met: "
                "{}".format(failed_deps_str),
                "error",
            )
            return redirect(origin)

        executor.start()
        executor.queue_task_instance(
            ti,
            ignore_all_deps=ignore_all_deps,
            ignore_task_deps=ignore_task_deps,
            ignore_ti_state=ignore_ti_state,
        )
        executor.heartbeat()
        flash("Sent {} to the message queue, " "it should start any moment now.".format(ti))
        return redirect(origin)

    @expose('/delete', methods=['POST'])
    @auth.has_access(
        [
            (permissions.ACTION_CAN_DELETE, permissions.RESOURCE_DAG),
        ]
    )
    @action_logging
    def delete(self):
        """Deletes DAG."""
        from airflow.api.common.experimental import delete_dag
        from airflow.exceptions import DagFileExists, DagNotFound

        dag_id = request.values.get('dag_id')
        origin = get_safe_url(request.values.get('origin'))

        try:
            delete_dag.delete_dag(dag_id)
        except DagNotFound:
            flash(f"DAG with id {dag_id} not found. Cannot delete", 'error')
            return redirect(request.referrer)
        except DagFileExists:
            flash("Dag id {} is still in DagBag. " "Remove the DAG file first.".format(dag_id), 'error')
            return redirect(request.referrer)

        flash("Deleting DAG with id {}. May take a couple minutes to fully" " disappear.".format(dag_id))

        # Upon success return to origin.
        return redirect(origin)

    @expose('/trigger', methods=['POST', 'GET'])
    @auth.has_access(
        [
            (permissions.ACTION_CAN_READ, permissions.RESOURCE_DAG),
            (permissions.ACTION_CAN_CREATE, permissions.RESOURCE_DAG_RUN),
        ]
    )
    @action_logging
    @provide_session
    def trigger(self, session=None):
        """Triggers DAG Run."""
        dag_id = request.values.get('dag_id')
        origin = get_safe_url(request.values.get('origin'))
        request_conf = request.values.get('conf')

        if request.method == 'GET':
            # Populate conf textarea with conf requests parameter, or dag.params
            default_conf = ''
            if request_conf:
                default_conf = request_conf
            else:
                try:
                    dag = current_app.dag_bag.get_dag(dag_id)
                    default_conf = json.dumps(dag.params, indent=4)
                except TypeError:
                    flash("Could not pre-populate conf field due to non-JSON-serializable data-types")
            return self.render_template(
                'airflow/trigger.html', dag_id=dag_id, origin=origin, conf=default_conf
            )

        dag_orm = session.query(models.DagModel).filter(models.DagModel.dag_id == dag_id).first()
        if not dag_orm:
            flash(f"Cannot find dag {dag_id}")
            return redirect(origin)

        execution_date = timezone.utcnow()

        dr = DagRun.find(dag_id=dag_id, execution_date=execution_date, run_type=DagRunType.MANUAL)
        if dr:
            flash(f"This run_id {dr.run_id} already exists")  # noqa
            return redirect(origin)

        run_conf = {}
        if request_conf:
            try:
                run_conf = json.loads(request_conf)
            except json.decoder.JSONDecodeError:
                flash("Invalid JSON configuration", "error")
                return self.render_template(
                    'airflow/trigger.html', dag_id=dag_id, origin=origin, conf=request_conf
                )

        dag = current_app.dag_bag.get_dag(dag_id)
        dag.create_dagrun(
            run_type=DagRunType.MANUAL,
            execution_date=execution_date,
            state=State.RUNNING,
            conf=run_conf,
            external_trigger=True,
            dag_hash=current_app.dag_bag.dags_hash.get(dag_id),
        )

        flash("Triggered {}, " "it should start any moment now.".format(dag_id))
        return redirect(origin)

    def _clear_dag_tis(
        self, dag, start_date, end_date, origin, recursive=False, confirmed=False, only_failed=False
    ):
        if confirmed:
            count = dag.clear(
                start_date=start_date,
                end_date=end_date,
                include_subdags=recursive,
                include_parentdag=recursive,
                only_failed=only_failed,
            )

            flash(f"{count} task instances have been cleared")
            return redirect(origin)

        try:
            tis = dag.clear(
                start_date=start_date,
                end_date=end_date,
                include_subdags=recursive,
                include_parentdag=recursive,
                only_failed=only_failed,
                dry_run=True,
            )
        except AirflowException as ex:
            flash(str(ex), 'error')
            return redirect(origin)

        if not tis:
            flash("No task instances to clear", 'error')
            response = redirect(origin)
        else:
            details = "\n".join([str(t) for t in tis])

            response = self.render_template(
                'airflow/confirm.html',
                message=("Here's the list of task instances you are about " "to clear:"),
                details=details,
            )

        return response

    @expose('/clear', methods=['POST'])
    @auth.has_access(
        [
            (permissions.ACTION_CAN_READ, permissions.RESOURCE_DAG),
            (permissions.ACTION_CAN_DELETE, permissions.RESOURCE_TASK_INSTANCE),
        ]
    )
    @action_logging
    def clear(self):
        """Clears the Dag."""
        dag_id = request.form.get('dag_id')
        task_id = request.form.get('task_id')
        origin = get_safe_url(request.form.get('origin'))
        dag = current_app.dag_bag.get_dag(dag_id)

        execution_date = request.form.get('execution_date')
        execution_date = timezone.parse(execution_date)
        confirmed = request.form.get('confirmed') == "true"
        upstream = request.form.get('upstream') == "true"
        downstream = request.form.get('downstream') == "true"
        future = request.form.get('future') == "true"
        past = request.form.get('past') == "true"
        recursive = request.form.get('recursive') == "true"
        only_failed = request.form.get('only_failed') == "true"

        dag = dag.sub_dag(
            task_ids_or_regex=fr"^{task_id}$",
            include_downstream=downstream,
            include_upstream=upstream,
        )

        end_date = execution_date if not future else None
        start_date = execution_date if not past else None

        return self._clear_dag_tis(
            dag,
            start_date,
            end_date,
            origin,
            recursive=recursive,
            confirmed=confirmed,
            only_failed=only_failed,
        )

    @expose('/dagrun_clear', methods=['POST'])
    @auth.has_access(
        [
            (permissions.ACTION_CAN_READ, permissions.RESOURCE_DAG),
            (permissions.ACTION_CAN_DELETE, permissions.RESOURCE_TASK_INSTANCE),
        ]
    )
    @action_logging
    def dagrun_clear(self):
        """Clears the DagRun"""
        dag_id = request.form.get('dag_id')
        origin = get_safe_url(request.form.get('origin'))
        execution_date = request.form.get('execution_date')
        confirmed = request.form.get('confirmed') == "true"

        dag = current_app.dag_bag.get_dag(dag_id)
        execution_date = timezone.parse(execution_date)
        start_date = execution_date
        end_date = execution_date

        return self._clear_dag_tis(dag, start_date, end_date, origin, recursive=True, confirmed=confirmed)

    @expose('/blocked', methods=['POST'])
    @auth.has_access(
        [
            (permissions.ACTION_CAN_READ, permissions.RESOURCE_DAG),
            (permissions.ACTION_CAN_READ, permissions.RESOURCE_DAG_RUN),
        ]
    )
    @provide_session
    def blocked(self, session=None):
        """Mark Dag Blocked."""
        allowed_dag_ids = current_app.appbuilder.sm.get_accessible_dag_ids(g.user)

        if permissions.RESOURCE_DAG in allowed_dag_ids:
            allowed_dag_ids = [dag_id for dag_id, in session.query(models.DagModel.dag_id)]

        # Filter by post parameters
        selected_dag_ids = {unquote(dag_id) for dag_id in request.form.getlist('dag_ids') if dag_id}

        if selected_dag_ids:
            filter_dag_ids = selected_dag_ids.intersection(allowed_dag_ids)
        else:
            filter_dag_ids = allowed_dag_ids

        if not filter_dag_ids:
            return wwwutils.json_response([])

        # pylint: disable=comparison-with-callable
        dags = (
            session.query(DagRun.dag_id, sqla.func.count(DagRun.id))
            .filter(DagRun.state == State.RUNNING)
            .filter(DagRun.dag_id.in_(filter_dag_ids))
            .group_by(DagRun.dag_id)
        )
        # pylint: enable=comparison-with-callable

        payload = []
        for dag_id, active_dag_runs in dags:
            max_active_runs = 0
            dag = current_app.dag_bag.get_dag(dag_id)
            if dag:
                # TODO: Make max_active_runs a column so we can query for it directly
                max_active_runs = dag.max_active_runs
            payload.append(
                {
                    'dag_id': dag_id,
                    'active_dag_run': active_dag_runs,
                    'max_active_runs': max_active_runs,
                }
            )
        return wwwutils.json_response(payload)

    def _mark_dagrun_state_as_failed(self, dag_id, execution_date, confirmed, origin):
        if not execution_date:
            flash('Invalid execution date', 'error')
            return redirect(origin)

        execution_date = timezone.parse(execution_date)
        dag = current_app.dag_bag.get_dag(dag_id)

        if not dag:
            flash(f'Cannot find DAG: {dag_id}', 'error')
            return redirect(origin)

        new_dag_state = set_dag_run_state_to_failed(dag, execution_date, commit=confirmed)

        if confirmed:
            flash('Marked failed on {} task instances'.format(len(new_dag_state)))
            return redirect(origin)

        else:
            details = '\n'.join([str(t) for t in new_dag_state])

            response = self.render_template(
                'airflow/confirm.html',
                message="Here's the list of task instances you are about to mark as failed",
                details=details,
            )

            return response

    def _mark_dagrun_state_as_success(self, dag_id, execution_date, confirmed, origin):
        if not execution_date:
            flash('Invalid execution date', 'error')
            return redirect(origin)

        execution_date = timezone.parse(execution_date)
        dag = current_app.dag_bag.get_dag(dag_id)

        if not dag:
            flash(f'Cannot find DAG: {dag_id}', 'error')
            return redirect(origin)

        new_dag_state = set_dag_run_state_to_success(dag, execution_date, commit=confirmed)

        if confirmed:
            flash('Marked success on {} task instances'.format(len(new_dag_state)))
            return redirect(origin)

        else:
            details = '\n'.join([str(t) for t in new_dag_state])

            response = self.render_template(
                'airflow/confirm.html',
                message="Here's the list of task instances you are about to mark as success",
                details=details,
            )

            return response

    @expose('/dagrun_failed', methods=['POST'])
    @auth.has_access(
        [
            (permissions.ACTION_CAN_READ, permissions.RESOURCE_DAG),
            (permissions.ACTION_CAN_EDIT, permissions.RESOURCE_DAG_RUN),
        ]
    )
    @action_logging
    def dagrun_failed(self):
        """Mark DagRun failed."""
        dag_id = request.form.get('dag_id')
        execution_date = request.form.get('execution_date')
        confirmed = request.form.get('confirmed') == 'true'
        origin = get_safe_url(request.form.get('origin'))
        return self._mark_dagrun_state_as_failed(dag_id, execution_date, confirmed, origin)

    @expose('/dagrun_success', methods=['POST'])
    @auth.has_access(
        [
            (permissions.ACTION_CAN_READ, permissions.RESOURCE_DAG),
            (permissions.ACTION_CAN_EDIT, permissions.RESOURCE_DAG_RUN),
        ]
    )
    @action_logging
    def dagrun_success(self):
        """Mark DagRun success"""
        dag_id = request.form.get('dag_id')
        execution_date = request.form.get('execution_date')
        confirmed = request.form.get('confirmed') == 'true'
        origin = get_safe_url(request.form.get('origin'))
        return self._mark_dagrun_state_as_success(dag_id, execution_date, confirmed, origin)

    def _mark_task_instance_state(  # pylint: disable=too-many-arguments
        self,
        dag_id,
        task_id,
        origin,
        execution_date,
        confirmed,
        upstream,
        downstream,
        future,
        past,
        state,
    ):
        dag = current_app.dag_bag.get_dag(dag_id)
        task = dag.get_task(task_id)
        task.dag = dag

        latest_execution_date = dag.get_latest_execution_date()
        if not latest_execution_date:
            flash(f"Cannot make {state}, seem that dag {dag_id} has never run", "error")
            return redirect(origin)

        execution_date = timezone.parse(execution_date)

        from airflow.api.common.experimental.mark_tasks import set_state

        if confirmed:
            altered = set_state(
                tasks=[task],
                execution_date=execution_date,
                upstream=upstream,
                downstream=downstream,
                future=future,
                past=past,
                state=state,
                commit=True,
            )

            flash("Marked {} on {} task instances".format(state, len(altered)))
            return redirect(origin)

        to_be_altered = set_state(
            tasks=[task],
            execution_date=execution_date,
            upstream=upstream,
            downstream=downstream,
            future=future,
            past=past,
            state=state,
            commit=False,
        )

        details = "\n".join([str(t) for t in to_be_altered])

        response = self.render_template(
            "airflow/confirm.html",
            message=(f"Here's the list of task instances you are about to mark as {state}:"),
            details=details,
        )

        return response

    @expose('/failed', methods=['POST'])
    @auth.has_access(
        [
            (permissions.ACTION_CAN_READ, permissions.RESOURCE_DAG),
            (permissions.ACTION_CAN_EDIT, permissions.RESOURCE_TASK_INSTANCE),
        ]
    )
    @action_logging
    def failed(self):
        """Mark task as failed."""
        dag_id = request.form.get('dag_id')
        task_id = request.form.get('task_id')
        origin = get_safe_url(request.form.get('origin'))
        execution_date = request.form.get('execution_date')

        confirmed = request.form.get('confirmed') == "true"
        upstream = request.form.get('failed_upstream') == "true"
        downstream = request.form.get('failed_downstream') == "true"
        future = request.form.get('failed_future') == "true"
        past = request.form.get('failed_past') == "true"

        return self._mark_task_instance_state(
            dag_id,
            task_id,
            origin,
            execution_date,
            confirmed,
            upstream,
            downstream,
            future,
            past,
            State.FAILED,
        )

    @expose('/success', methods=['POST'])
    @auth.has_access(
        [
            (permissions.ACTION_CAN_READ, permissions.RESOURCE_DAG),
            (permissions.ACTION_CAN_EDIT, permissions.RESOURCE_TASK_INSTANCE),
        ]
    )
    @action_logging
    def success(self):
        """Mark task as success."""
        dag_id = request.form.get('dag_id')
        task_id = request.form.get('task_id')
        origin = get_safe_url(request.form.get('origin'))
        execution_date = request.form.get('execution_date')

        confirmed = request.form.get('confirmed') == "true"
        upstream = request.form.get('success_upstream') == "true"
        downstream = request.form.get('success_downstream') == "true"
        future = request.form.get('success_future') == "true"
        past = request.form.get('success_past') == "true"

        return self._mark_task_instance_state(
            dag_id,
            task_id,
            origin,
            execution_date,
            confirmed,
            upstream,
            downstream,
            future,
            past,
            State.SUCCESS,
        )

    @expose('/tree')
    @auth.has_access(
        [
            (permissions.ACTION_CAN_READ, permissions.RESOURCE_DAG),
            (permissions.ACTION_CAN_READ, permissions.RESOURCE_TASK_INSTANCE),
            (permissions.ACTION_CAN_READ, permissions.RESOURCE_TASK_LOG),
        ]
    )
    @gzipped  # pylint: disable=too-many-locals
    @action_logging  # pylint: disable=too-many-locals
    def tree(self):
        """Get Dag as tree."""
        dag_id = request.args.get('dag_id')
        blur = conf.getboolean('webserver', 'demo_mode')
        dag = current_app.dag_bag.get_dag(dag_id)
        if not dag:
            flash(f'DAG "{dag_id}" seems to be missing from DagBag.', "error")
            return redirect(url_for('Airflow.index'))

        root = request.args.get('root')
        if root:
            dag = dag.sub_dag(task_ids_or_regex=root, include_downstream=False, include_upstream=True)

        base_date = request.args.get('base_date')
        num_runs = request.args.get('num_runs')
        if num_runs:
            num_runs = int(num_runs)
        else:
            num_runs = conf.getint('webserver', 'default_dag_run_display_number')

        if base_date:
            base_date = timezone.parse(base_date)
        else:
            base_date = dag.get_latest_execution_date() or timezone.utcnow()

        with create_session() as session:
            dag_runs = (
                session.query(DagRun)
                .filter(DagRun.dag_id == dag.dag_id, DagRun.execution_date <= base_date)
                .order_by(DagRun.execution_date.desc())
                .limit(num_runs)
                .all()
            )
        dag_runs = {dr.execution_date: alchemy_to_dict(dr) for dr in dag_runs}

        dates = sorted(list(dag_runs.keys()))
        max_date = max(dates) if dates else None
        min_date = min(dates) if dates else None

        tis = dag.get_task_instances(start_date=min_date, end_date=base_date)
        task_instances: Dict[Tuple[str, datetime], models.TaskInstance] = {}
        for ti in tis:
            task_instances[(ti.task_id, ti.execution_date)] = ti

        expanded = set()
        # The default recursion traces every path so that tree view has full
        # expand/collapse functionality. After 5,000 nodes we stop and fall
        # back on a quick DFS search for performance. See PR #320.
        node_count = 0
        node_limit = 5000 / max(1, len(dag.leaves))

        def encode_ti(task_instance: Optional[models.TaskInstance]) -> Optional[List]:
            if not task_instance:
                return None

            # NOTE: order of entry is important here because client JS relies on it for
            # tree node reconstruction. Remember to change JS code in tree.html
            # whenever order is altered.
            task_instance_data = [
                task_instance.state,
                task_instance.try_number,
                None,  # start_ts
                None,  # duration
            ]

            if task_instance.start_date:
                # round to seconds to reduce payload size
                task_instance_data[2] = int(task_instance.start_date.timestamp())
                if task_instance.duration is not None:
                    task_instance_data[3] = int(task_instance.duration)

            return task_instance_data

        def recurse_nodes(task, visited):
            nonlocal node_count
            node_count += 1
            visited.add(task)
            task_id = task.task_id

            node = {
                'name': task.task_id,
                'instances': [encode_ti(task_instances.get((task_id, d))) for d in dates],
                'num_dep': len(task.downstream_list),
                'operator': task.task_type,
                'retries': task.retries,
                'owner': task.owner,
                'ui_color': task.ui_color,
            }

            if task.downstream_list:
                children = [
                    recurse_nodes(t, visited)
                    for t in task.downstream_list
                    if node_count < node_limit or t not in visited
                ]

                # D3 tree uses children vs _children to define what is
                # expanded or not. The following block makes it such that
                # repeated nodes are collapsed by default.
                if task.task_id not in expanded:
                    children_key = 'children'
                    expanded.add(task.task_id)
                else:
                    children_key = "_children"
                node[children_key] = children

            if task.depends_on_past:
                node['depends_on_past'] = task.depends_on_past
            if task.start_date:
                # round to seconds to reduce payload size
                node['start_ts'] = int(task.start_date.timestamp())
                if task.end_date:
                    # round to seconds to reduce payload size
                    node['end_ts'] = int(task.end_date.timestamp())
            if task.extra_links:
                node['extra_links'] = task.extra_links
            return node

        data = {
            'name': '[DAG]',
            'children': [recurse_nodes(t, set()) for t in dag.roots],
            'instances': [dag_runs.get(d) or {'execution_date': d.isoformat()} for d in dates],
        }

        form = DateTimeWithNumRunsForm(data={'base_date': max_date, 'num_runs': num_runs})

        doc_md = wwwutils.wrapped_markdown(getattr(dag, 'doc_md', None), css_class='dag-doc')

        task_log_reader = TaskLogReader()
        if task_log_reader.supports_external_link:
            external_log_name = task_log_reader.log_handler.log_name
        else:
            external_log_name = None

        # avoid spaces to reduce payload size
        data = htmlsafe_json_dumps(data, separators=(',', ':'))

        return self.render_template(
            'airflow/tree.html',
            operators=sorted({op.task_type: op for op in dag.tasks}.values(), key=lambda x: x.task_type),
            root=root,
            form=form,
            dag=dag,
            doc_md=doc_md,
            data=data,
            blur=blur,
            num_runs=num_runs,
            show_external_log_redirect=task_log_reader.supports_external_link,
            external_log_name=external_log_name,
        )

    @expose('/graph')
    @auth.has_access(
        [
            (permissions.ACTION_CAN_READ, permissions.RESOURCE_DAG),
            (permissions.ACTION_CAN_READ, permissions.RESOURCE_TASK_INSTANCE),
            (permissions.ACTION_CAN_READ, permissions.RESOURCE_TASK_LOG),
        ]
    )
    @gzipped
    @action_logging
    @provide_session
    def graph(self, session=None):
        """Get DAG as Graph."""
        dag_id = request.args.get('dag_id')
        blur = conf.getboolean('webserver', 'demo_mode')
        dag = current_app.dag_bag.get_dag(dag_id)
        if not dag:
            flash(f'DAG "{dag_id}" seems to be missing.', "error")
            return redirect(url_for('Airflow.index'))

        root = request.args.get('root')
        if root:
            dag = dag.sub_dag(task_ids_or_regex=root, include_upstream=True, include_downstream=False)

        arrange = request.args.get('arrange', dag.orientation)

        nodes = task_group_to_dict(dag.task_group)
        edges = dag_edges(dag)

        dt_nr_dr_data = get_date_time_num_runs_dag_runs_form_data(request, session, dag)
        dt_nr_dr_data['arrange'] = arrange
        dttm = dt_nr_dr_data['dttm']

        class GraphForm(DateTimeWithNumRunsWithDagRunsForm):
            """Graph Form class."""

            arrange = SelectField(
                "Layout",
                choices=(
                    ('LR', "Left > Right"),
                    ('RL', "Right > Left"),
                    ('TB', "Top > Bottom"),
                    ('BT', "Bottom > Top"),
                ),
            )

        form = GraphForm(data=dt_nr_dr_data)
        form.execution_date.choices = dt_nr_dr_data['dr_choices']

        task_instances = {ti.task_id: alchemy_to_dict(ti) for ti in dag.get_task_instances(dttm, dttm)}
        tasks = {
            t.task_id: {
                'dag_id': t.dag_id,
                'task_type': t.task_type,
                'extra_links': t.extra_links,
            }
            for t in dag.tasks
        }
        if not tasks:
            flash("No tasks found", "error")
        session.commit()
        doc_md = wwwutils.wrapped_markdown(getattr(dag, 'doc_md', None), css_class='dag-doc')

        task_log_reader = TaskLogReader()
        if task_log_reader.supports_external_link:
            external_log_name = task_log_reader.log_handler.log_name
        else:
            external_log_name = None

        return self.render_template(
            'airflow/graph.html',
            dag=dag,
            form=form,
            width=request.args.get('width', "100%"),
            height=request.args.get('height', "800"),
            execution_date=dttm.isoformat(),
            state_token=wwwutils.state_token(dt_nr_dr_data['dr_state']),
            doc_md=doc_md,
            arrange=arrange,
            operators=sorted({op.task_type: op for op in dag.tasks}.values(), key=lambda x: x.task_type),
            blur=blur,
            root=root or '',
            task_instances=task_instances,
            tasks=tasks,
            nodes=nodes,
            edges=edges,
            show_external_log_redirect=task_log_reader.supports_external_link,
            external_log_name=external_log_name,
            dag_run_state=dt_nr_dr_data['dr_state'],
        )

    @expose('/duration')
    @auth.has_access(
        [
            (permissions.ACTION_CAN_READ, permissions.RESOURCE_DAG),
            (permissions.ACTION_CAN_READ, permissions.RESOURCE_TASK_INSTANCE),
        ]
    )
    @action_logging  # pylint: disable=too-many-locals
    @provide_session  # pylint: disable=too-many-locals
    def duration(self, session=None):
        """Get Dag as duration graph."""
        default_dag_run = conf.getint('webserver', 'default_dag_run_display_number')
        dag_id = request.args.get('dag_id')

        try:
            dag = current_app.dag_bag.get_dag(dag_id)
        except airflow.exceptions.SerializedDagNotFound:
            dag = None

        base_date = request.args.get('base_date')
        num_runs = request.args.get('num_runs')
        num_runs = int(num_runs) if num_runs else default_dag_run

        if dag is None:
            flash(f'DAG "{dag_id}" seems to be missing.', "error")
            return redirect(url_for('Airflow.index'))

        if base_date:
            base_date = timezone.parse(base_date)
        else:
            base_date = dag.get_latest_execution_date() or timezone.utcnow()

        dates = dag.date_range(base_date, num=-abs(num_runs))
        min_date = dates[0] if dates else timezone.utc_epoch()

        root = request.args.get('root')
        if root:
            dag = dag.sub_dag(task_ids_or_regex=root, include_upstream=True, include_downstream=False)

        chart_height = wwwutils.get_chart_height(dag)
        chart = nvd3.lineChart(name="lineChart", x_is_date=True, height=chart_height, width="1200")
        cum_chart = nvd3.lineChart(name="cumLineChart", x_is_date=True, height=chart_height, width="1200")

        y_points = defaultdict(list)
        x_points = defaultdict(list)
        cumulative_y = defaultdict(list)

        task_instances = dag.get_task_instances(start_date=min_date, end_date=base_date)
        ti_fails = (
            session.query(TaskFail)
            .filter(
                TaskFail.dag_id == dag.dag_id,
                TaskFail.execution_date >= min_date,
                TaskFail.execution_date <= base_date,
                TaskFail.task_id.in_([t.task_id for t in dag.tasks]),
            )
            .all()
        )

        fails_totals = defaultdict(int)
        for failed_task_instance in ti_fails:
            dict_key = (
                failed_task_instance.dag_id,
                failed_task_instance.task_id,
                failed_task_instance.execution_date,
            )
            if failed_task_instance.duration:
                fails_totals[dict_key] += failed_task_instance.duration

        for task_instance in task_instances:
            if task_instance.duration:
                date_time = wwwutils.epoch(task_instance.execution_date)
                x_points[task_instance.task_id].append(date_time)
                y_points[task_instance.task_id].append(float(task_instance.duration))
                fails_dict_key = (task_instance.dag_id, task_instance.task_id, task_instance.execution_date)
                fails_total = fails_totals[fails_dict_key]
                cumulative_y[task_instance.task_id].append(float(task_instance.duration + fails_total))

        # determine the most relevant time unit for the set of task instance
        # durations for the DAG
        y_unit = infer_time_unit([d for t in y_points.values() for d in t])
        cum_y_unit = infer_time_unit([d for t in cumulative_y.values() for d in t])
        # update the y Axis on both charts to have the correct time units
        chart.create_y_axis('yAxis', format='.02f', custom_format=False, label=f'Duration ({y_unit})')
        chart.axislist['yAxis']['axisLabelDistance'] = '-15'
        cum_chart.create_y_axis('yAxis', format='.02f', custom_format=False, label=f'Duration ({cum_y_unit})')
        cum_chart.axislist['yAxis']['axisLabelDistance'] = '-15'

        for task_id in x_points:
            chart.add_serie(
                name=task_id,
                x=x_points[task_id],
                y=scale_time_units(y_points[task_id], y_unit),
            )
            cum_chart.add_serie(
                name=task_id,
                x=x_points[task_id],
                y=scale_time_units(cumulative_y[task_id], cum_y_unit),
            )

        dates = sorted(list({ti.execution_date for ti in task_instances}))
        max_date = max([ti.execution_date for ti in task_instances]) if dates else None

        session.commit()

        form = DateTimeWithNumRunsForm(data={'base_date': max_date, 'num_runs': num_runs})
        chart.buildcontent()
        cum_chart.buildcontent()
        s_index = cum_chart.htmlcontent.rfind('});')
        cum_chart.htmlcontent = (
            cum_chart.htmlcontent[:s_index]
            + "$( document ).trigger('chartload')"
            + cum_chart.htmlcontent[s_index:]
        )

        return self.render_template(
            'airflow/duration_chart.html',
            dag=dag,
            demo_mode=conf.getboolean('webserver', 'demo_mode'),
            root=root,
            form=form,
            chart=Markup(chart.htmlcontent),
            cum_chart=Markup(cum_chart.htmlcontent),
        )

    @expose('/tries')
    @auth.has_access(
        [
            (permissions.ACTION_CAN_READ, permissions.RESOURCE_DAG),
            (permissions.ACTION_CAN_READ, permissions.RESOURCE_TASK_INSTANCE),
        ]
    )
    @action_logging
    @provide_session
    def tries(self, session=None):
        """Shows all tries."""
        default_dag_run = conf.getint('webserver', 'default_dag_run_display_number')
        dag_id = request.args.get('dag_id')
        dag = current_app.dag_bag.get_dag(dag_id)
        base_date = request.args.get('base_date')
        num_runs = request.args.get('num_runs')
        num_runs = int(num_runs) if num_runs else default_dag_run

        if base_date:
            base_date = timezone.parse(base_date)
        else:
            base_date = dag.get_latest_execution_date() or timezone.utcnow()

        dates = dag.date_range(base_date, num=-abs(num_runs))
        min_date = dates[0] if dates else timezone.utc_epoch()

        root = request.args.get('root')
        if root:
            dag = dag.sub_dag(task_ids_or_regex=root, include_upstream=True, include_downstream=False)

        chart_height = wwwutils.get_chart_height(dag)
        chart = nvd3.lineChart(
            name="lineChart", x_is_date=True, y_axis_format='d', height=chart_height, width="1200"
        )

        for task in dag.tasks:
            y_points = []
            x_points = []
            for ti in task.get_task_instances(start_date=min_date, end_date=base_date):
                dttm = wwwutils.epoch(ti.execution_date)
                x_points.append(dttm)
                # y value should reflect completed tries to have a 0 baseline.
                y_points.append(ti.prev_attempted_tries)
            if x_points:
                chart.add_serie(name=task.task_id, x=x_points, y=y_points)

        tis = dag.get_task_instances(start_date=min_date, end_date=base_date)
        tries = sorted(list({ti.try_number for ti in tis}))
        max_date = max([ti.execution_date for ti in tis]) if tries else None
        chart.create_y_axis('yAxis', format='.02f', custom_format=False, label='Tries')
        chart.axislist['yAxis']['axisLabelDistance'] = '-15'

        session.commit()

        form = DateTimeWithNumRunsForm(data={'base_date': max_date, 'num_runs': num_runs})

        chart.buildcontent()

        return self.render_template(
            'airflow/chart.html',
            dag=dag,
            demo_mode=conf.getboolean('webserver', 'demo_mode'),
            root=root,
            form=form,
            chart=Markup(chart.htmlcontent),
            tab_title='Tries',
        )

    @expose('/landing_times')
    @auth.has_access(
        [
            (permissions.ACTION_CAN_READ, permissions.RESOURCE_DAG),
            (permissions.ACTION_CAN_READ, permissions.RESOURCE_TASK_INSTANCE),
        ]
    )
    @action_logging
    @provide_session
    def landing_times(self, session=None):
        """Shows landing times."""
        default_dag_run = conf.getint('webserver', 'default_dag_run_display_number')
        dag_id = request.args.get('dag_id')
        dag = current_app.dag_bag.get_dag(dag_id)
        base_date = request.args.get('base_date')
        num_runs = request.args.get('num_runs')
        num_runs = int(num_runs) if num_runs else default_dag_run

        if base_date:
            base_date = timezone.parse(base_date)
        else:
            base_date = dag.get_latest_execution_date() or timezone.utcnow()

        dates = dag.date_range(base_date, num=-abs(num_runs))
        min_date = dates[0] if dates else timezone.utc_epoch()

        root = request.args.get('root')
        if root:
            dag = dag.sub_dag(task_ids_or_regex=root, include_upstream=True, include_downstream=False)

        chart_height = wwwutils.get_chart_height(dag)
        chart = nvd3.lineChart(name="lineChart", x_is_date=True, height=chart_height, width="1200")
        y_points = {}
        x_points = {}
        for task in dag.tasks:
            task_id = task.task_id
            y_points[task_id] = []
            x_points[task_id] = []
            for ti in task.get_task_instances(start_date=min_date, end_date=base_date):
                ts = ti.execution_date
                if dag.schedule_interval and dag.following_schedule(ts):
                    ts = dag.following_schedule(ts)
                if ti.end_date:
                    dttm = wwwutils.epoch(ti.execution_date)
                    secs = (ti.end_date - ts).total_seconds()
                    x_points[task_id].append(dttm)
                    y_points[task_id].append(secs)

        # determine the most relevant time unit for the set of landing times
        # for the DAG
        y_unit = infer_time_unit([d for t in y_points.values() for d in t])
        # update the y Axis to have the correct time units
        chart.create_y_axis('yAxis', format='.02f', custom_format=False, label=f'Landing Time ({y_unit})')
        chart.axislist['yAxis']['axisLabelDistance'] = '-15'

        for task_id in x_points:
            chart.add_serie(
                name=task_id,
                x=x_points[task_id],
                y=scale_time_units(y_points[task_id], y_unit),
            )

        tis = dag.get_task_instances(start_date=min_date, end_date=base_date)
        dates = sorted(list({ti.execution_date for ti in tis}))
        max_date = max([ti.execution_date for ti in tis]) if dates else None

        session.commit()

        form = DateTimeWithNumRunsForm(data={'base_date': max_date, 'num_runs': num_runs})
        chart.buildcontent()
        return self.render_template(
            'airflow/chart.html',
            dag=dag,
            chart=Markup(chart.htmlcontent),
            height=str(chart_height + 100) + "px",
            demo_mode=conf.getboolean('webserver', 'demo_mode'),
            root=root,
            form=form,
            tab_title='Landing times',
        )

    @expose('/paused', methods=['POST'])
    @auth.has_access(
        [
            (permissions.ACTION_CAN_EDIT, permissions.RESOURCE_DAG),
        ]
    )
    @action_logging
    def paused(self):
        """Toggle paused."""
        dag_id = request.args.get('dag_id')
        is_paused = request.args.get('is_paused') == 'false'
        models.DagModel.get_dagmodel(dag_id).set_is_paused(is_paused=is_paused)
        return "OK"

    @expose('/refresh', methods=['POST'])
    @auth.has_access(
        [
            (permissions.ACTION_CAN_EDIT, permissions.RESOURCE_DAG),
        ]
    )
    @action_logging
    @provide_session
    def refresh(self, session=None):
        """Refresh DAG."""
        dag_id = request.values.get('dag_id')
        orm_dag = session.query(DagModel).filter(DagModel.dag_id == dag_id).first()

        if orm_dag:
            orm_dag.last_expired = timezone.utcnow()
            session.merge(orm_dag)
        session.commit()

        dag = current_app.dag_bag.get_dag(dag_id)
        # sync dag permission
        current_app.appbuilder.sm.sync_perm_for_dag(dag_id, dag.access_control)

        flash(f"DAG [{dag_id}] is now fresh as a daisy")
        return redirect(request.referrer)

    @expose('/refresh_all', methods=['POST'])
    @auth.has_access(
        [
            (permissions.ACTION_CAN_EDIT, permissions.RESOURCE_DAG),
        ]
    )
    @action_logging
    def refresh_all(self):
        """Refresh everything"""
        current_app.dag_bag.collect_dags_from_db()

        # sync permissions for all dags
        for dag_id, dag in current_app.dag_bag.dags.items():
            current_app.appbuilder.sm.sync_perm_for_dag(dag_id, dag.access_control)
        flash("All DAGs are now up to date")
        return redirect(url_for('Airflow.index'))

    @expose('/gantt')
    @auth.has_access(
        [
            (permissions.ACTION_CAN_READ, permissions.RESOURCE_DAG),
            (permissions.ACTION_CAN_READ, permissions.RESOURCE_TASK_INSTANCE),
        ]
    )
    @action_logging
    @provide_session
    def gantt(self, session=None):
        """Show GANTT chart."""
        dag_id = request.args.get('dag_id')
        dag = current_app.dag_bag.get_dag(dag_id)
        demo_mode = conf.getboolean('webserver', 'demo_mode')

        root = request.args.get('root')
        if root:
            dag = dag.sub_dag(task_ids_or_regex=root, include_upstream=True, include_downstream=False)

        dt_nr_dr_data = get_date_time_num_runs_dag_runs_form_data(request, session, dag)
        dttm = dt_nr_dr_data['dttm']

        form = DateTimeWithNumRunsWithDagRunsForm(data=dt_nr_dr_data)
        form.execution_date.choices = dt_nr_dr_data['dr_choices']

        tis = [ti for ti in dag.get_task_instances(dttm, dttm) if ti.start_date and ti.state]
        tis = sorted(tis, key=lambda ti: ti.start_date)
        ti_fails = list(
            itertools.chain(
                *[
                    (
                        session.query(TaskFail)
                        .filter(
                            TaskFail.dag_id == ti.dag_id,
                            TaskFail.task_id == ti.task_id,
                            TaskFail.execution_date == ti.execution_date,
                        )
                        .all()
                    )
                    for ti in tis
                ]
            )
        )

        # determine bars to show in the gantt chart
        gantt_bar_items = []

        tasks = []
        for ti in tis:
            end_date = ti.end_date or timezone.utcnow()
            # prev_attempted_tries will reflect the currently running try_number
            # or the try_number of the last complete run
            # https://issues.apache.org/jira/browse/AIRFLOW-2143
            try_count = ti.prev_attempted_tries
            gantt_bar_items.append((ti.task_id, ti.start_date, end_date, ti.state, try_count))
            task_dict = alchemy_to_dict(ti)
            task_dict['extraLinks'] = dag.get_task(ti.task_id).extra_links
            tasks.append(task_dict)

        tf_count = 0
        try_count = 1
        prev_task_id = ""
        for failed_task_instance in ti_fails:
            end_date = failed_task_instance.end_date or timezone.utcnow()
            start_date = failed_task_instance.start_date or end_date
            if tf_count != 0 and failed_task_instance.task_id == prev_task_id:
                try_count += 1
            else:
                try_count = 1
            prev_task_id = failed_task_instance.task_id
            gantt_bar_items.append(
                (failed_task_instance.task_id, start_date, end_date, State.FAILED, try_count)
            )
            tf_count += 1
            task = dag.get_task(failed_task_instance.task_id)
            task_dict = alchemy_to_dict(failed_task_instance)
            task_dict['state'] = State.FAILED
            task_dict['operator'] = task.task_type
            task_dict['try_number'] = try_count
            task_dict['extraLinks'] = task.extra_links
            tasks.append(task_dict)

        data = {
            'taskNames': [ti.task_id for ti in tis],
            'tasks': tasks,
            'height': len(tis) * 25 + 25,
        }

        session.commit()

        return self.render_template(
            'airflow/gantt.html',
            dag=dag,
            execution_date=dttm.isoformat(),
            form=form,
            data=data,
            base_date='',
            demo_mode=demo_mode,
            root=root,
        )

    @expose('/extra_links')
    @auth.has_access(
        [
            (permissions.ACTION_CAN_READ, permissions.RESOURCE_DAG),
            (permissions.ACTION_CAN_READ, permissions.RESOURCE_TASK_INSTANCE),
        ]
    )
    @action_logging
    def extra_links(self):
        """
        A restful endpoint that returns external links for a given Operator

        It queries the operator that sent the request for the links it wishes
        to provide for a given external link name.

        API: GET
        Args: dag_id: The id of the dag containing the task in question
              task_id: The id of the task in question
              execution_date: The date of execution of the task
              link_name: The names of the links reference to find the actual URLs for

        Returns:
            200: {<link_name>: {url: <url of link>, error: None}} - a collection having link_names as keys is 
                returned when there was no problem finding the URLs
            404: {url: None, error: <error message>} - returned when the dag and task_id not found 
                and when no link-names provided
        """
        dag_id = request.args.get('dag_id')
        task_id = request.args.get('task_id')
        execution_date = request.args.get('execution_date')
        link_names = request.args.getlist('link_name')

        if not link_names:
            response = jsonify({'url': None, 'error': "no link names provided"})
            response.status_code = 404
            return response

        dttm = timezone.parse(execution_date)
        dag = current_app.dag_bag.get_dag(dag_id)

        if not dag or task_id not in dag.task_ids:
            response = jsonify(
                {
                    'url': None,
                    'error': f"can't find dag {dag} or task_id {task_id}",
                }
            )
            response.status_code = 404
            return response

        task = dag.get_task(task_id)
<<<<<<< HEAD
        name_url_map = {}
        for single_name in link_names:
            try:
                url = task.get_extra_links(dttm, single_name)
                if url:
                    name_url_map[single_name] = {'error': None, 'url': url}
                else:
                    name_url_map[single_name] = {
                        'error': 'No URL found for {dest}'.format(dest=single_name), 
                        'url': None
                    }
            except (ValueError, Exception) as err:
                name_url_map[single_name] = {'error': str(err), 'url': None}
        return jsonify(name_url_map)
=======
        try:
            url = task.get_extra_links(dttm, link_name)
        except ValueError as err:
            response = jsonify({'url': None, 'error': str(err)})
            response.status_code = 404
            return response
        if url:
            response = jsonify({'error': None, 'url': url})
            response.status_code = 200
            return response
        else:
            response = jsonify({'url': None, 'error': f'No URL found for {link_name}'})
            response.status_code = 404
            return response
>>>>>>> bec9f3b2

    @expose('/object/task_instances')
    @auth.has_access(
        [
            (permissions.ACTION_CAN_READ, permissions.RESOURCE_DAG),
            (permissions.ACTION_CAN_READ, permissions.RESOURCE_TASK_INSTANCE),
        ]
    )
    @action_logging
    def task_instances(self):
        """Shows task instances."""
        dag_id = request.args.get('dag_id')
        dag = current_app.dag_bag.get_dag(dag_id)

        dttm = request.args.get('execution_date')
        if dttm:
            dttm = timezone.parse(dttm)
        else:
            return "Error: Invalid execution_date"

        task_instances = {ti.task_id: alchemy_to_dict(ti) for ti in dag.get_task_instances(dttm, dttm)}

        return json.dumps(task_instances, cls=utils_json.AirflowJsonEncoder)


class ConfigurationView(AirflowBaseView):
    """View to show Airflow Configurations"""

    default_view = 'conf'

    class_permission_name = permissions.RESOURCE_CONFIG
    base_permissions = [
        permissions.ACTION_CAN_READ,
        permissions.ACTION_CAN_ACCESS_MENU,
    ]

    @expose('/configuration')
    @auth.has_access(
        [
            (permissions.ACTION_CAN_READ, permissions.RESOURCE_CONFIG),
        ]
    )
    def conf(self):
        """Shows configuration."""
        raw = request.args.get('raw') == "true"
        title = "Airflow Configuration"
        subtitle = AIRFLOW_CONFIG
        # Don't show config when expose_config variable is False in airflow config
        if conf.getboolean("webserver", "expose_config"):
            with open(AIRFLOW_CONFIG) as file:
                config = file.read()
            table = [
                (section, key, value, source)
                for section, parameters in conf.as_dict(True, True).items()
                for key, (value, source) in parameters.items()
            ]
        else:
            config = (
                "# Your Airflow administrator chose not to expose the "
                "configuration, most likely for security reasons."
            )
            table = None

        if raw:
            return Response(response=config, status=200, mimetype="application/text")
        else:
            code_html = Markup(
                highlight(
                    config,
                    lexers.IniLexer(),  # Lexer call pylint: disable=no-member
                    HtmlFormatter(noclasses=True),
                )
            )
            return self.render_template(
                'airflow/config.html',
                pre_subtitle=settings.HEADER + "  v" + airflow.__version__,
                code_html=code_html,
                title=title,
                subtitle=subtitle,
                table=table,
            )


class RedocView(AirflowBaseView):
    """Redoc Open API documentation"""

    default_view = 'redoc'

    @expose('/redoc')
    def redoc(self):
        """Redoc API documentation."""
        openapi_spec_url = url_for("/api/v1./api/v1_openapi_yaml")
        return self.render_template('airflow/redoc.html', openapi_spec_url=openapi_spec_url)


######################################################################################
#                                    ModelViews
######################################################################################


class DagFilter(BaseFilter):
    """Filter using DagIDs"""

    def apply(self, query, func):  # noqa pylint: disable=redefined-outer-name,unused-argument
        if current_app.appbuilder.sm.has_all_dags_access():
            return query
        filter_dag_ids = current_app.appbuilder.sm.get_accessible_dag_ids(g.user)
        return query.filter(self.model.dag_id.in_(filter_dag_ids))


class AirflowModelView(ModelView):  # noqa: D101
    """Airflow Mode View."""

    list_widget = AirflowModelListWidget
    page_size = PAGE_SIZE

    CustomSQLAInterface = wwwutils.CustomSQLAInterface


class SlaMissModelView(AirflowModelView):
    """View to show SlaMiss table"""

    route_base = '/slamiss'

    datamodel = AirflowModelView.CustomSQLAInterface(SlaMiss)  # noqa # type: ignore

    class_permission_name = permissions.RESOURCE_SLA_MISS
    method_permission_name = {
        'list': 'read',
    }

    base_permissions = [
        permissions.ACTION_CAN_READ,
        permissions.ACTION_CAN_ACCESS_MENU,
    ]

    list_columns = ['dag_id', 'task_id', 'execution_date', 'email_sent', 'timestamp']
    add_columns = ['dag_id', 'task_id', 'execution_date', 'email_sent', 'timestamp']
    edit_columns = ['dag_id', 'task_id', 'execution_date', 'email_sent', 'timestamp']
    search_columns = ['dag_id', 'task_id', 'email_sent', 'timestamp', 'execution_date']
    base_order = ('execution_date', 'desc')
    base_filters = [['dag_id', DagFilter, lambda: []]]

    formatters_columns = {
        'task_id': wwwutils.task_instance_link,
        'execution_date': wwwutils.datetime_f('execution_date'),
        'timestamp': wwwutils.datetime_f('timestamp'),
        'dag_id': wwwutils.dag_link,
    }


class XComModelView(AirflowModelView):
    """View to show records from XCom table"""

    route_base = '/xcom'

    datamodel = AirflowModelView.CustomSQLAInterface(XCom)

    class_permission_name = permissions.RESOURCE_XCOM
    method_permission_name = {
        'list': 'read',
        'delete': 'delete',
        'action_muldelete': 'delete',
    }
    base_permissions = [
        permissions.ACTION_CAN_CREATE,
        permissions.ACTION_CAN_READ,
        permissions.ACTION_CAN_DELETE,
        permissions.ACTION_CAN_ACCESS_MENU,
    ]

    search_columns = ['key', 'value', 'timestamp', 'execution_date', 'task_id', 'dag_id']
    list_columns = ['key', 'value', 'timestamp', 'execution_date', 'task_id', 'dag_id']
    base_order = ('execution_date', 'desc')

    base_filters = [['dag_id', DagFilter, lambda: []]]

    formatters_columns = {
        'task_id': wwwutils.task_instance_link,
        'execution_date': wwwutils.datetime_f('execution_date'),
        'timestamp': wwwutils.datetime_f('timestamp'),
        'dag_id': wwwutils.dag_link,
    }

    @action('muldelete', 'Delete', "Are you sure you want to delete selected records?", single=False)
    def action_muldelete(self, items):
        """Multiple delete action."""
        self.datamodel.delete_all(items)
        self.update_redirect()
        return redirect(self.get_redirect())

    def pre_add(self, item):
        """Pre add hook."""
        item.execution_date = timezone.make_aware(item.execution_date)
        item.value = XCom.serialize_value(item.value)

    def pre_update(self, item):
        """Pre update hook."""
        item.execution_date = timezone.make_aware(item.execution_date)
        item.value = XCom.serialize_value(item.value)


class ConnectionModelView(AirflowModelView):
    """View to show records from Connections table"""

    route_base = '/connection'

    datamodel = AirflowModelView.CustomSQLAInterface(Connection)  # noqa # type: ignore

    class_permission_name = permissions.RESOURCE_CONNECTION
    method_permission_name = {
        'add': 'create',
        'list': 'read',
        'edit': 'edit',
        'delete': 'delete',
        'action_muldelete': 'delete',
    }

    base_permissions = [
        permissions.ACTION_CAN_CREATE,
        permissions.ACTION_CAN_READ,
        permissions.ACTION_CAN_EDIT,
        permissions.ACTION_CAN_DELETE,
        permissions.ACTION_CAN_ACCESS_MENU,
    ]

    extra_fields = [
        'extra__jdbc__drv_path',
        'extra__jdbc__drv_clsname',
        'extra__google_cloud_platform__project',
        'extra__google_cloud_platform__key_path',
        'extra__google_cloud_platform__keyfile_dict',
        'extra__google_cloud_platform__scope',
        'extra__google_cloud_platform__num_retries',
        'extra__grpc__auth_type',
        'extra__grpc__credential_pem_file',
        'extra__grpc__scopes',
        'extra__yandexcloud__service_account_json',
        'extra__yandexcloud__service_account_json_path',
        'extra__yandexcloud__oauth',
        'extra__yandexcloud__public_ssh_key',
        'extra__yandexcloud__folder_id',
        'extra__kubernetes__in_cluster',
        'extra__kubernetes__kube_config',
        'extra__kubernetes__namespace',
    ]
    list_columns = ['conn_id', 'conn_type', 'host', 'port', 'is_encrypted', 'is_extra_encrypted']
    add_columns = edit_columns = [
        'conn_id',
        'conn_type',
        'host',
        'schema',
        'login',
        'password',
        'port',
        'extra',
    ] + extra_fields
    add_form = edit_form = ConnectionForm
    add_template = 'airflow/conn_create.html'
    edit_template = 'airflow/conn_edit.html'

    base_order = ('conn_id', 'asc')

    @action('muldelete', 'Delete', 'Are you sure you want to delete selected records?', single=False)
    @auth.has_access(
        [
            (permissions.ACTION_CAN_EDIT, permissions.RESOURCE_DAG),
        ]
    )
    def action_muldelete(self, items):
        """Multiple delete."""
        self.datamodel.delete_all(items)
        self.update_redirect()
        return redirect(self.get_redirect())

    def process_form(self, form, is_created):
        """Process form data."""
        formdata = form.data
        if formdata['conn_type'] in ['jdbc', 'google_cloud_platform', 'grpc', 'yandexcloud', 'kubernetes']:
            extra = {key: formdata[key] for key in self.extra_fields if key in formdata}
            form.extra.data = json.dumps(extra)

    def prefill_form(self, form, pk):
        """Prefill the form."""
        try:
            extra_dictionary = json.loads(form.data.get('extra', '{}'))
        except JSONDecodeError:
            extra_dictionary = {}

        if not isinstance(extra_dictionary, dict):
            logging.warning('extra field for %s is not a dictionary', form.data.get('conn_id', '<unknown>'))
            return

        for field in self.extra_fields:
            value = extra_dictionary.get(field, '')
            if value:
                field = getattr(form, field)
                field.data = value


class PluginView(AirflowBaseView):
    """View to show Airflow Plugins"""

    default_view = 'list'

    class_permission_name = permissions.RESOURCE_PLUGIN

    method_permission_name = {
        'list': 'read',
    }

    base_permissions = [
        permissions.ACTION_CAN_READ,
        permissions.ACTION_CAN_ACCESS_MENU,
    ]

    plugins_attributes_to_dump = [
        "hooks",
        "executors",
        "macros",
        "admin_views",
        "flask_blueprints",
        "menu_links",
        "appbuilder_views",
        "appbuilder_menu_items",
        "global_operator_extra_links",
        "operator_extra_links",
        "source",
    ]

    @expose('/plugin')
    def list(self):
        """List loaded plugins."""
        plugins_manager.ensure_plugins_loaded()
        plugins_manager.integrate_dag_plugins()
        plugins_manager.integrate_executor_plugins()
        plugins_manager.initialize_extra_operators_links_plugins()
        plugins_manager.initialize_web_ui_plugins()

        plugins = []
        for plugin_no, plugin in enumerate(plugins_manager.plugins, 1):
            plugin_data = {
                'plugin_no': plugin_no,
                'plugin_name': plugin.name,
                'attrs': {},
            }
            for attr_name in self.plugins_attributes_to_dump:
                attr_value = getattr(plugin, attr_name)
                plugin_data['attrs'][attr_name] = attr_value

            plugins.append(plugin_data)

        title = "Airflow Plugins"
        return self.render_template(
            'airflow/plugin.html',
            plugins=plugins,
            title=title,
        )


class PoolModelView(AirflowModelView):
    """View to show records from Pool table"""

    route_base = '/pool'

    datamodel = AirflowModelView.CustomSQLAInterface(models.Pool)  # noqa # type: ignore

    class_permission_name = permissions.RESOURCE_POOL
    method_permission_name = {
        'add': 'create',
        'list': 'read',
        'edit': 'edit',
        'delete': 'delete',
        'action_muldelete': 'delete',
    }

    base_permissions = [
        permissions.ACTION_CAN_CREATE,
        permissions.ACTION_CAN_READ,
        permissions.ACTION_CAN_EDIT,
        permissions.ACTION_CAN_DELETE,
        permissions.ACTION_CAN_ACCESS_MENU,
    ]

    list_columns = ['pool', 'slots', 'running_slots', 'queued_slots']
    add_columns = ['pool', 'slots', 'description']
    edit_columns = ['pool', 'slots', 'description']

    base_order = ('pool', 'asc')

    @action('muldelete', 'Delete', 'Are you sure you want to delete selected records?', single=False)
    def action_muldelete(self, items):
        """Multiple delete."""
        if any(item.pool == models.Pool.DEFAULT_POOL_NAME for item in items):
            flash("default_pool cannot be deleted", 'error')
            self.update_redirect()
            return redirect(self.get_redirect())
        self.datamodel.delete_all(items)
        self.update_redirect()
        return redirect(self.get_redirect())

    def pool_link(self):
        """Pool link rendering."""
        pool_id = self.get('pool')  # noqa pylint: disable=no-member
        if pool_id is not None:
            url = url_for('TaskInstanceModelView.list', _flt_3_pool=pool_id)
            return Markup("<a href='{url}'>{pool_id}</a>").format(url=url, pool_id=pool_id)  # noqa
        else:
            return Markup('<span class="label label-danger">Invalid</span>')

    def frunning_slots(self):
        """Running slots rendering."""
        pool_id = self.get('pool')  # noqa pylint: disable=no-member
        running_slots = self.get('running_slots')  # noqa pylint: disable=no-member
        if pool_id is not None and running_slots is not None:
            url = url_for('TaskInstanceModelView.list', _flt_3_pool=pool_id, _flt_3_state='running')
            return Markup("<a href='{url}'>{running_slots}</a>").format(  # noqa
                url=url, running_slots=running_slots
            )
        else:
            return Markup('<span class="label label-danger">Invalid</span>')

    def fqueued_slots(self):
        """Queued slots rendering."""
        pool_id = self.get('pool')  # noqa pylint: disable=no-member
        queued_slots = self.get('queued_slots')  # noqa pylint: disable=no-member
        if pool_id is not None and queued_slots is not None:
            url = url_for('TaskInstanceModelView.list', _flt_3_pool=pool_id, _flt_3_state='queued')
            return Markup("<a href='{url}'>{queued_slots}</a>").format(  # noqa
                url=url, queued_slots=queued_slots
            )
        else:
            return Markup('<span class="label label-danger">Invalid</span>')

    formatters_columns = {'pool': pool_link, 'running_slots': frunning_slots, 'queued_slots': fqueued_slots}

    validators_columns = {'pool': [validators.DataRequired()], 'slots': [validators.NumberRange(min=-1)]}


class VariableModelView(AirflowModelView):
    """View to show records from Variable table"""

    route_base = '/variable'

    list_template = 'airflow/variable_list.html'
    edit_template = 'airflow/variable_edit.html'

    datamodel = AirflowModelView.CustomSQLAInterface(models.Variable)  # noqa # type: ignore

    class_permission_name = permissions.RESOURCE_VARIABLE
    method_permission_name = {
        'add': 'create',
        'list': 'read',
        'edit': 'edit',
        'delete': 'delete',
        'action_muldelete': 'delete',
        'action_varexport': 'read',
        'varimport': 'create',
    }
    base_permissions = [
        permissions.ACTION_CAN_CREATE,
        permissions.ACTION_CAN_READ,
        permissions.ACTION_CAN_EDIT,
        permissions.ACTION_CAN_DELETE,
        permissions.ACTION_CAN_ACCESS_MENU,
    ]

    list_columns = ['key', 'val', 'is_encrypted']
    add_columns = ['key', 'val']
    edit_columns = ['key', 'val']
    search_columns = ['key', 'val']

    base_order = ('key', 'asc')

    def hidden_field_formatter(self):
        """Formats hidden fields"""
        key = self.get('key')  # noqa pylint: disable=no-member
        val = self.get('val')  # noqa pylint: disable=no-member
        if wwwutils.should_hide_value_for_key(key):
            return Markup('*' * 8)
        if val:
            return val
        else:
            return Markup('<span class="label label-danger">Invalid</span>')

    formatters_columns = {
        'val': hidden_field_formatter,
    }

    validators_columns = {'key': [validators.DataRequired()]}

    def prefill_form(self, form, request_id):  # pylint: disable=unused-argument
        if wwwutils.should_hide_value_for_key(form.key.data):
            form.val.data = '*' * 8

    @action('muldelete', 'Delete', 'Are you sure you want to delete selected records?', single=False)
    def action_muldelete(self, items):
        """Multiple delete."""
        self.datamodel.delete_all(items)
        self.update_redirect()
        return redirect(self.get_redirect())

    @action('varexport', 'Export', '', single=False)
    def action_varexport(self, items):
        """Export variables."""
        var_dict = {}
        decoder = json.JSONDecoder()
        for var in items:
            try:
                val = decoder.decode(var.val)
            except Exception:  # noqa pylint: disable=broad-except
                val = var.val
            var_dict[var.key] = val

        response = make_response(json.dumps(var_dict, sort_keys=True, indent=4))
        response.headers["Content-Disposition"] = "attachment; filename=variables.json"
        response.headers["Content-Type"] = "application/json; charset=utf-8"
        return response

    @expose('/varimport', methods=["POST"])
    @action_logging
    def varimport(self):
        """Import variables"""
        try:
            out = request.files['file'].read()
            if isinstance(out, bytes):
                variable_dict = json.loads(out.decode('utf-8'))
            else:
                variable_dict = json.loads(out)
        except Exception:  # noqa pylint: disable=broad-except
            self.update_redirect()
            flash("Missing file or syntax error.", 'error')
            return redirect(self.get_redirect())
        else:
            suc_count = fail_count = 0
            for k, v in variable_dict.items():
                try:
                    models.Variable.set(k, v, serialize_json=not isinstance(v, str))
                except Exception as e:  # pylint: disable=broad-except
                    logging.info('Variable import failed: %s', repr(e))
                    fail_count += 1
                else:
                    suc_count += 1
            flash(f"{suc_count} variable(s) successfully updated.")
            if fail_count:
                flash(f"{fail_count} variable(s) failed to be updated.", 'error')
            self.update_redirect()
            return redirect(self.get_redirect())


class JobModelView(AirflowModelView):
    """View to show records from Job table"""

    route_base = '/job'

    datamodel = AirflowModelView.CustomSQLAInterface(BaseJob)  # noqa # type: ignore

    class_permission_name = permissions.RESOURCE_JOB
    method_permission_name = {
        'list': 'read',
    }
    base_permissions = [
        permissions.ACTION_CAN_READ,
        permissions.ACTION_CAN_ACCESS_MENU,
    ]

    list_columns = [
        'id',
        'dag_id',
        'state',
        'job_type',
        'start_date',
        'end_date',
        'latest_heartbeat',
        'executor_class',
        'hostname',
        'unixname',
    ]
    search_columns = [
        'id',
        'dag_id',
        'state',
        'job_type',
        'start_date',
        'end_date',
        'latest_heartbeat',
        'executor_class',
        'hostname',
        'unixname',
    ]

    base_order = ('start_date', 'desc')

    base_filters = [['dag_id', DagFilter, lambda: []]]

    formatters_columns = {
        'start_date': wwwutils.datetime_f('start_date'),
        'end_date': wwwutils.datetime_f('end_date'),
        'hostname': wwwutils.nobr_f('hostname'),
        'state': wwwutils.state_f,
        'latest_heartbeat': wwwutils.datetime_f('latest_heartbeat'),
    }


class DagRunModelView(AirflowModelView):
    """View to show records from DagRun table"""

    route_base = '/dagrun'

    datamodel = AirflowModelView.CustomSQLAInterface(models.DagRun)  # noqa # type: ignore

    class_permission_name = permissions.RESOURCE_DAG_RUN
    method_permission_name = {
        'add': 'create',
        'list': 'read',
        'action_muldelete': 'delete',
        'action_set_running': 'edit',
        'action_set_failed': 'edit',
        'action_set_success': 'edit',
    }
    base_permissions = [
        permissions.ACTION_CAN_CREATE,
        permissions.ACTION_CAN_READ,
        permissions.ACTION_CAN_EDIT,
        permissions.ACTION_CAN_DELETE,
        permissions.ACTION_CAN_ACCESS_MENU,
    ]

    add_columns = ['state', 'dag_id', 'execution_date', 'run_id', 'external_trigger', 'conf']
    list_columns = ['state', 'dag_id', 'execution_date', 'run_id', 'run_type', 'external_trigger', 'conf']
    search_columns = ['state', 'dag_id', 'execution_date', 'run_id', 'run_type', 'external_trigger', 'conf']

    base_order = ('execution_date', 'desc')

    base_filters = [['dag_id', DagFilter, lambda: []]]

    add_form = edit_form = DagRunForm

    formatters_columns = {
        'execution_date': wwwutils.datetime_f('execution_date'),
        'state': wwwutils.state_f,
        'start_date': wwwutils.datetime_f('start_date'),
        'dag_id': wwwutils.dag_link,
        'run_id': wwwutils.dag_run_link,
        'conf': wwwutils.json_f('conf'),
    }

    @action('muldelete', "Delete", "Are you sure you want to delete selected records?", single=False)
    @provide_session
    def action_muldelete(self, items, session=None):  # noqa # pylint: disable=unused-argument
        """Multiple delete."""
        self.datamodel.delete_all(items)
        self.update_redirect()
        dirty_ids = []
        for item in items:
            dirty_ids.append(item.dag_id)
        return redirect(self.get_redirect())

    @action('set_running', "Set state to 'running'", '', single=False)
    @provide_session
    def action_set_running(self, drs, session=None):
        """Set state to running."""
        try:
            count = 0
            dirty_ids = []
            for dr in (
                session.query(DagRun).filter(DagRun.id.in_([dagrun.id for dagrun in drs])).all()
            ):  # noqa pylint: disable=no-member
                dirty_ids.append(dr.dag_id)
                count += 1
                dr.start_date = timezone.utcnow()
                dr.state = State.RUNNING
            session.commit()
            flash(f"{count} dag runs were set to running")
        except Exception as ex:  # pylint: disable=broad-except
            flash(str(ex), 'error')
            flash('Failed to set state', 'error')
        return redirect(self.get_default_url())

    @action(
        'set_failed',
        "Set state to 'failed'",
        "All running task instances would also be marked as failed, are you sure?",
        single=False,
    )
    @provide_session
    def action_set_failed(self, drs, session=None):
        """Set state to failed."""
        try:
            count = 0
            dirty_ids = []
            altered_tis = []
            for dr in (
                session.query(DagRun).filter(DagRun.id.in_([dagrun.id for dagrun in drs])).all()
            ):  # noqa pylint: disable=no-member
                dirty_ids.append(dr.dag_id)
                count += 1
                altered_tis += set_dag_run_state_to_failed(
                    current_app.dag_bag.get_dag(dr.dag_id), dr.execution_date, commit=True, session=session
                )
            altered_ti_count = len(altered_tis)
            flash(
                "{count} dag runs and {altered_ti_count} task instances "
                "were set to failed".format(count=count, altered_ti_count=altered_ti_count)
            )
        except Exception:  # noqa pylint: disable=broad-except
            flash('Failed to set state', 'error')
        return redirect(self.get_default_url())

    @action(
        'set_success',
        "Set state to 'success'",
        "All task instances would also be marked as success, are you sure?",
        single=False,
    )
    @provide_session
    def action_set_success(self, drs, session=None):
        """Set state to success."""
        try:
            count = 0
            dirty_ids = []
            altered_tis = []
            for dr in (
                session.query(DagRun).filter(DagRun.id.in_([dagrun.id for dagrun in drs])).all()
            ):  # noqa pylint: disable=no-member
                dirty_ids.append(dr.dag_id)
                count += 1
                altered_tis += set_dag_run_state_to_success(
                    current_app.dag_bag.get_dag(dr.dag_id), dr.execution_date, commit=True, session=session
                )
            altered_ti_count = len(altered_tis)
            flash(
                "{count} dag runs and {altered_ti_count} task instances "
                "were set to success".format(count=count, altered_ti_count=altered_ti_count)
            )
        except Exception:  # noqa pylint: disable=broad-except
            flash('Failed to set state', 'error')
        return redirect(self.get_default_url())

    @action('clear', "Clear the state", "All task instances would be cleared, are you sure?", single=False)
    @provide_session
    def action_clear(self, drs, session=None):
        """Clears the state."""
        try:
            count = 0
            cleared_ti_count = 0
            dag_to_tis = {}
            for dr in session.query(DagRun).filter(DagRun.id.in_([dagrun.id for dagrun in drs])).all():
                count += 1
                dag = current_app.dag_bag.get_dag(dr.dag_id)
                tis_to_clear = dag_to_tis.setdefault(dag, [])
                tis_to_clear += dr.get_task_instances()

            for dag, tis in dag_to_tis.items():
                cleared_ti_count += len(tis)
                models.clear_task_instances(tis, session, dag=dag)

            flash(
                "{count} dag runs and {altered_ti_count} task instances "
                "were cleared".format(count=count, altered_ti_count=cleared_ti_count)
            )
        except Exception:  # noqa pylint: disable=broad-except
            flash('Failed to clear state', 'error')
        return redirect(self.get_default_url())


class LogModelView(AirflowModelView):
    """View to show records from Log table"""

    route_base = '/log'

    datamodel = AirflowModelView.CustomSQLAInterface(Log)  # noqa # type:ignore

    class_permission_name = permissions.RESOURCE_AUDIT_LOG
    method_permission_name = {
        'list': 'read',
    }
    base_permissions = [
        permissions.ACTION_CAN_READ,
        permissions.ACTION_CAN_ACCESS_MENU,
    ]

    list_columns = ['id', 'dttm', 'dag_id', 'task_id', 'event', 'execution_date', 'owner', 'extra']
    search_columns = ['dag_id', 'task_id', 'event', 'execution_date', 'owner', 'extra']

    base_order = ('dttm', 'desc')

    base_filters = [['dag_id', DagFilter, lambda: []]]

    formatters_columns = {
        'dttm': wwwutils.datetime_f('dttm'),
        'execution_date': wwwutils.datetime_f('execution_date'),
        'dag_id': wwwutils.dag_link,
    }


class TaskRescheduleModelView(AirflowModelView):
    """View to show records from Task Reschedule table"""

    route_base = '/taskreschedule'

    datamodel = AirflowModelView.CustomSQLAInterface(models.TaskReschedule)  # noqa # type: ignore

    class_permission_name = permissions.RESOURCE_TASK_RESCHEDULE
    method_permission_name = {
        'list': 'read',
    }

    base_permissions = [
        permissions.ACTION_CAN_READ,
        permissions.ACTION_CAN_ACCESS_MENU,
    ]

    list_columns = [
        'id',
        'dag_id',
        'task_id',
        'execution_date',
        'try_number',
        'start_date',
        'end_date',
        'duration',
        'reschedule_date',
    ]

    search_columns = ['dag_id', 'task_id', 'execution_date', 'start_date', 'end_date', 'reschedule_date']

    base_order = ('id', 'desc')

    base_filters = [['dag_id', DagFilter, lambda: []]]

    def duration_f(self):
        """Duration calculation."""
        end_date = self.get('end_date')  # noqa pylint: disable=no-member
        duration = self.get('duration')  # noqa pylint: disable=no-member
        if end_date and duration:
            return timedelta(seconds=duration)
        return None

    formatters_columns = {
        'dag_id': wwwutils.dag_link,
        'task_id': wwwutils.task_instance_link,
        'start_date': wwwutils.datetime_f('start_date'),
        'end_date': wwwutils.datetime_f('end_date'),
        'execution_date': wwwutils.datetime_f('execution_date'),
        'reschedule_date': wwwutils.datetime_f('reschedule_date'),
        'duration': duration_f,
    }


class TaskInstanceModelView(AirflowModelView):
    """View to show records from TaskInstance table"""

    route_base = '/taskinstance'

    datamodel = AirflowModelView.CustomSQLAInterface(models.TaskInstance)  # noqa # type: ignore

    class_permission_name = permissions.RESOURCE_TASK_INSTANCE
    method_permission_name = {
        'list': 'read',
        'action_clear': 'edit',
        'action_set_running': 'edit',
        'action_set_failed': 'edit',
        'action_set_success': 'edit',
        'action_set_retry': 'edit',
    }
    base_permissions = [
        permissions.ACTION_CAN_CREATE,
        permissions.ACTION_CAN_READ,
        permissions.ACTION_CAN_EDIT,
        permissions.ACTION_CAN_DELETE,
        permissions.ACTION_CAN_ACCESS_MENU,
    ]

    page_size = PAGE_SIZE

    list_columns = [
        'state',
        'dag_id',
        'task_id',
        'execution_date',
        'operator',
        'start_date',
        'end_date',
        'duration',
        'job_id',
        'hostname',
        'unixname',
        'priority_weight',
        'queue',
        'queued_dttm',
        'try_number',
        'pool',
        'log_url',
    ]

    order_columns = [item for item in list_columns if item not in ['try_number', 'log_url']]

    search_columns = [
        'state',
        'dag_id',
        'task_id',
        'execution_date',
        'hostname',
        'queue',
        'pool',
        'operator',
        'start_date',
        'end_date',
    ]

    base_order = ('job_id', 'asc')

    base_filters = [['dag_id', DagFilter, lambda: []]]

    def log_url_formatter(self):
        """Formats log URL."""
        log_url = self.get('log_url')  # noqa pylint: disable=no-member
        return Markup(  # noqa
            '<a href="{log_url}"><span class="material-icons" aria-hidden="true">reorder</span></a>'
        ).format(log_url=log_url)

    def duration_f(self):
        """Formats duration."""
        end_date = self.get('end_date')  # noqa pylint: disable=no-member
        duration = self.get('duration')  # noqa pylint: disable=no-member
        if end_date and duration:
            return timedelta(seconds=duration)
        return None

    formatters_columns = {
        'log_url': log_url_formatter,
        'task_id': wwwutils.task_instance_link,
        'hostname': wwwutils.nobr_f('hostname'),
        'state': wwwutils.state_f,
        'execution_date': wwwutils.datetime_f('execution_date'),
        'start_date': wwwutils.datetime_f('start_date'),
        'end_date': wwwutils.datetime_f('end_date'),
        'queued_dttm': wwwutils.datetime_f('queued_dttm'),
        'dag_id': wwwutils.dag_link,
        'duration': duration_f,
    }

    @provide_session
    @action(
        'clear',
        lazy_gettext('Clear'),
        lazy_gettext(
            'Are you sure you want to clear the state of the selected task'
            ' instance(s) and set their dagruns to the running state?'
        ),
        single=False,
    )
    def action_clear(self, task_instances, session=None):
        """Clears the action."""
        try:
            dag_to_tis = {}

            for ti in task_instances:
                dag = current_app.dag_bag.get_dag(ti.dag_id)
                task_instances_to_clean = dag_to_tis.setdefault(dag, [])
                task_instances_to_clean.append(ti)

            for dag, task_instances_list in dag_to_tis.items():
                models.clear_task_instances(task_instances_list, session, dag=dag)

            session.commit()
            flash("{} task instances have been cleared".format(len(task_instances)))
            self.update_redirect()
            return redirect(self.get_redirect())
        except Exception:  # noqa pylint: disable=broad-except
            flash('Failed to clear task instances', 'error')

    @provide_session
    def set_task_instance_state(self, tis, target_state, session=None):
        """Set task instance state."""
        try:
            count = len(tis)
            for ti in tis:
                ti.set_state(target_state, session)
            session.commit()
            flash(
                "{count} task instances were set to '{target_state}'".format(
                    count=count, target_state=target_state
                )
            )
        except Exception:  # noqa pylint: disable=broad-except
            flash('Failed to set state', 'error')

    @action('set_running', "Set state to 'running'", '', single=False)
    @auth.has_access(
        [
            (permissions.ACTION_CAN_EDIT, permissions.RESOURCE_DAG),
        ]
    )
    def action_set_running(self, tis):
        """Set state to 'running'"""
        self.set_task_instance_state(tis, State.RUNNING)
        self.update_redirect()
        return redirect(self.get_redirect())

    @action('set_failed', "Set state to 'failed'", '', single=False)
    @auth.has_access(
        [
            (permissions.ACTION_CAN_EDIT, permissions.RESOURCE_DAG),
        ]
    )
    def action_set_failed(self, tis):
        """Set state to 'failed'"""
        self.set_task_instance_state(tis, State.FAILED)
        self.update_redirect()
        return redirect(self.get_redirect())

    @action('set_success', "Set state to 'success'", '', single=False)
    @auth.has_access(
        [
            (permissions.ACTION_CAN_EDIT, permissions.RESOURCE_DAG),
        ]
    )
    def action_set_success(self, tis):
        """Set state to 'success'"""
        self.set_task_instance_state(tis, State.SUCCESS)
        self.update_redirect()
        return redirect(self.get_redirect())

    @action('set_retry', "Set state to 'up_for_retry'", '', single=False)
    @auth.has_access(
        [
            (permissions.ACTION_CAN_EDIT, permissions.RESOURCE_DAG),
        ]
    )
    def action_set_retry(self, tis):
        """Set state to 'up_for_retry'"""
        self.set_task_instance_state(tis, State.UP_FOR_RETRY)
        self.update_redirect()
        return redirect(self.get_redirect())


class DagModelView(AirflowModelView):
    """View to show records from DAG table"""

    route_base = '/dagmodel'

    datamodel = AirflowModelView.CustomSQLAInterface(DagModel)  # noqa # type: ignore

    class_permission_name = permissions.RESOURCE_DAG
    method_permission_name = {
        'list': 'read',
        'show': 'read',
    }
    base_permissions = [
        permissions.ACTION_CAN_READ,
        permissions.ACTION_CAN_EDIT,
        permissions.ACTION_CAN_DELETE,
    ]

    list_columns = [
        'dag_id',
        'is_paused',
        'last_scheduler_run',
        'last_expired',
        'scheduler_lock',
        'fileloc',
        'owners',
    ]

    formatters_columns = {'dag_id': wwwutils.dag_link}

    base_filters = [['dag_id', DagFilter, lambda: []]]

    def get_query(self):
        """Default filters for model"""
        return (
            super()  # noqa pylint: disable=no-member
            .get_query()
            .filter(or_(models.DagModel.is_active, models.DagModel.is_paused))
            .filter(~models.DagModel.is_subdag)
        )

    def get_count_query(self):
        """Default filters for model"""
        return (
            super()  # noqa pylint: disable=no-member
            .get_count_query()
            .filter(models.DagModel.is_active)
            .filter(~models.DagModel.is_subdag)
        )

    @auth.has_access(
        [
            (permissions.ACTION_CAN_READ, permissions.RESOURCE_DAG),
        ]
    )
    @provide_session
    @expose('/autocomplete')
    def autocomplete(self, session=None):
        """Autocomplete."""
        query = unquote(request.args.get('query', ''))

        if not query:
            wwwutils.json_response([])

        # Provide suggestions of dag_ids and owners
        dag_ids_query = session.query(DagModel.dag_id.label('item')).filter(  # pylint: disable=no-member
            ~DagModel.is_subdag, DagModel.is_active, DagModel.dag_id.ilike('%' + query + '%')
        )  # noqa pylint: disable=no-member

        owners_query = session.query(func.distinct(DagModel.owners).label('item')).filter(
            ~DagModel.is_subdag, DagModel.is_active, DagModel.owners.ilike('%' + query + '%')
        )  # noqa pylint: disable=no-member

        # Hide DAGs if not showing status: "all"
        status = flask_session.get(FILTER_STATUS_COOKIE)
        if status == 'active':
            dag_ids_query = dag_ids_query.filter(~DagModel.is_paused)
            owners_query = owners_query.filter(~DagModel.is_paused)
        elif status == 'paused':
            dag_ids_query = dag_ids_query.filter(DagModel.is_paused)
            owners_query = owners_query.filter(DagModel.is_paused)

        filter_dag_ids = current_app.appbuilder.sm.get_accessible_dag_ids(g.user)
        # pylint: disable=no-member
        if permissions.RESOURCE_DAG not in filter_dag_ids:
            dag_ids_query = dag_ids_query.filter(DagModel.dag_id.in_(filter_dag_ids))
            owners_query = owners_query.filter(DagModel.dag_id.in_(filter_dag_ids))
        # pylint: enable=no-member

        payload = [row[0] for row in dag_ids_query.union(owners_query).limit(10).all()]

        return wwwutils.json_response(payload)<|MERGE_RESOLUTION|>--- conflicted
+++ resolved
@@ -2525,7 +2525,6 @@
             return response
 
         task = dag.get_task(task_id)
-<<<<<<< HEAD
         name_url_map = {}
         for single_name in link_names:
             try:
@@ -2540,22 +2539,6 @@
             except (ValueError, Exception) as err:
                 name_url_map[single_name] = {'error': str(err), 'url': None}
         return jsonify(name_url_map)
-=======
-        try:
-            url = task.get_extra_links(dttm, link_name)
-        except ValueError as err:
-            response = jsonify({'url': None, 'error': str(err)})
-            response.status_code = 404
-            return response
-        if url:
-            response = jsonify({'error': None, 'url': url})
-            response.status_code = 200
-            return response
-        else:
-            response = jsonify({'url': None, 'error': f'No URL found for {link_name}'})
-            response.status_code = 404
-            return response
->>>>>>> bec9f3b2
 
     @expose('/object/task_instances')
     @auth.has_access(
