#!/usr/bin/env bash
# Licensed to the Apache Software Foundation (ASF) under one
# or more contributor license agreements.  See the NOTICE file
# distributed with this work for additional information
# regarding copyright ownership.  The ASF licenses this file
# to you under the Apache License, Version 2.0 (the
# "License"); you may not use this file except in compliance
# with the License.  You may obtain a copy of the License at
#
#   http://www.apache.org/licenses/LICENSE-2.0
#
# Unless required by applicable law or agreed to in writing,
# software distributed under the License is distributed on an
# "AS IS" BASIS, WITHOUT WARRANTIES OR CONDITIONS OF ANY
# KIND, either express or implied.  See the License for the
# specific language governing permissions and limitations
# under the License.
set -euo pipefail

MY_DIR="$( cd "$( dirname "${BASH_SOURCE[0]}" )" && pwd )"

BREEZE_BINARY=breeze
COLOR_RED=$'\e[31m'
COLOR_RESET=$'\e[0m'
COLOR_YELLOW=$'\e[33m'

function manual_instructions() {
    echo "Please run those commands manually (you might need to restart shell between them):"
    echo
    echo "    pip -m install pipx"
    echo "    pipx ensurepath"
    echo "    pipx install -e '${MY_DIR}/dev/breeze/'"
    echo "    breeze setup-autocomplete --force"
    echo
    echo "   After that, both pipx and breeze should be available ono your path"
    exit
}

function check_breeze_installed() {
    set +e
    command -v "${BREEZE_BINARY}" >/dev/null
    local breeze_on_path=$?
    command -v "pipx" >/dev/null
    local pipx_on_path=$?
    set -e
    if [[ ${breeze_on_path} != "0" || ${pipx_on_path} != "0"  ]]; then
        echo
        if [[ ${pipx_on_path} != 0 ]]; then
            echo "${COLOR_RED}The 'pipx' is not on path. It should be installed and 'pipx' should be available on your PATH.${COLOR_RESET}"
            export TIMEOUT=0
            if "${MY_DIR}/scripts/tools/confirm" "Installing pipx?"; then
                python -m pip install pipx --upgrade
                echo
                echo "${COLOR_YELLOW}Please close and re-open the shell and retry. You might need to add 'pipx' to the PATH!${COLOR_RESET}"
                echo
                exit
            else
                manual_instructions
            fi
<<<<<<< HEAD
            echo
            echo "#######################################################################"
            exit ${res}
        fi
        echo
        echo "Wiping and recreating ${AIRFLOW_HOME_DIR}"
        echo
        if [[ "${AIRFLOW_SOURCES}" == "${AIRFLOW_HOME_DIR}" ]]; then
            echo "AIRFLOW_HOME and Source code for Apache Airflow resides in the same path ${AIRFLOW_HOME_DIR}"
            echo "When running this command it will delete all the files in the path ${AIRFLOW_HOME_DIR} to clear dynamic files like config/logs/db"
            echo "Move your source code for Apache Airflow to different folder to avoid deletion"
            exit 1
        fi
        rm -rvf "${AIRFLOW_HOME_DIR}"
        mkdir -p "${AIRFLOW_HOME_DIR}"
        echo
        echo "Resetting AIRFLOW sqlite database"
        echo
        AIRFLOW__CORE__LOAD_EXAMPLES="False" \
            AIRFLOW__CORE__UNIT_TEST_MODE="False" \
            AIRFLOW__DATABASE__SQL_ALCHEMY_POOL_ENABLED="False" \
            AIRFLOW__CORE__DAGS_FOLDER="${AIRFLOW_SOURCES}/empty" \
            AIRFLOW__CORE__PLUGINS_FOLDER="${AIRFLOW_SOURCES}/empty" \
            airflow db reset -y
        echo
        echo "Resetting AIRFLOW sqlite unit test database"
        echo
        AIRFLOW__CORE__LOAD_EXAMPLES="False" \
            AIRFLOW__CORE__UNIT_TEST_MODE="True" \
            AIRFLOW__DATABASE__SQL_ALCHEMY_POOL_ENABLED="False" \
            AIRFLOW__CORE__DAGS_FOLDER="${AIRFLOW_SOURCES}/empty" \
            AIRFLOW__CORE__PLUGINS_FOLDER="${AIRFLOW_SOURCES}/empty" \
            airflow db reset -y
        echo
        echo "Initialization of virtualenv was successful! Go ahead and develop Airflow!"
        echo
        exit 0
    fi
}

#######################################################################################################
#
# Sets up autocomplete for Breeze for both - bash and zsh
#
# Used globals:
#
#    AIRFLOW_SOURCES
#    HOME
#    OSTYPE
#
#######################################################################################################
function breeze::setup_autocomplete() {
    echo "Installing bash/zsh completion for local user"
    echo
    "${AIRFLOW_SOURCES}/scripts/tools/confirm" "This will create ~/.bash_completion.d/ directory and modify ~/.*rc files"
    echo
    echo
    mkdir -pv ~/.bash_completion.d
    ln -sf "${AIRFLOW_SOURCES}/breeze-complete" "${HOME}/.bash_completion.d/"
    echo
    echo "Breeze Bash completion is now linked to: ${AIRFLOW_SOURCES}/breeze-complete"
    echo
    local breeze_comment="Added by Airflow Breeze autocomplete setup"
    if ! grep "${breeze_comment}" "${HOME}/.bashrc" >/dev/null 2>&1; then
        touch ~/.bashrc
        # shellcheck disable=SC2129
        echo "# START: ${breeze_comment}" >>~/.bashrc
        cat <<"EOF" >>~/.bashrc
for bcfile in ~/.bash_completion.d/* ; do
    . ${bcfile}
done
EOF
        echo "# END: ${breeze_comment}" >>~/.bashrc
        echo
        echo "The ${HOME}/.bashrc has been modified"
        echo
    else
        echo
        echo "The ${HOME}/.bashrc was already modified before. Not changing it."
        echo
    fi
    if ! grep "${breeze_comment}" "${HOME}/.zshrc" >/dev/null 2>&1; then
        # shellcheck disable=SC2129
        echo "# START: ${breeze_comment}" >>~/.zshrc
        cat <<"EOF" >>~/.zshrc
autoload compinit && compinit
autoload bashcompinit && bashcompinit
source ~/.bash_completion.d/breeze-complete
EOF
        echo "# END: ${breeze_comment}" >>~/.zshrc
        echo
        echo "The ${HOME}/.zshrc has been modified"
        echo
    else
        echo
        echo "The ${HOME}/.zshrc was already modified before. Not changing it."
        echo
    fi
    if [[ "${OSTYPE}" == "darwin"* ]]; then
        #  For MacOS we have to handle the special case where terminal app DOES NOT run .bashrc by default
        #  But re-runs .bash_profile :(
        #  See https://scriptingosx.com/2017/04/about-bash_profile-and-bashrc-on-macos/
        if ! grep "${breeze_comment}" "${HOME}/.bash_profile"; then
            # shellcheck disable=SC2129
            echo "# START: ${breeze_comment}" >>~/.bash_profile
            cat <<"EOF" >>~/.bash_profile
if [ -r ~/.bashrc ]; then
    source ~/.bashrc
fi
EOF
            echo "# END: ${breeze_comment}" >>~/.bash_profile
            echo
            echo "The ${HOME}/.bash_profile has been modified"
            echo
        else
            echo
            echo "The ${HOME}/.bash_profile was already modified before. Not changing it."
            echo
        fi
    fi
    echo
    echo
    echo "Breeze completion is installed to ~/.bash_completion.d/breeze-complete"
    echo
    echo "Please exit and re-enter your shell or run:"
    echo
    if [[ "${OSTYPE}" == "darwin"* ]]; then
        if grep "${breeze_comment}" "${HOME}/.zshrc" >/dev/null 2>&1; then
            echo "    source ~/.zshrc"
            echo
            echo "    source ~/.bash_completion.d/breeze-complete"
            echo
            exec zsh
            exit 0
        fi
    fi
    echo "    source ~/.bash_completion.d/breeze-complete"
    echo
    exit 0
}

#######################################################################################################
#
# Prints information about the current configuration of Breeze - if you enter breeze interactively
# and you did not suppress cheatsheet or asciiart, it also prints those. It also prints values
# of constants set by breeze::read_saved_environment_variables() function and other initialization functions.
#
# Used globals:
#
#    BACKEND
#    POSTGRES_VERSION
#    MYSQL_VERSION
#    SUPPRESS_CHEATSHEET_FILE
#    SUPPRESS_ASCIIART_FILE
#    PRODUCTION_IMAGE
#    BRANCH_NAME
#    AIRFLOW_CI_IMAGE
#    AIRFLOW_PROD_IMAGE
#    AIRFLOW_VERSION
#    INSTALL_AIRFLOW_VERSION
#    INSTALL_AIRFLOW_REFERENCE
#
# Outputs:
#    Prints the information about the build to stdout.
#
#######################################################################################################
function breeze::print_badge() {
    local backend_version=""
    if [[ ${BACKEND} == "postgres" ]]; then
        backend_version="${POSTGRES_VERSION}"
    elif [[ ${BACKEND} == "mysql" ]]; then
        backend_version="${MYSQL_VERSION}"
    fi
    if [[ ! -f "${SUPPRESS_ASCIIART_FILE}" && ${command_to_run} == "enter_breeze" ]]; then
        cat <<EOF




                                  @&&&&&&@
                                 @&&&&&&&&&&&@
                                &&&&&&&&&&&&&&&&
                                        &&&&&&&&&&
                                            &&&&&&&
                                             &&&&&&&
                           @@@@@@@@@@@@@@@@   &&&&&&
                          @&&&&&&&&&&&&&&&&&&&&&&&&&&
                         &&&&&&&&&&&&&&&&&&&&&&&&&&&&
                                         &&&&&&&&&&&&
                                             &&&&&&&&&
                                           &&&&&&&&&&&&
                                      @@&&&&&&&&&&&&&&&@
                   @&&&&&&&&&&&&&&&&&&&&&&&&&&&&  &&&&&&
                  &&&&&&&&&&&&&&&&&&&&&&&&&&&&    &&&&&&
                 &&&&&&&&&&&&&&&&&&&&&&&&         &&&&&&
                                                 &&&&&&
                                               &&&&&&&
                                            @&&&&&&&&
            @&&&&&&&&&&&&&&&&&&&&&&&&&&&&&&&&&&&&&&&
           &&&&&&&&&&&&&&&&&&&&&&&&&&&&&&&&&&&&&&&
          &&&&&&&&&&&&&&&&&&&&&&&&&&&&&&&&&&&&



     @&&&@       &&  @&&&&&&&&&&&   &&&&&&&&&&&&  &&            &&&&&&&&&&  &&&     &&&     &&&
    &&& &&&      &&  @&&       &&&  &&            &&          &&&       &&&@ &&&   &&&&&   &&&
   &&&   &&&     &&  @&&&&&&&&&&&&  &&&&&&&&&&&   &&          &&         &&&  &&& &&& &&@ &&&
  &&&&&&&&&&&    &&  @&&&&&&&&&     &&            &&          &&@        &&&   &&@&&   &&@&&
 &&&       &&&   &&  @&&     &&&@   &&            &&&&&&&&&&&  &&&&&&&&&&&&     &&&&   &&&&

&&&&&&&&&&&&   &&&&&&&&&&&&   &&&&&&&&&&&@  &&&&&&&&&&&&   &&&&&&&&&&&   &&&&&&&&&&&
&&&       &&&  &&        &&&  &&            &&&                  &&&&    &&
&&&&&&&&&&&&@  &&&&&&&&&&&&   &&&&&&&&&&&   &&&&&&&&&&&       &&&&       &&&&&&&&&&
&&&        &&  &&   &&&&      &&            &&&             &&&&         &&
&&&&&&&&&&&&&  &&     &&&&@   &&&&&&&&&&&@  &&&&&&&&&&&&  @&&&&&&&&&&&   &&&&&&&&&&&

EOF
        if [[ ${PRODUCTION_IMAGE} == "true" ]]; then
            cat <<EOF

                               Use production image.

                               Branch name:            ${BRANCH_NAME}
                               Docker image:           ${AIRFLOW_PROD_IMAGE}
                               Platform:               ${PLATFORM}
                               Airflow source version: $(build_images::get_airflow_version_from_production_image)
EOF
        else
            cat <<EOF

                               Use CI image.

                               Branch name:            ${BRANCH_NAME}
                               Docker image:           ${AIRFLOW_CI_IMAGE_WITH_TAG}
                               Platform:               ${PLATFORM}
                               Airflow source version: ${AIRFLOW_VERSION}
EOF
        fi
        cat <<EOF
                               Python version:         ${PYTHON_MAJOR_MINOR_VERSION}
                               Debian version:         ${DEBIAN_VERSION}
                               Backend:                ${BACKEND} ${backend_version}
EOF
        if [[ -n ${USE_AIRFLOW_VERSION=} ]]; then
            cat <<EOF

                               Airflow used at runtime: ${USE_AIRFLOW_VERSION=}

EOF
        fi
    else
        if [[ ${PRODUCTION_IMAGE} == "true" ]]; then
            cat <<EOF

   Production image.

   Branch name:             ${BRANCH_NAME}
   Docker image:            ${AIRFLOW_PROD_IMAGE}
   Platform:                ${PLATFORM}
EOF
        else
            cat <<EOF

   CI image.

   Branch name:             ${BRANCH_NAME}
   Docker image:            ${AIRFLOW_CI_IMAGE}
   Platform:                ${PLATFORM}

EOF
        fi
        if [[ -n ${INSTALL_AIRFLOW_VERSION=} || -n ${INSTALL_AIRFLOW_REFERENCE=} ]]; then
            cat <<EOF
   Airflow version installed: ${INSTALL_AIRFLOW_VERSION=}${INSTALL_AIRFLOW_REFERENCE=}

EOF
        fi
        cat <<EOF

   Airflow source version:  ${AIRFLOW_VERSION}
   Python version:          ${PYTHON_MAJOR_MINOR_VERSION}
   Backend:                 ${BACKEND} ${backend_version}
EOF
    fi
    if [[ ${VERBOSE} == "true" ]]; then
        initialization::summarize_build_environment
    fi

}

#######################################################################################################
#
# Prepares command file that can be used to easily run the docker commands outside of Breeze.
#
# The command file generated in cache ./build directory is a standalone script that contains
# All the environment variables and docker-compose configuration to run the command.
# This is because depending on configuration of Breeze we might have different compose files
# used and different env variables set.
#
# Those are a convenience scripts that you might use to debug command execution although
# In most cases they are used internally by Breeze.
#
# Arguments:
#
#   file to prepare
#   command to run
#   compose_file to use
#   airflow_image to use
#
# Outputs:
#   Creates the convenience command file that can be run to use the docker command.
#
#######################################################################################################
function breeze::prepare_command_file() {
    local file="${1}"
    local command="${2}"
    local compose_file="${3}"
    cat <<EOF >"${file}"
#!/usr/bin/env bash
docker_compose_version=\$(docker-compose --version || true)
if [[ \${docker_compose_version} =~ .*([0-9]+)\.([0-9]+)\.([0-9]+).* ]]; then
    major=\${BASH_REMATCH[1]}
    minor=\${BASH_REMATCH[2]}
    patch=\${BASH_REMATCH[3]}
    if [[ \${major} == "1" ]]; then
        if (( minor < 29 )); then
            echo
            echo "${COLOR_RED}You have too old version of docker-compose: \${major}.\${minor}.\${patch}! At least 1.29 is needed! Please upgrade!${COLOR_RESET}"
            echo "${COLOR_RED}See https://docs.docker.com/compose/install/ for instructions. Make sure docker-compose you install is first on the PATH variable of yours.${COLOR_RESET}"
            echo
            exit 1
        fi
    fi
    echo
    echo "${COLOR_GREEN}Good version of docker-compose: \${major}.\${minor}.\${patch}${COLOR_RESET}"
    echo
else
    echo
    echo "${COLOR_YELLOW}Unknown docker-compose version. At least 1.29 is needed! If Breeze fails - upgrade to latest available docker-compose version${COLOR_RESET}"
    echo
fi

if [[ \${VERBOSE} == "true" ]]; then
  echo
  echo "Executing script:"
  echo
  echo "${COLOR_CYAN}${file} \${@}${COLOR_RESET}"
  echo
  set -x
fi
cd "\$( dirname "\${BASH_SOURCE[0]}" )" || exit
export HOST_USER_ID=${HOST_USER_ID}
export HOST_GROUP_ID=${HOST_GROUP_ID}
export COMPOSE_FILE="${compose_file}"
export PYTHON_MAJOR_MINOR_VERSION="${PYTHON_MAJOR_MINOR_VERSION}"
export DEBIAN_VERSION="${DEBIAN_VERSION}"
export BACKEND="${BACKEND}"
export AIRFLOW_VERSION="${AIRFLOW_VERSION}"
export INSTALL_AIRFLOW_VERSION="${INSTALL_AIRFLOW_VERSION}"
export PLATFORM="${PLATFORM}"
export SSH_PORT="${SSH_PORT}"
export WEBSERVER_HOST_PORT="${WEBSERVER_HOST_PORT}"
export FLOWER_HOST_PORT="${FLOWER_HOST_PORT}"
export REDIS_HOST_PORT="${REDIS_HOST_PORT}"
export POSTGRES_HOST_PORT="${POSTGRES_HOST_PORT}"
export POSTGRES_VERSION="${POSTGRES_VERSION}"
export MYSQL_HOST_PORT="${MYSQL_HOST_PORT}"
export MYSQL_VERSION="${MYSQL_VERSION}"
export MSSQL_HOST_PORT="${MSSQL_HOST_PORT}"
export MSSQL_VERSION="${MSSQL_VERSION}"
export AIRFLOW_SOURCES="${AIRFLOW_SOURCES}"
export AIRFLOW_CI_IMAGE="${AIRFLOW_CI_IMAGE}"
export AIRFLOW_CI_IMAGE_WITH_TAG="${AIRFLOW_CI_IMAGE_WITH_TAG}"
export AIRFLOW_PROD_IMAGE="${AIRFLOW_PROD_IMAGE}"
export AIRFLOW_IMAGE_KUBERNETES="${AIRFLOW_IMAGE_KUBERNETES}"
export SQLITE_URL="${SQLITE_URL}"
export USE_AIRFLOW_VERSION="${USE_AIRFLOW_VERSION}"
export SKIP_TWINE_CHECK="${SKIP_TWINE_CHECK}"
export USE_PACKAGES_FROM_DIST="${USE_PACKAGES_FROM_DIST}"
export EXECUTOR="${EXECUTOR}"
export START_AIRFLOW="${START_AIRFLOW}"
export ENABLED_INTEGRATIONS="${ENABLED_INTEGRATIONS}"
export ENABLED_SYSTEMS="${ENABLED_SYSTEMS}"
export GITHUB_ACTIONS="${GITHUB_ACTIONS}"
export ISSUE_ID="${ISSUE_ID}"
export NUM_RUNS="${NUM_RUNS}"
export VERSION_SUFFIX_FOR_SVN="${VERSION_SUFFIX_FOR_SVN}"
export VERSION_SUFFIX_FOR_PYPI="${VERSION_SUFFIX_FOR_PYPI}"
docker-compose ${command}
EOF
    chmod u+x "${file}"
}

#######################################################################################################
#
# Prepare all command files that we are using. We use dc_ci - to run docker compose command for CI image
#
# Global constants set:
#
#     PYTHON_BASE_IMAGE
#     AIRFLOW_CI_IMAGE
#     BUILT_CI_IMAGE_FLAG_FILE
#
#######################################################################################################
function breeze::prepare_command_files() {
    local main_ci_docker_compose_file=${SCRIPTS_CI_DIR}/docker-compose/base.yml
    if [[ ${BACKEND} == "mssql" ]]; then
        local backend_docker_compose_file=${SCRIPTS_CI_DIR}/docker-compose/backend-${BACKEND}-${DEBIAN_VERSION}.yml
    else
        local backend_docker_compose_file=${SCRIPTS_CI_DIR}/docker-compose/backend-${BACKEND}.yml
    fi

    local backend_port_docker_compose_file=${SCRIPTS_CI_DIR}/docker-compose/backend-${BACKEND}-port.yml
    local local_docker_compose_file=${SCRIPTS_CI_DIR}/docker-compose/local.yml
    local local_all_sources_docker_compose_file=${SCRIPTS_CI_DIR}/docker-compose/local-all-sources.yml
    local files_docker_compose_file=${SCRIPTS_CI_DIR}/docker-compose/files.yml
    local remove_sources_docker_compose_file=${SCRIPTS_CI_DIR}/docker-compose/remove-sources.yml
    local forward_credentials_docker_compose_file=${SCRIPTS_CI_DIR}/docker-compose/forward-credentials.yml


    if [[ ${BACKEND} == "mssql" ]]; then
        local docker_filesystem
        docker_filesystem=$(stat "-f" "-c" "%T" /var/lib/docker 2>/dev/null || echo "unknown")
        if [[ ${docker_filesystem} == "tmpfs" ]]; then
            # In case of tmpfs backend for docker, mssql fails because TMPFS does not support
            # O_DIRECT parameter for direct writing to the filesystem
            # https://github.com/microsoft/mssql-docker/issues/13
            # so we need to mount an external volume for its db location
            # specified by MSSQL_DATA_VOLUME
            backend_docker_compose_file="${backend_docker_compose_file}:${SCRIPTS_CI_DIR}/docker-compose/backend-mssql-bind-volume.yml"
        else
            backend_docker_compose_file="${backend_docker_compose_file}:${SCRIPTS_CI_DIR}/docker-compose/backend-mssql-docker-volume.yml"
=======
>>>>>>> 3f63e9d6
        fi
        if [[ ${breeze_on_path} != 0 ]]; then
            echo "${COLOR_RED}The '${BREEZE_BINARY}' is not on path. Breeze should be installed and 'breeze' should be available on your PATH!${COLOR_RESET}"
            export TIMEOUT=0
            if "${MY_DIR}/scripts/tools/confirm" "Installing breeze?"; then
                pipx ensurepath --force
                pipx install -e "${MY_DIR}/dev/breeze/" --force
                ${BREEZE_BINARY} setup-autocomplete --force --answer yes
                echo
                echo "${COLOR_YELLOW}Please close and re-open the shell and retry. Then rerun your last command!${COLOR_RESET}"
                echo
                exit
            else
                manual_instructions
            fi
        fi
    fi
}

check_breeze_installed

${BREEZE_BINARY} "${@}"<|MERGE_RESOLUTION|>--- conflicted
+++ resolved
@@ -57,441 +57,6 @@
             else
                 manual_instructions
             fi
-<<<<<<< HEAD
-            echo
-            echo "#######################################################################"
-            exit ${res}
-        fi
-        echo
-        echo "Wiping and recreating ${AIRFLOW_HOME_DIR}"
-        echo
-        if [[ "${AIRFLOW_SOURCES}" == "${AIRFLOW_HOME_DIR}" ]]; then
-            echo "AIRFLOW_HOME and Source code for Apache Airflow resides in the same path ${AIRFLOW_HOME_DIR}"
-            echo "When running this command it will delete all the files in the path ${AIRFLOW_HOME_DIR} to clear dynamic files like config/logs/db"
-            echo "Move your source code for Apache Airflow to different folder to avoid deletion"
-            exit 1
-        fi
-        rm -rvf "${AIRFLOW_HOME_DIR}"
-        mkdir -p "${AIRFLOW_HOME_DIR}"
-        echo
-        echo "Resetting AIRFLOW sqlite database"
-        echo
-        AIRFLOW__CORE__LOAD_EXAMPLES="False" \
-            AIRFLOW__CORE__UNIT_TEST_MODE="False" \
-            AIRFLOW__DATABASE__SQL_ALCHEMY_POOL_ENABLED="False" \
-            AIRFLOW__CORE__DAGS_FOLDER="${AIRFLOW_SOURCES}/empty" \
-            AIRFLOW__CORE__PLUGINS_FOLDER="${AIRFLOW_SOURCES}/empty" \
-            airflow db reset -y
-        echo
-        echo "Resetting AIRFLOW sqlite unit test database"
-        echo
-        AIRFLOW__CORE__LOAD_EXAMPLES="False" \
-            AIRFLOW__CORE__UNIT_TEST_MODE="True" \
-            AIRFLOW__DATABASE__SQL_ALCHEMY_POOL_ENABLED="False" \
-            AIRFLOW__CORE__DAGS_FOLDER="${AIRFLOW_SOURCES}/empty" \
-            AIRFLOW__CORE__PLUGINS_FOLDER="${AIRFLOW_SOURCES}/empty" \
-            airflow db reset -y
-        echo
-        echo "Initialization of virtualenv was successful! Go ahead and develop Airflow!"
-        echo
-        exit 0
-    fi
-}
-
-#######################################################################################################
-#
-# Sets up autocomplete for Breeze for both - bash and zsh
-#
-# Used globals:
-#
-#    AIRFLOW_SOURCES
-#    HOME
-#    OSTYPE
-#
-#######################################################################################################
-function breeze::setup_autocomplete() {
-    echo "Installing bash/zsh completion for local user"
-    echo
-    "${AIRFLOW_SOURCES}/scripts/tools/confirm" "This will create ~/.bash_completion.d/ directory and modify ~/.*rc files"
-    echo
-    echo
-    mkdir -pv ~/.bash_completion.d
-    ln -sf "${AIRFLOW_SOURCES}/breeze-complete" "${HOME}/.bash_completion.d/"
-    echo
-    echo "Breeze Bash completion is now linked to: ${AIRFLOW_SOURCES}/breeze-complete"
-    echo
-    local breeze_comment="Added by Airflow Breeze autocomplete setup"
-    if ! grep "${breeze_comment}" "${HOME}/.bashrc" >/dev/null 2>&1; then
-        touch ~/.bashrc
-        # shellcheck disable=SC2129
-        echo "# START: ${breeze_comment}" >>~/.bashrc
-        cat <<"EOF" >>~/.bashrc
-for bcfile in ~/.bash_completion.d/* ; do
-    . ${bcfile}
-done
-EOF
-        echo "# END: ${breeze_comment}" >>~/.bashrc
-        echo
-        echo "The ${HOME}/.bashrc has been modified"
-        echo
-    else
-        echo
-        echo "The ${HOME}/.bashrc was already modified before. Not changing it."
-        echo
-    fi
-    if ! grep "${breeze_comment}" "${HOME}/.zshrc" >/dev/null 2>&1; then
-        # shellcheck disable=SC2129
-        echo "# START: ${breeze_comment}" >>~/.zshrc
-        cat <<"EOF" >>~/.zshrc
-autoload compinit && compinit
-autoload bashcompinit && bashcompinit
-source ~/.bash_completion.d/breeze-complete
-EOF
-        echo "# END: ${breeze_comment}" >>~/.zshrc
-        echo
-        echo "The ${HOME}/.zshrc has been modified"
-        echo
-    else
-        echo
-        echo "The ${HOME}/.zshrc was already modified before. Not changing it."
-        echo
-    fi
-    if [[ "${OSTYPE}" == "darwin"* ]]; then
-        #  For MacOS we have to handle the special case where terminal app DOES NOT run .bashrc by default
-        #  But re-runs .bash_profile :(
-        #  See https://scriptingosx.com/2017/04/about-bash_profile-and-bashrc-on-macos/
-        if ! grep "${breeze_comment}" "${HOME}/.bash_profile"; then
-            # shellcheck disable=SC2129
-            echo "# START: ${breeze_comment}" >>~/.bash_profile
-            cat <<"EOF" >>~/.bash_profile
-if [ -r ~/.bashrc ]; then
-    source ~/.bashrc
-fi
-EOF
-            echo "# END: ${breeze_comment}" >>~/.bash_profile
-            echo
-            echo "The ${HOME}/.bash_profile has been modified"
-            echo
-        else
-            echo
-            echo "The ${HOME}/.bash_profile was already modified before. Not changing it."
-            echo
-        fi
-    fi
-    echo
-    echo
-    echo "Breeze completion is installed to ~/.bash_completion.d/breeze-complete"
-    echo
-    echo "Please exit and re-enter your shell or run:"
-    echo
-    if [[ "${OSTYPE}" == "darwin"* ]]; then
-        if grep "${breeze_comment}" "${HOME}/.zshrc" >/dev/null 2>&1; then
-            echo "    source ~/.zshrc"
-            echo
-            echo "    source ~/.bash_completion.d/breeze-complete"
-            echo
-            exec zsh
-            exit 0
-        fi
-    fi
-    echo "    source ~/.bash_completion.d/breeze-complete"
-    echo
-    exit 0
-}
-
-#######################################################################################################
-#
-# Prints information about the current configuration of Breeze - if you enter breeze interactively
-# and you did not suppress cheatsheet or asciiart, it also prints those. It also prints values
-# of constants set by breeze::read_saved_environment_variables() function and other initialization functions.
-#
-# Used globals:
-#
-#    BACKEND
-#    POSTGRES_VERSION
-#    MYSQL_VERSION
-#    SUPPRESS_CHEATSHEET_FILE
-#    SUPPRESS_ASCIIART_FILE
-#    PRODUCTION_IMAGE
-#    BRANCH_NAME
-#    AIRFLOW_CI_IMAGE
-#    AIRFLOW_PROD_IMAGE
-#    AIRFLOW_VERSION
-#    INSTALL_AIRFLOW_VERSION
-#    INSTALL_AIRFLOW_REFERENCE
-#
-# Outputs:
-#    Prints the information about the build to stdout.
-#
-#######################################################################################################
-function breeze::print_badge() {
-    local backend_version=""
-    if [[ ${BACKEND} == "postgres" ]]; then
-        backend_version="${POSTGRES_VERSION}"
-    elif [[ ${BACKEND} == "mysql" ]]; then
-        backend_version="${MYSQL_VERSION}"
-    fi
-    if [[ ! -f "${SUPPRESS_ASCIIART_FILE}" && ${command_to_run} == "enter_breeze" ]]; then
-        cat <<EOF
-
-
-
-
-                                  @&&&&&&@
-                                 @&&&&&&&&&&&@
-                                &&&&&&&&&&&&&&&&
-                                        &&&&&&&&&&
-                                            &&&&&&&
-                                             &&&&&&&
-                           @@@@@@@@@@@@@@@@   &&&&&&
-                          @&&&&&&&&&&&&&&&&&&&&&&&&&&
-                         &&&&&&&&&&&&&&&&&&&&&&&&&&&&
-                                         &&&&&&&&&&&&
-                                             &&&&&&&&&
-                                           &&&&&&&&&&&&
-                                      @@&&&&&&&&&&&&&&&@
-                   @&&&&&&&&&&&&&&&&&&&&&&&&&&&&  &&&&&&
-                  &&&&&&&&&&&&&&&&&&&&&&&&&&&&    &&&&&&
-                 &&&&&&&&&&&&&&&&&&&&&&&&         &&&&&&
-                                                 &&&&&&
-                                               &&&&&&&
-                                            @&&&&&&&&
-            @&&&&&&&&&&&&&&&&&&&&&&&&&&&&&&&&&&&&&&&
-           &&&&&&&&&&&&&&&&&&&&&&&&&&&&&&&&&&&&&&&
-          &&&&&&&&&&&&&&&&&&&&&&&&&&&&&&&&&&&&
-
-
-
-     @&&&@       &&  @&&&&&&&&&&&   &&&&&&&&&&&&  &&            &&&&&&&&&&  &&&     &&&     &&&
-    &&& &&&      &&  @&&       &&&  &&            &&          &&&       &&&@ &&&   &&&&&   &&&
-   &&&   &&&     &&  @&&&&&&&&&&&&  &&&&&&&&&&&   &&          &&         &&&  &&& &&& &&@ &&&
-  &&&&&&&&&&&    &&  @&&&&&&&&&     &&            &&          &&@        &&&   &&@&&   &&@&&
- &&&       &&&   &&  @&&     &&&@   &&            &&&&&&&&&&&  &&&&&&&&&&&&     &&&&   &&&&
-
-&&&&&&&&&&&&   &&&&&&&&&&&&   &&&&&&&&&&&@  &&&&&&&&&&&&   &&&&&&&&&&&   &&&&&&&&&&&
-&&&       &&&  &&        &&&  &&            &&&                  &&&&    &&
-&&&&&&&&&&&&@  &&&&&&&&&&&&   &&&&&&&&&&&   &&&&&&&&&&&       &&&&       &&&&&&&&&&
-&&&        &&  &&   &&&&      &&            &&&             &&&&         &&
-&&&&&&&&&&&&&  &&     &&&&@   &&&&&&&&&&&@  &&&&&&&&&&&&  @&&&&&&&&&&&   &&&&&&&&&&&
-
-EOF
-        if [[ ${PRODUCTION_IMAGE} == "true" ]]; then
-            cat <<EOF
-
-                               Use production image.
-
-                               Branch name:            ${BRANCH_NAME}
-                               Docker image:           ${AIRFLOW_PROD_IMAGE}
-                               Platform:               ${PLATFORM}
-                               Airflow source version: $(build_images::get_airflow_version_from_production_image)
-EOF
-        else
-            cat <<EOF
-
-                               Use CI image.
-
-                               Branch name:            ${BRANCH_NAME}
-                               Docker image:           ${AIRFLOW_CI_IMAGE_WITH_TAG}
-                               Platform:               ${PLATFORM}
-                               Airflow source version: ${AIRFLOW_VERSION}
-EOF
-        fi
-        cat <<EOF
-                               Python version:         ${PYTHON_MAJOR_MINOR_VERSION}
-                               Debian version:         ${DEBIAN_VERSION}
-                               Backend:                ${BACKEND} ${backend_version}
-EOF
-        if [[ -n ${USE_AIRFLOW_VERSION=} ]]; then
-            cat <<EOF
-
-                               Airflow used at runtime: ${USE_AIRFLOW_VERSION=}
-
-EOF
-        fi
-    else
-        if [[ ${PRODUCTION_IMAGE} == "true" ]]; then
-            cat <<EOF
-
-   Production image.
-
-   Branch name:             ${BRANCH_NAME}
-   Docker image:            ${AIRFLOW_PROD_IMAGE}
-   Platform:                ${PLATFORM}
-EOF
-        else
-            cat <<EOF
-
-   CI image.
-
-   Branch name:             ${BRANCH_NAME}
-   Docker image:            ${AIRFLOW_CI_IMAGE}
-   Platform:                ${PLATFORM}
-
-EOF
-        fi
-        if [[ -n ${INSTALL_AIRFLOW_VERSION=} || -n ${INSTALL_AIRFLOW_REFERENCE=} ]]; then
-            cat <<EOF
-   Airflow version installed: ${INSTALL_AIRFLOW_VERSION=}${INSTALL_AIRFLOW_REFERENCE=}
-
-EOF
-        fi
-        cat <<EOF
-
-   Airflow source version:  ${AIRFLOW_VERSION}
-   Python version:          ${PYTHON_MAJOR_MINOR_VERSION}
-   Backend:                 ${BACKEND} ${backend_version}
-EOF
-    fi
-    if [[ ${VERBOSE} == "true" ]]; then
-        initialization::summarize_build_environment
-    fi
-
-}
-
-#######################################################################################################
-#
-# Prepares command file that can be used to easily run the docker commands outside of Breeze.
-#
-# The command file generated in cache ./build directory is a standalone script that contains
-# All the environment variables and docker-compose configuration to run the command.
-# This is because depending on configuration of Breeze we might have different compose files
-# used and different env variables set.
-#
-# Those are a convenience scripts that you might use to debug command execution although
-# In most cases they are used internally by Breeze.
-#
-# Arguments:
-#
-#   file to prepare
-#   command to run
-#   compose_file to use
-#   airflow_image to use
-#
-# Outputs:
-#   Creates the convenience command file that can be run to use the docker command.
-#
-#######################################################################################################
-function breeze::prepare_command_file() {
-    local file="${1}"
-    local command="${2}"
-    local compose_file="${3}"
-    cat <<EOF >"${file}"
-#!/usr/bin/env bash
-docker_compose_version=\$(docker-compose --version || true)
-if [[ \${docker_compose_version} =~ .*([0-9]+)\.([0-9]+)\.([0-9]+).* ]]; then
-    major=\${BASH_REMATCH[1]}
-    minor=\${BASH_REMATCH[2]}
-    patch=\${BASH_REMATCH[3]}
-    if [[ \${major} == "1" ]]; then
-        if (( minor < 29 )); then
-            echo
-            echo "${COLOR_RED}You have too old version of docker-compose: \${major}.\${minor}.\${patch}! At least 1.29 is needed! Please upgrade!${COLOR_RESET}"
-            echo "${COLOR_RED}See https://docs.docker.com/compose/install/ for instructions. Make sure docker-compose you install is first on the PATH variable of yours.${COLOR_RESET}"
-            echo
-            exit 1
-        fi
-    fi
-    echo
-    echo "${COLOR_GREEN}Good version of docker-compose: \${major}.\${minor}.\${patch}${COLOR_RESET}"
-    echo
-else
-    echo
-    echo "${COLOR_YELLOW}Unknown docker-compose version. At least 1.29 is needed! If Breeze fails - upgrade to latest available docker-compose version${COLOR_RESET}"
-    echo
-fi
-
-if [[ \${VERBOSE} == "true" ]]; then
-  echo
-  echo "Executing script:"
-  echo
-  echo "${COLOR_CYAN}${file} \${@}${COLOR_RESET}"
-  echo
-  set -x
-fi
-cd "\$( dirname "\${BASH_SOURCE[0]}" )" || exit
-export HOST_USER_ID=${HOST_USER_ID}
-export HOST_GROUP_ID=${HOST_GROUP_ID}
-export COMPOSE_FILE="${compose_file}"
-export PYTHON_MAJOR_MINOR_VERSION="${PYTHON_MAJOR_MINOR_VERSION}"
-export DEBIAN_VERSION="${DEBIAN_VERSION}"
-export BACKEND="${BACKEND}"
-export AIRFLOW_VERSION="${AIRFLOW_VERSION}"
-export INSTALL_AIRFLOW_VERSION="${INSTALL_AIRFLOW_VERSION}"
-export PLATFORM="${PLATFORM}"
-export SSH_PORT="${SSH_PORT}"
-export WEBSERVER_HOST_PORT="${WEBSERVER_HOST_PORT}"
-export FLOWER_HOST_PORT="${FLOWER_HOST_PORT}"
-export REDIS_HOST_PORT="${REDIS_HOST_PORT}"
-export POSTGRES_HOST_PORT="${POSTGRES_HOST_PORT}"
-export POSTGRES_VERSION="${POSTGRES_VERSION}"
-export MYSQL_HOST_PORT="${MYSQL_HOST_PORT}"
-export MYSQL_VERSION="${MYSQL_VERSION}"
-export MSSQL_HOST_PORT="${MSSQL_HOST_PORT}"
-export MSSQL_VERSION="${MSSQL_VERSION}"
-export AIRFLOW_SOURCES="${AIRFLOW_SOURCES}"
-export AIRFLOW_CI_IMAGE="${AIRFLOW_CI_IMAGE}"
-export AIRFLOW_CI_IMAGE_WITH_TAG="${AIRFLOW_CI_IMAGE_WITH_TAG}"
-export AIRFLOW_PROD_IMAGE="${AIRFLOW_PROD_IMAGE}"
-export AIRFLOW_IMAGE_KUBERNETES="${AIRFLOW_IMAGE_KUBERNETES}"
-export SQLITE_URL="${SQLITE_URL}"
-export USE_AIRFLOW_VERSION="${USE_AIRFLOW_VERSION}"
-export SKIP_TWINE_CHECK="${SKIP_TWINE_CHECK}"
-export USE_PACKAGES_FROM_DIST="${USE_PACKAGES_FROM_DIST}"
-export EXECUTOR="${EXECUTOR}"
-export START_AIRFLOW="${START_AIRFLOW}"
-export ENABLED_INTEGRATIONS="${ENABLED_INTEGRATIONS}"
-export ENABLED_SYSTEMS="${ENABLED_SYSTEMS}"
-export GITHUB_ACTIONS="${GITHUB_ACTIONS}"
-export ISSUE_ID="${ISSUE_ID}"
-export NUM_RUNS="${NUM_RUNS}"
-export VERSION_SUFFIX_FOR_SVN="${VERSION_SUFFIX_FOR_SVN}"
-export VERSION_SUFFIX_FOR_PYPI="${VERSION_SUFFIX_FOR_PYPI}"
-docker-compose ${command}
-EOF
-    chmod u+x "${file}"
-}
-
-#######################################################################################################
-#
-# Prepare all command files that we are using. We use dc_ci - to run docker compose command for CI image
-#
-# Global constants set:
-#
-#     PYTHON_BASE_IMAGE
-#     AIRFLOW_CI_IMAGE
-#     BUILT_CI_IMAGE_FLAG_FILE
-#
-#######################################################################################################
-function breeze::prepare_command_files() {
-    local main_ci_docker_compose_file=${SCRIPTS_CI_DIR}/docker-compose/base.yml
-    if [[ ${BACKEND} == "mssql" ]]; then
-        local backend_docker_compose_file=${SCRIPTS_CI_DIR}/docker-compose/backend-${BACKEND}-${DEBIAN_VERSION}.yml
-    else
-        local backend_docker_compose_file=${SCRIPTS_CI_DIR}/docker-compose/backend-${BACKEND}.yml
-    fi
-
-    local backend_port_docker_compose_file=${SCRIPTS_CI_DIR}/docker-compose/backend-${BACKEND}-port.yml
-    local local_docker_compose_file=${SCRIPTS_CI_DIR}/docker-compose/local.yml
-    local local_all_sources_docker_compose_file=${SCRIPTS_CI_DIR}/docker-compose/local-all-sources.yml
-    local files_docker_compose_file=${SCRIPTS_CI_DIR}/docker-compose/files.yml
-    local remove_sources_docker_compose_file=${SCRIPTS_CI_DIR}/docker-compose/remove-sources.yml
-    local forward_credentials_docker_compose_file=${SCRIPTS_CI_DIR}/docker-compose/forward-credentials.yml
-
-
-    if [[ ${BACKEND} == "mssql" ]]; then
-        local docker_filesystem
-        docker_filesystem=$(stat "-f" "-c" "%T" /var/lib/docker 2>/dev/null || echo "unknown")
-        if [[ ${docker_filesystem} == "tmpfs" ]]; then
-            # In case of tmpfs backend for docker, mssql fails because TMPFS does not support
-            # O_DIRECT parameter for direct writing to the filesystem
-            # https://github.com/microsoft/mssql-docker/issues/13
-            # so we need to mount an external volume for its db location
-            # specified by MSSQL_DATA_VOLUME
-            backend_docker_compose_file="${backend_docker_compose_file}:${SCRIPTS_CI_DIR}/docker-compose/backend-mssql-bind-volume.yml"
-        else
-            backend_docker_compose_file="${backend_docker_compose_file}:${SCRIPTS_CI_DIR}/docker-compose/backend-mssql-docker-volume.yml"
-=======
->>>>>>> 3f63e9d6
         fi
         if [[ ${breeze_on_path} != 0 ]]; then
             echo "${COLOR_RED}The '${BREEZE_BINARY}' is not on path. Breeze should be installed and 'breeze' should be available on your PATH!${COLOR_RESET}"
