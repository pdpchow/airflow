--- conflicted
+++ resolved
@@ -53,11 +53,7 @@
     "D106",
     "D2",
     "D3",
-<<<<<<< HEAD
-    "D400",
-=======
     # "D400", WIP: see #31135
->>>>>>> e6f21174
     # "D401", # Not enabled by ruff, but we don't want it
     "D402",
     "D403",
