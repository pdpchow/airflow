#!/usr/bin/env python3
# Licensed to the Apache Software Foundation (ASF) under one
# or more contributor license agreements.  See the NOTICE file
# distributed with this work for additional information
# regarding copyright ownership.  The ASF licenses this file
# to you under the Apache License, Version 2.0 (the
# "License"); you may not use this file except in compliance
# with the License.  You may obtain a copy of the License at
#
#   http://www.apache.org/licenses/LICENSE-2.0
#
# Unless required by applicable law or agreed to in writing,
# software distributed under the License is distributed on an
# "AS IS" BASIS, WITHOUT WARRANTIES OR CONDITIONS OF ANY
# KIND, either express or implied.  See the License for the
# specific language governing permissions and limitations
# under the License.
from __future__ import annotations

import logging
import math
import pickle
import re
import sys
import textwrap
from datetime import datetime

import pendulum
import rich_click as click
import github
from github import Github
from github.Requester import Requester
from github.PullRequest import PullRequest
from rich.console import Console

if sys.version_info >= (3, 8):
    from functools import cached_property
else:
    from cached_property import cached_property

logger = logging.getLogger(__name__)


console = Console(width=400, color_system="standard")

option_github_token = click.option(
    "--github-token",
    type=str,
    required=True,
    help=textwrap.dedent(
        """
        A GitHub token is required, and can also be provided by setting the GITHUB_TOKEN env variable.
        Can be generated with:
        https://github.com/settings/tokens/new?description=Read%20issues&scopes=repo:status"""
    ),
    envvar="GITHUB_TOKEN",
)


class PrStat:
    PROVIDER_SCORE = 0.8
    REGULAR_SCORE = 1.0

    REVIEW_INTERACTION_VALUE = 2.0
    COMMENT_INTERACTION_VALUE = 1.0
    REACTION_INTERACTION_VALUE = 0.5

    def __init__(self, g, pull_request: PullRequest):
        self.g = g
        self.pull_request = pull_request
        self._users: set[str] = set()
        self.issue_nums: list[int] = []
        self.len_issue_comments = 0
        self.num_issue_comments = 0
        self.num_issue_reactions = 0
        self.protm_score = 0

    @property
    def label_score(self) -> float:
        """assigns label score"""
        labels = self.pull_request.labels
        for label in labels:
            if "provider" in label.name:
                return PrStat.PROVIDER_SCORE
        return PrStat.REGULAR_SCORE

    @cached_property
    def num_comments(self):
        """counts reviewer comments & checks for #protm tag"""
        num_comments = 0
        num_protm = 0
        for comment in self.pull_request.get_comments():
            self._users.add(comment.user.login)
            lowercase_body = comment.body.lower()
            if "protm" in lowercase_body:
                num_protm += 1
            num_comments += 1
        self.protm_score = num_protm
        return num_comments

    @cached_property
    def num_conv_comments(self) -> int:
        """counts conversational comments & checks for #protm tag"""
        num_conv_comments = 0
        num_protm = 0
        for conv_comment in self.pull_request.get_issue_comments():
            self._users.add(conv_comment.user.login)
            lowercase_body = conv_comment.body.lower()
            if "protm" in lowercase_body:
                num_protm += 1
            num_conv_comments += 1
        self.protm_score = num_protm
        return num_conv_comments

    @cached_property
    def num_reactions(self) -> int:
        """counts reactions to reviewer comments"""
        reactions = 0
        for comment in self.pull_request.get_comments():
            for reaction in comment.get_reactions():
                self._users.add(reaction.user.login)
                reactions += 1
        return reactions

    @cached_property
    def num_conv_reactions(self) -> int:
        """counts reactions to conversational comments"""
        reactions = 0
        for conv_comment in self.pull_request.get_issue_comments():
            for reaction in conv_comment.get_reactions():
                self._users.add(reaction.user.login)
                reactions += 1
        return reactions

    @cached_property
    def num_reviews(self) -> int:
        """counts reviews"""
        num_reviews = 0
        for review in self.pull_request.get_reviews():
            self._users.add(review.user.login)
            num_reviews += 1
        return num_reviews

    @cached_property
    def issues(self):
        """finds issues in PR"""
        if self.pull_request.body is not None:
            regex = r"(?<=closes: #|elated: #)\d{5}"
            issue_strs = re.findall(regex, self.pull_request.body)
            issue_ints = [eval(s) for s in issue_strs]
            self.issue_nums = issue_ints
            return issue_ints

    @cached_property
    def issue_reactions(self) -> int:
        """counts reactions to issue comments"""
        if self.issue_nums:
            repo = self.g.get_repo("apache/airflow")
            issue_reactions = 0
            for num in self.issue_nums:
                try:
                    issue = repo.get_issue(num)
                except github.GithubException as e:
                    continue 
                for reaction in issue.get_reactions():
                    self._users.add(reaction.user.login)
                    issue_reactions += 1
            self.num_issue_reactions = issue_reactions
            return issue_reactions
        return 0

    @cached_property
    def issue_comments(self) -> int:
        """counts issue comments and calculates comment length"""
        if self.issue_nums:
            repo = self.g.get_repo("apache/airflow")
            issue_comments = 0
            len_issue_comments = 0
<<<<<<< HEAD
            for num in issues:
                try:
                    issue = repo.get_issue(num)
                except github.GithubException as e:
                    continue 
                for issue_comment in issue.get_comments():
=======
            for num in self.issue_nums:
                issue = repo.get_issue(number=num)
                issues = issue.get_comments()
                for issue_comment in issues:
>>>>>>> 5ae9728d
                    issue_comments += 1
                    self._users.add(issue_comment.user.login)
                    if issue_comment.body is not None:
                        len_issue_comments += len(issue_comment.body)  
            self.len_issue_comments = len_issue_comments
            self.num_issue_comments = issue_comments
            return issue_comments
        return 0

    @property
    def interaction_score(self) -> float:
        interactions = (
            self.num_comments + self.num_conv_comments + self.issue_comments
        ) * PrStat.COMMENT_INTERACTION_VALUE
        interactions += (
            self.num_reactions + self.num_conv_reactions + self.issue_reactions
        ) * PrStat.REACTION_INTERACTION_VALUE
        interactions += self.num_reviews * PrStat.REVIEW_INTERACTION_VALUE
        return interactions

    @cached_property
    def num_interacting_users(self) -> int:
        _ = self.interaction_score  # make sure the _users set is populated
        return len(self._users)

    @cached_property
    def num_changed_files(self) -> float:
        return self.pull_request.changed_files

    @cached_property
    def body_length(self) -> int:
        if self.pull_request.body is not None:
            return len(self.pull_request.body)
        else:
            return 0

    @cached_property
    def num_additions(self) -> int:
        return self.pull_request.additions

    @cached_property
    def num_deletions(self) -> int:
        return self.pull_request.deletions

    @property
    def change_score(self) -> float:
        lineactions = self.num_additions + self.num_deletions
        actionsperfile = lineactions / self.num_changed_files
        if self.num_changed_files > 10:
            if actionsperfile > 20:
                return 1.2
            if actionsperfile < 5:
                return 0.7
        return 1.0

    @cached_property
    def comment_length(self) -> int:
        length = 0
        for comment in self.pull_request.get_comments():
            if comment.body is not None:
                length += len(comment.body)
        for comment in self.pull_request.get_review_comments():
            if comment.body is not None:
                length += len(comment.body)
        for conv_comment in self.pull_request.get_issue_comments():
            if conv_comment.body is not None:
                length += len(conv_comment.body)
        length += self.len_issue_comments
        return length

    @property
    def length_score(self) -> float:
        score = 1.0
        if self.comment_length > 3000:
            score *= 1.3
        if self.comment_length < 200:
            score *= 0.8
        if self.body_length > 2000:
            score *= 1.4
        if self.body_length < 1000:
            score *= 0.8
        if self.body_length < 20:
            score *= 0.4
        return round(score, 3)

    @property
    def score(self):
        #
        # Current principles:
        #
        # Provider and dev-tools PRs should be considered, but should matter 20% less.
        #
        # A review is worth twice as much as a comment, and a comment is worth twice as much as a reaction.
        #
        # If a PR changed more than 20 files, it should matter less the more files there are.
        #
        # If the avg # of changed lines/file is < 5 and there are > 10 files, it should matter 30% less.
        # If the avg # of changed lines/file is > 20 and there are > 10 files, it should matter 20% more.
        #
        # If there are over 3000 characters worth of comments, the PR should matter 30% more.
        # If there are fewer than 200 characters worth of comments, the PR should matter 20% less.
        # If the body contains over 2000 characters, the PR should matter 40% more.
        # If the body contains fewer than 1000 characters, the PR should matter 20% less.
        #
        # Weight PRs with protm tags more heavily:
        # If there is at least one protm tag, multiply the interaction score by the number of tags, up to 3.
        interaction_score = self.interaction_score
        interaction_score *= min(self.protm_score + 1, 3)
        return round(
            1.0
            * interaction_score
            * self.label_score
            * self.length_score
            * self.change_score
            / (math.log10(self.num_changed_files) if self.num_changed_files > 20 else 1.0),
            3,
        )

    def __str__(self) -> str:
        if self.protm_score > 0:
            return (
                "[magenta]##Tagged PR## [/]"
                f"Score: {self.score:.2f}: PR{self.pull_request.number} by @{self.pull_request.user.login}: "
                f'"{self.pull_request.title}". '
                f"Merged at {self.pull_request.merged_at}: {self.pull_request.html_url}"
            )
        else:
            return (
                f"Score: {self.score:.2f}: PR{self.pull_request.number} by @{self.pull_request.user.login}: "
                f'"{self.pull_request.title}". '
                f"Merged at {self.pull_request.merged_at}: {self.pull_request.html_url}"
            )

    def verboseStr(self) -> str:
        if self.protm_score > 0:
            console.print("********************* Tagged with '#protm' *********************", style="magenta")
        return (
            f"-- Created at [bright_blue]{self.pull_request.created_at}[/], "
            f"merged at [bright_blue]{self.pull_request.merged_at}[/]\n"
            f"-- Label score: [green]{self.label_score}[/]\n"
            f"-- Length score: [green]{self.length_score}[/] "
            f"(body length: {self.body_length}, "
            f"comment length: {self.comment_length})\n"
            f"-- Interaction score: [green]{self.interaction_score}[/] "
            f"(users interacting: {self.num_interacting_users}, "
            f"reviews: {self.num_reviews}, "
            f"review comments: {self.num_comments}, "
            f"review reactions: {self.num_reactions}, "
            f"non-review comments: {self.num_conv_comments}, "
            f"non-review reactions: {self.num_conv_reactions}, "
            f"issue comments: {self.num_issue_comments}, "
            f"issue reactions: {self.num_issue_reactions})\n"
            f"-- Change score: [green]{self.change_score}[/] "
            f"(changed files: {self.num_changed_files}, "
            f"additions: {self.num_additions}, "
            f"deletions: {self.num_deletions})\n"
            f"-- Overall score: [red]{self.score:.2f}[/]\n"
        )


DAYS_BACK = 5
# Current (or previous during first few days of the next month)
DEFAULT_BEGINNING_OF_MONTH = pendulum.now().subtract(days=DAYS_BACK).start_of("month")
DEFAULT_END_OF_MONTH = DEFAULT_BEGINNING_OF_MONTH.end_of("month").add(days=1)

MAX_PR_CANDIDATES = 500
DEFAULT_TOP_PRS = 10


@click.command()
@option_github_token  # TODO: this should only be required if --load isn't provided
@click.option(
    "--date-start", type=click.DateTime(formats=["%Y-%m-%d"]), default=str(DEFAULT_BEGINNING_OF_MONTH.date())
)
@click.option(
    "--date-end", type=click.DateTime(formats=["%Y-%m-%d"]), default=str(DEFAULT_END_OF_MONTH.date())
)
@click.option("--top-number", type=int, default=DEFAULT_TOP_PRS, help="The number of PRs to select")
@click.option("--save", type=click.File("wb"), help="Save PR data to a pickle file")
@click.option("--load", type=click.File("rb"), help="Load PR data from a file and recalculate scores")
@click.option("--verbose", is_flag="True", help="Print scoring details")
def main(
    github_token: str,
    date_start: datetime,
    save: click.File(),  # type: ignore
    load: click.File(),  # type: ignore
    date_end: datetime,
    top_number: int,
    verbose: bool,
):
    selected_prs: list[PrStat] = []
    if load:
        console.print("Loading PRs from cache and recalculating scores.")
        selected_prs = pickle.load(load, encoding="bytes")
        issue_num = 0
        for pr_stat in selected_prs:
            issue_num += 1
            console.print(
                f"[green]Loading PR: #{pr_stat.pull_request.number} `{pr_stat.pull_request.title}`.[/]"
                f" Score: {pr_stat.score}."
                f" Url: {pr_stat.pull_request.html_url}"
            )

            if verbose:
                console.print(pr_stat.verboseStr())

    else:
        console.print(f"Finding best candidate PRs between {date_start} and {date_end}.")
        g = Github(github_token)
        repo = g.get_repo("apache/airflow")
        pulls = repo.get_pulls(state="closed", sort="created", direction="desc")
        issue_num = 0
        for pr in pulls:
            if not pr.merged:
                continue

            if not (date_start < pr.merged_at < date_end):
                console.print(
                    f"[bright_blue]Skipping {pr.number} {pr.title} as it was not "
                    f"merged between {date_start} and {date_end}]"
                )
                continue

            if pr.merged_at < date_start:
                console.print("[bright_blue]Completed selecting candidates")
                break

            issue_num += 1
            pr_stat = PrStat(pull_request=pr, g=g)  # type: ignore
            console.print(
                f"[green]Selecting PR: #{pr.number} `{pr.title}` as candidate.[/]"
                f" Score: {pr_stat.score}."
                f" Url: {pr.html_url}"
            )

            if verbose:
                console.print(pr_stat.verboseStr())

            selected_prs.append(pr_stat)
            if issue_num == MAX_PR_CANDIDATES:
                console.print(f"[red]Reached {MAX_PR_CANDIDATES}. Stopping")
                break

    console.print(f"Top {top_number} out of {issue_num} PRs:")
    for pr_stat in sorted(selected_prs, key=lambda s: -s.score)[:top_number]:
        console.print(f" * {pr_stat}")

    if save:
        pickle.dump(selected_prs, save)


if __name__ == "__main__":
    main()<|MERGE_RESOLUTION|>--- conflicted
+++ resolved
@@ -176,19 +176,12 @@
             repo = self.g.get_repo("apache/airflow")
             issue_comments = 0
             len_issue_comments = 0
-<<<<<<< HEAD
-            for num in issues:
+            for num in self.issue_nums:
                 try:
                     issue = repo.get_issue(num)
                 except github.GithubException as e:
                     continue 
                 for issue_comment in issue.get_comments():
-=======
-            for num in self.issue_nums:
-                issue = repo.get_issue(number=num)
-                issues = issue.get_comments()
-                for issue_comment in issues:
->>>>>>> 5ae9728d
                     issue_comments += 1
                     self._users.add(issue_comment.user.login)
                     if issue_comment.body is not None:
