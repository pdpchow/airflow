# pylint: disable=wrong-import-order
#
# Licensed to the Apache Software Foundation (ASF) under one
# or more contributor license agreements.  See the NOTICE file
# distributed with this work for additional information
# regarding copyright ownership.  The ASF licenses this file
# to you under the Apache License, Version 2.0 (the
# "License"); you may not use this file except in compliance
# with the License.  You may obtain a copy of the License at
#
#   http://www.apache.org/licenses/LICENSE-2.0
#
# Unless required by applicable law or agreed to in writing,
# software distributed under the License is distributed on an
# "AS IS" BASIS, WITHOUT WARRANTIES OR CONDITIONS OF ANY
# KIND, either express or implied.  See the License for the
# specific language governing permissions and limitations
# under the License.
"""Setup.py for the Provider packages of Airflow project."""
import collections
import importlib
import json
import logging
import os
import re
import subprocess
import sys
import tempfile
import textwrap
from datetime import datetime, timedelta
from enum import Enum
from os import listdir
from os.path import dirname
from shutil import copyfile
from typing import Any, Dict, Iterable, List, NamedTuple, Optional, Set, Tuple, Type

import semver
from setuptools import Command, find_packages, setup as setuptools_setup

MY_DIR_PATH = os.path.dirname(__file__)
SOURCE_DIR_PATH = os.path.abspath(os.path.join(MY_DIR_PATH, os.pardir))
AIRFLOW_PATH = os.path.join(SOURCE_DIR_PATH, "airflow")
PROVIDERS_PATH = os.path.join(AIRFLOW_PATH, "providers")

sys.path.insert(0, SOURCE_DIR_PATH)

# those imports need to come after the above sys.path.insert to make sure that Airflow
# sources are importable without having to add the airflow sources to the PYTHONPATH before
# running the script
import tests.deprecated_classes  # noqa # isort:skip
from provider_packages.import_all_provider_classes import import_all_provider_classes  # noqa # isort:skip
from setup import PROVIDERS_REQUIREMENTS  # noqa # isort:skip

# Note - we do not test protocols as they are not really part of the official API of
# Apache Airflow

logger = logging.getLogger(__name__)  # noqa

PY3 = sys.version_info[0] == 3


class EntityType(Enum):
    """Define the EntityType class."""

    Operators = "Operators"
    Transfers = "Transfers"
    Sensors = "Sensors"
    Hooks = "Hooks"
    Secrets = "Secrets"


class EntityTypeSummary(NamedTuple):
    """Define the EntityTypeSummary class."""

    entities: Set[str]
    new_entities: List[str]
    moved_entities: Dict[str, str]
    new_entities_table: str
    moved_entities_table: str
    wrong_entities: List[Tuple[type, str]]


class VerifiedEntities(NamedTuple):
    """Define the VerifiedEntities class."""

    all_entities: Set[str]
    wrong_entities: List[Tuple[type, str]]


ENTITY_NAMES = {
    EntityType.Operators: "Operators",
    EntityType.Transfers: "Transfer Operators",
    EntityType.Sensors: "Sensors",
    EntityType.Hooks: "Hooks",
    EntityType.Secrets: "Secrets",
}

TOTALS: Dict[EntityType, List[int]] = {
    EntityType.Operators: [0, 0],
    EntityType.Hooks: [0, 0],
    EntityType.Sensors: [0, 0],
    EntityType.Transfers: [0, 0],
    EntityType.Secrets: [0, 0],
}

OPERATORS_PATTERN = r".*Operator$"
SENSORS_PATTERN = r".*Sensor$"
HOOKS_PATTERN = r".*Hook$"
SECRETS_PATTERN = r".*Backend$"
TRANSFERS_PATTERN = r".*To[A-Z0-9].*Operator$"
WRONG_TRANSFERS_PATTERN = r".*Transfer$|.*TransferOperator$"


ALL_PATTERNS = {
    OPERATORS_PATTERN,
    SENSORS_PATTERN,
    HOOKS_PATTERN,
    SECRETS_PATTERN,
    TRANSFERS_PATTERN,
    WRONG_TRANSFERS_PATTERN,
}

EXPECTED_SUFFIXES: Dict[EntityType, str] = {
    EntityType.Operators: "Operator",
    EntityType.Hooks: "Hook",
    EntityType.Sensors: "Sensor",
    EntityType.Secrets: "Backend",
    EntityType.Transfers: "Operator",
}


def get_source_airflow_folder() -> str:
    """
    Return source directory for whole airflow (from the main airflow project).

    :return: the folder path
    """
    return os.path.abspath(os.path.join(dirname(__file__), os.pardir))


def get_source_providers_folder() -> str:
    """
    Return source directory for providers (from the main airflow project).

    :return: the folder path
    """
    return os.path.join(get_source_airflow_folder(), "airflow", "providers")


def get_target_providers_folder() -> str:
    """
    Return target directory for providers (in the provider_packages folder).

    :return: the folder path
    """
    return os.path.abspath(os.path.join(dirname(__file__), "airflow", "providers"))


def get_target_providers_package_folder(provider_package_id: str) -> str:
    """
    Return target package folder based on package_id.

    :return: the folder path
    """
    return os.path.join(get_target_providers_folder(), *provider_package_id.split("."))


class CleanCommand(Command):
    """
    Command to tidy up the project root.

    Registered as cmd class in setup() so it can be called with ``python setup.py extra_clean``.
    """

    description = "Tidy up the project root"
    user_options: List[str] = []

    def initialize_options(self):
        """Set default values for options."""

    def finalize_options(self):
        """Set final values for options."""

    def run(self):  # noqa
        """Run command to remove temporary files and directories."""
        os.chdir(dirname(__file__))
        os.system('rm -vrf ./build ./dist ./*.pyc ./*.tgz ./*.egg-info')


sys.path.insert(0, SOURCE_DIR_PATH)

import setup  # From AIRFLOW_SOURCES/setup.py # noqa  # isort:skip


DEPENDENCIES_JSON_FILE = os.path.join(PROVIDERS_PATH, "dependencies.json")

MOVED_ENTITIES: Dict[EntityType, Dict[str, str]] = {
    EntityType.Operators: {value[0]: value[1] for value in tests.deprecated_classes.OPERATORS},
    EntityType.Sensors: {value[0]: value[1] for value in tests.deprecated_classes.SENSORS},
    EntityType.Hooks: {value[0]: value[1] for value in tests.deprecated_classes.HOOKS},
    EntityType.Secrets: {value[0]: value[1] for value in tests.deprecated_classes.SECRETS},
    EntityType.Transfers: {value[0]: value[1] for value in tests.deprecated_classes.TRANSFERS},
}


def get_pip_package_name(provider_package_id: str, backport_packages: bool) -> str:
    """
    Return PIP package name for the package id.

    :param provider_package_id: id of the package
    :param backport_packages: whether to prepare regular (False) or backport (True) packages
    :return: the name of pip package
    """
    return ("apache-airflow-backport-providers-" if backport_packages else "apache-airflow-providers-") \
        + provider_package_id.replace(".", "-")


def get_long_description(provider_package_id: str, backport_packages: bool) -> str:
    """
    Get long description of the package.

    :param provider_package_id: package id
    :param backport_packages: whether to prepare regular (False) or backport (True) packages
    :return: content of the description (BACKPORT_README/README file)
    """
    package_folder = get_target_providers_package_folder(provider_package_id)
    readme_file = os.path.join(package_folder, "BACKPORT_README.md" if backport_packages else "README.md")
    if not os.path.exists(readme_file):
        return ""
    with open(os.path.join(package_folder, "BACKPORT_README.md" if backport_packages else "README.md"),
              encoding='utf-8', mode="r") as file:
        readme_contents = file.read()
    copying = True
    long_description = ""
    for line in readme_contents.splitlines(keepends=True):
        if line.startswith("**Table of contents**"):
            copying = False
            continue
        header_line = "## Backport package" if backport_packages else "## Provider package"
        if line.startswith(header_line):
            copying = True
        if copying:
            long_description += line
    return long_description


def get_package_release_version(provider_package_id: str,
                                backport_packages: bool,
                                version_suffix: str = "") -> str:
    """
    Return release version including optional suffix.

    :param provider_package_id: package id
    :param backport_packages: whether to prepare regular (False) or backport (True) packages
    :param version_suffix: optional suffix (rc1, rc2 etc).
    :return:
    """
    return get_latest_release(
        get_package_path(provider_package_id=provider_package_id),
        backport_packages=backport_packages).release_version + version_suffix


def do_setup_package_providers(provider_package_id: str,
                               version_suffix: str,
                               package_dependencies: Iterable[str],
                               extras: Dict[str, List[str]],
                               backport_packages: bool) -> None:
    """
    The main setup method for package.

    :param provider_package_id: id of the provider package
    :param version_suffix: version suffix to be added to the release version (for example rc1)
    :param package_dependencies: dependencies of the package
    :param extras: extras of the package
    :param backport_packages: whether to prepare regular (False) or backport (True) packages

    """
    setup.write_version()
    provider_package_name = get_pip_package_name(provider_package_id, backport_packages=backport_packages)
    package_name = f'{provider_package_name}'
    package_prefix = f'airflow.providers.{provider_package_id}'
    found_packages = find_packages()
    found_packages = [package for package in found_packages if package.startswith(package_prefix)]

    if backport_packages:
        airflow_dependency = 'apache-airflow~=1.10' if provider_package_id != 'cncf.kubernetes' \
            else 'apache-airflow>=1.10.12, <2.0.0'
    else:
        airflow_dependency = 'apache-airflow>=2.0.0'

    install_requires = [
        airflow_dependency
    ]
    install_requires.extend(package_dependencies)
    description_prefix = 'Back-ported' if backport_packages else 'Regular'
    description_suffix = 'for Airflow 1.10.*' if backport_packages else 'for Airflow 2+'
    setuptools_setup(
        name=package_name,
        description=f'{description_prefix} {package_prefix}.* package {description_suffix}',
        long_description=get_long_description(provider_package_id, backport_packages=backport_packages),
        long_description_content_type='text/markdown',
        license='Apache License 2.0',
        version=get_package_release_version(
            provider_package_id=provider_package_id,
            backport_packages=backport_packages,
            version_suffix=version_suffix),
        packages=found_packages,
        zip_safe=False,
        install_requires=install_requires,
        extras_require=extras,
        classifiers=[
            'Development Status :: 5 - Production/Stable',
            'Environment :: Console',
            'Intended Audience :: Developers',
            'Intended Audience :: System Administrators',
            'License :: OSI Approved :: Apache Software License',
            'Programming Language :: Python :: 3.6',
            'Programming Language :: Python :: 3.7',
            'Programming Language :: Python :: 3.8',
            'Topic :: System :: Monitoring',
        ],
        setup_requires=[
            'bowler',
            'docutils',
            'gitpython',
            'setuptools',
            'wheel',
        ],
        python_requires='>=3.6',
    )


<<<<<<< HEAD
def find_package_extras(package: str) -> Dict[str, List[str]]:
    """Find extras for the package specified."""
=======
def find_package_extras(package: str, backport_packages: bool) -> Dict[str, List[str]]:
    """
    Finds extras for the package specified.

    :param package: id of the package
    :param backport_packages: whether to prepare regular (False) or backport (True) packages

    """
>>>>>>> 545ba8ec
    if package == 'providers':
        return {}
    with open(DEPENDENCIES_JSON_FILE, "rt") as dependencies_file:
        cross_provider_dependencies: Dict[str, List[str]] = json.load(dependencies_file)
    extras_dict = {module: [get_pip_package_name(module, backport_packages=backport_packages)]
                   for module in cross_provider_dependencies[package]} \
        if cross_provider_dependencies.get(package) else {}
    return extras_dict


def get_provider_packages():
    """Return the list of all provider packages."""
    return list(PROVIDERS_REQUIREMENTS)


def usage() -> None:
    """Print usage for the package."""
    print()
    print("You should provide PACKAGE as first of the setup.py arguments")
    packages = get_provider_packages()
    out = ""
    for package in packages:
        out += f"{package} "
    out_array = textwrap.wrap(out, 80)
    print("Available packages: ")
    print()
    for text in out_array:
        print(text)
    print()
    print("Additional commands:")
    print()
    print("  list-providers-packages       - lists all provider packages")
    print("  list-backportable-packages    - lists all packages that are backportable")
    print("  update-package-release-notes [YYYY.MM.DD] [PACKAGES] - updates package release notes")
    print("  --version-suffix <SUFFIX>     - adds version suffix to version of the packages.")
    print()


def is_imported_from_same_module(the_class: str, imported_name: str) -> bool:
    """
    Test if the class is imported from another module.

    :param the_class: the class object itself
    :param imported_name: name of the imported class
    :return: true if the class was imported from another module
    """
    return ".".join(imported_name.split(".")[:-1]) == the_class.__module__


def is_example_dag(imported_name: str) -> bool:
    """
    Test if the class is an example_dag class.

    :param imported_name: name where the class is imported from
    :return: true if it is an example_dags class
    """
    return ".example_dags." in imported_name


def is_from_the_expected_base_package(the_class: Type, expected_package: str) -> bool:
    """
    Return true if the class is from the package expected.

    :param the_class: the class object
    :param expected_package: package expected for the class
    :return:
    """
    return the_class.__module__.startswith(expected_package)


def inherits_from(the_class: Type, expected_ancestor: Type) -> bool:
    """
    Return true if the class inherits (directly or indirectly) from the class specified.

    :param the_class: The class to check
    :param expected_ancestor: expected class to inherit from
    :return: true is the class inherits from the class expected
    """
    if expected_ancestor is None:
        return False
    import inspect
    mro = inspect.getmro(the_class)
    return the_class is not expected_ancestor and expected_ancestor in mro


def is_class(the_class: Type) -> bool:
    """
    Return true if the object passed is a class.

    :param the_class: the class to pass
    :return: true if it is a class
    """
    import inspect
    return inspect.isclass(the_class)


def package_name_matches(the_class: Type, expected_pattern: Optional[str]) -> bool:
    """
    In case expected_pattern is set, it checks if the package name matches the pattern.

    :param the_class: imported class
    :param expected_pattern: the pattern that should match the package
    :return: true if the expected_pattern is None or the pattern matches the package
    """
    return expected_pattern is None or re.match(expected_pattern, the_class.__module__)


def find_all_entities(
        imported_classes: List[str],
        base_package: str,
        ancestor_match: Type,
        sub_package_pattern_match: str,
        expected_class_name_pattern: str,
        unexpected_class_name_patterns: Set[str],
        exclude_class_type: Type = None,
        false_positive_class_names: Optional[Set[str]] = None) -> VerifiedEntities:
    """
    Return the set of entities containing all subclasses in package specified.

    :param imported_classes: entities imported from providers
    :param base_package: base package name where to start looking for the entities
    :param sub_package_pattern_match: this string is expected to appear in the sub-package name
    :param ancestor_match: type of the object the method looks for
    :param expected_class_name_pattern: regexp of class name pattern to expect
    :param unexpected_class_name_patterns: set of regexp of class name pattern that are not expected
    :param exclude_class_type: exclude class of this type (Sensor are also Operators so
           they should be excluded from the list)
    :param false_positive_class_names: set of class names that are wrongly recognised as badly named
    """
    found_entities: Set[str] = set()
    wrong_entities: List[Tuple[type, str]] = []
    for imported_name in imported_classes:
        module, class_name = imported_name.rsplit(".", maxsplit=1)
        the_class = getattr(importlib.import_module(module), class_name)
        if is_class(the_class=the_class) \
            and not is_example_dag(imported_name=imported_name) \
            and is_from_the_expected_base_package(the_class=the_class, expected_package=base_package) \
            and is_imported_from_same_module(the_class=the_class, imported_name=imported_name) \
            and inherits_from(the_class=the_class, expected_ancestor=ancestor_match) \
            and not inherits_from(the_class=the_class, expected_ancestor=exclude_class_type) \
                and package_name_matches(the_class=the_class, expected_pattern=sub_package_pattern_match):

            if not false_positive_class_names or class_name not in false_positive_class_names:
                if not re.match(expected_class_name_pattern, class_name):
                    wrong_entities.append(
                        (the_class, f"The class name {class_name} is wrong. "
                                    f"It should match {expected_class_name_pattern}"))
                    continue
                if unexpected_class_name_patterns:
                    for unexpected_class_name_pattern in unexpected_class_name_patterns:
                        if re.match(unexpected_class_name_pattern, class_name):
                            wrong_entities.append(
                                (the_class,
                                 f"The class name {class_name} is wrong. "
                                 f"It should not match {unexpected_class_name_pattern}"))
                        continue
            found_entities.add(imported_name)
    return VerifiedEntities(all_entities=found_entities, wrong_entities=wrong_entities)


def convert_new_classes_to_table(entity_type: EntityType,
                                 new_entities: List[str],
                                 full_package_name: str) -> str:
    """
    Convert new entities to a markdown table.

    :param entity_type: list of entities to convert to markup
    :param new_entities: list of new entities
    :param full_package_name: name of the provider package
    :return: table of new classes
    """
    from tabulate import tabulate
    headers = [f"New Airflow 2.0 {entity_type.value.lower()}: `{full_package_name}` package"]
    table = [(get_class_code_link(full_package_name, class_name, "master"),)
             for class_name in new_entities]
    return tabulate(table, headers=headers, tablefmt="pipe")


def convert_moved_classes_to_table(entity_type: EntityType,
                                   moved_entities: Dict[str, str],
                                   full_package_name: str) -> str:
    """
    Convert moved entities to a markdown table.

    :param entity_type: type of entities -> operators, sensors etc.
    :param moved_entities: dictionary of moved entities `to -> from`
    :param full_package_name: name of the provider package
    :return: table of moved classes
    """
    from tabulate import tabulate
    headers = [f"Airflow 2.0 {entity_type.value.lower()}: `{full_package_name}` package",
               "Airflow 1.10.* previous location (usually `airflow.contrib`)"]
    table = [
        (get_class_code_link(full_package_name, to_class, "master"),
         get_class_code_link("airflow", moved_entities[to_class], "v1-10-stable"))
        for to_class in sorted(moved_entities.keys())
    ]
    return tabulate(table, headers=headers, tablefmt="pipe")


def get_details_about_classes(
        entity_type: EntityType,
        entities: Set[str],
        wrong_entities: List[Tuple[type, str]],
        full_package_name: str) -> EntityTypeSummary:
    """
    Split the set of entities into new and moved.

    The split is depending on their presence in the dict of objects retrieved from the test_contrib_to_core.
    Updates all_entities with the split class.

    :param entity_type: type of entity (Operators, Hooks etc.)
    :param entities: set of entities found
    :param wrong_entities: wrong entities found for that type
    :param full_package_name: full package name
    :return:
    """
    dict_of_moved_classes = MOVED_ENTITIES[entity_type]
    new_entities = []
    moved_entities = {}
    for obj in entities:
        if obj in dict_of_moved_classes:
            moved_entities[obj] = dict_of_moved_classes[obj]
            del dict_of_moved_classes[obj]
        else:
            new_entities.append(obj)
    new_entities.sort()
    TOTALS[entity_type][0] += len(new_entities)
    TOTALS[entity_type][1] += len(moved_entities)
    return EntityTypeSummary(
        entities=entities,
        new_entities=new_entities,
        moved_entities=moved_entities,
        new_entities_table=convert_new_classes_to_table(
            entity_type=entity_type,
            new_entities=new_entities,
            full_package_name=full_package_name,
        ),
        moved_entities_table=convert_moved_classes_to_table(
            entity_type=entity_type,
            moved_entities=moved_entities,
            full_package_name=full_package_name,
        ),
        wrong_entities=wrong_entities
    )


def strip_package_from_class(base_package: str, class_name: str) -> str:
    """Strip base package name from the class (if it starts with the package name)."""
    if class_name.startswith(base_package):
        return class_name[len(base_package) + 1:]
    else:
        return class_name


def convert_class_name_to_url(base_url: str, class_name) -> str:
    """
    Convert the class name to URL that the class can be reached.

    :param base_url: base URL to use
    :param class_name: name of the class
    :return: URL to the class
    """
    return base_url + os.path.sep.join(class_name.split(".")[:-1]) + ".py"


def get_class_code_link(base_package: str, class_name: str, git_tag: str) -> str:
    """
    Provide markdown link for the class passed as parameter.

    :param base_package: base package to strip from most names
    :param class_name: name of the class
    :param git_tag: tag to use for the URL link
    :return: URL to the class
    """
    url_prefix = f'https://github.com/apache/airflow/blob/{git_tag}/'
    return f'[{strip_package_from_class(base_package, class_name)}]' \
           f'({convert_class_name_to_url(url_prefix, class_name)})'


def print_wrong_naming(entity_type: EntityType, wrong_classes: List[Tuple[type, str]]):
    """
    Print wrong entities of a given entity type if there are any.

    :param entity_type: type of the class to print
    :param wrong_classes: list of wrong entities
    """
    if wrong_classes:
        print(f"\nThere are wrongly named entities of type {entity_type}:\n", file=sys.stderr)
        for entity_type, message in wrong_classes:
            print(f"{entity_type}: {message}", file=sys.stderr)


def get_package_class_summary(full_package_name: str, imported_classes: List[str]) \
        -> Dict[EntityType, EntityTypeSummary]:
    """
    Get summary of the package in the form of dictionary containing all types of entities.

    :param full_package_name: full package name
    :param imported_classes: entities imported_from providers
    :return: dictionary of objects usable as context for JINJA2 templates - or None if there are some errors
    """
    from airflow.hooks.base_hook import BaseHook
    from airflow.models.baseoperator import BaseOperator
    from airflow.secrets import BaseSecretsBackend
    from airflow.sensors.base_sensor_operator import BaseSensorOperator

    all_verified_entities: Dict[EntityType, VerifiedEntities] = {EntityType.Operators: find_all_entities(
        imported_classes=imported_classes,
        base_package=full_package_name,
        sub_package_pattern_match=r".*\.operators\..*",
        ancestor_match=BaseOperator,
        expected_class_name_pattern=OPERATORS_PATTERN,
        unexpected_class_name_patterns=ALL_PATTERNS - {OPERATORS_PATTERN},
        exclude_class_type=BaseSensorOperator,
        false_positive_class_names={
            'CloudVisionAddProductToProductSetOperator',
            'CloudDataTransferServiceGCSToGCSOperator',
            'CloudDataTransferServiceS3ToGCSOperator',
            'BigQueryCreateDataTransferOperator',
            'CloudTextToSpeechSynthesizeOperator',
            'CloudSpeechToTextRecognizeSpeechOperator',
        }
    ), EntityType.Sensors: find_all_entities(
        imported_classes=imported_classes,
        base_package=full_package_name,
        sub_package_pattern_match=r".*\.sensors\..*",
        ancestor_match=BaseSensorOperator,
        expected_class_name_pattern=SENSORS_PATTERN,
        unexpected_class_name_patterns=ALL_PATTERNS - {OPERATORS_PATTERN, SENSORS_PATTERN}
    ), EntityType.Hooks: find_all_entities(
        imported_classes=imported_classes,
        base_package=full_package_name,
        sub_package_pattern_match=r".*\.hooks\..*",
        ancestor_match=BaseHook,
        expected_class_name_pattern=HOOKS_PATTERN,
        unexpected_class_name_patterns=ALL_PATTERNS - {HOOKS_PATTERN}
    ), EntityType.Secrets: find_all_entities(
        imported_classes=imported_classes,
        sub_package_pattern_match=r".*\.secrets\..*",
        base_package=full_package_name,
        ancestor_match=BaseSecretsBackend,
        expected_class_name_pattern=SECRETS_PATTERN,
        unexpected_class_name_patterns=ALL_PATTERNS - {SECRETS_PATTERN},
    ), EntityType.Transfers: find_all_entities(
        imported_classes=imported_classes,
        base_package=full_package_name,
        sub_package_pattern_match=r".*\.transfers\..*",
        ancestor_match=BaseOperator,
        expected_class_name_pattern=TRANSFERS_PATTERN,
        unexpected_class_name_patterns=ALL_PATTERNS - {OPERATORS_PATTERN, TRANSFERS_PATTERN},
    )}
    for entity in EntityType:
        print_wrong_naming(entity, all_verified_entities[entity].wrong_entities)

    entities_summary: Dict[EntityType, EntityTypeSummary] = {} # noqa

    for entity_type in EntityType:
        entities_summary[entity_type] = get_details_about_classes(
            entity_type,
            all_verified_entities[entity_type].all_entities,
            all_verified_entities[entity_type].wrong_entities,
            full_package_name)

    return entities_summary


def render_template(template_name: str, context: Dict[str, Any]) -> str:
    """
    Render template based on it's name. Reads the template from <name>_TEMPLATE.md.jinja2 in current dir.

    :param template_name: name of the template to use
    :param context: Jinja2 context
    :return: rendered template
    """
    import jinja2
    template_loader = jinja2.FileSystemLoader(searchpath=MY_DIR_PATH)
    template_env = jinja2.Environment(
        loader=template_loader,
        undefined=jinja2.StrictUndefined,
        autoescape=True
    )
    template = template_env.get_template(f"{template_name}_TEMPLATE.md.jinja2")
    content: str = template.render(context)
    return content


def convert_git_changes_to_table(changes: str, base_url: str) -> str:
    """
    Convert list of changes from it's string form to markdown table.

    The changes are in the form of multiple lines where each line consists of:
    FULL_COMMIT_HASH SHORT_COMMIT_HASH COMMIT_DATE COMMIT_SUBJECT

    The subject can contain spaces but one of the preceding values can, so we can make split
    3 times on spaces to break it up.
    :param changes: list of changes in a form of multiple-line string
    :param base_url: base url for the commit URL
    :return: markdown-formatted table
    """
    from tabulate import tabulate
    lines = changes.split("\n")
    headers = ["Commit", "Committed", "Subject"]
    table_data = []
    for line in lines:
        if line == "":
            continue
        full_hash, short_hash, date, message = line.split(" ", maxsplit=3)
        table_data.append((f"[{short_hash}]({base_url}{full_hash})", date, message))
    return tabulate(table_data, headers=headers, tablefmt="pipe")


def convert_pip_requirements_to_table(requirements: Iterable[str]) -> str:
    """
    Convert PIP requirement list to a markdown table.

    :param requirements: requirements list
    :return: markdown-formatted table
    """
    from tabulate import tabulate
    headers = ["PIP package", "Version required"]
    table_data = []
    for dependency in requirements:
        found = re.match(r"(^[^<=>~]*)([^<=>~]?.*)$", dependency)
        if found:
            package = found.group(1)
            version_required = found.group(2)
            table_data.append((package, version_required))
        else:
            table_data.append((dependency, ""))
    return tabulate(table_data, headers=headers, tablefmt="pipe")


def convert_cross_package_dependencies_to_table(
        cross_package_dependencies: List[str], base_url: str) -> str:
    """
    Convert cross-package dependencies to a markdown table.

    :param cross_package_dependencies: list of cross-package dependencies
    :param base_url: base url to use for links
    :return: markdown-formatted table
    """
    from tabulate import tabulate
    headers = ["Dependent package", "Extra"]
    table_data = []
    for dependency in cross_package_dependencies:
        pip_package_name = f"apache-airflow-backport-providers-{dependency.replace('.','-')}"
        url_suffix = f"{dependency.replace('.','/')}"
        table_data.append((f"[{pip_package_name}]({base_url}{url_suffix})", dependency))
    return tabulate(table_data, headers=headers, tablefmt="pipe")


LICENCE = """<!--
 Licensed to the Apache Software Foundation (ASF) under one
 or more contributor license agreements.  See the NOTICE file
 distributed with this work for additional information
 regarding copyright ownership.  The ASF licenses this file
 to you under the Apache License, Version 2.0 (the
 "License"); you may not use this file except in compliance
 with the License.  You may obtain a copy of the License at

   http://www.apache.org/licenses/LICENSE-2.0

 Unless required by applicable law or agreed to in writing,
 software distributed under the License is distributed on an
 "AS IS" BASIS, WITHOUT WARRANTIES OR CONDITIONS OF ANY
 KIND, either express or implied.  See the License for the
 specific language governing permissions and limitations
 under the License.
 -->
"""

"""
Keeps information about historical releases.
"""
ReleaseInfo = collections.namedtuple(
    "ReleaseInfo",
    "release_version release_version_no_leading_zeros last_commit_hash content file_name")


<<<<<<< HEAD
def strip_leading_zeros(release_version: str) -> str:
    """Strip leading zeros from the provided version string."""
    return release_version.replace(".0", ".")
=======
def strip_leading_zeros_in_calver(calver_version: str) -> str:
    """
    Strips leading zeros from calver version number.

    This converts 1974.04.03 to 1974.4.3 as the format with leading month and day zeros is not accepted
    by PIP versioning.

    :param calver_version: version number in calver format (potentially with leading 0s in date and month)
    :return: string with leading 0s after dot replaced.
    """
    return calver_version.replace(".0", ".")
>>>>>>> 545ba8ec


def get_provider_changes_prefix(backport_packages: bool) -> str:
    """
<<<<<<< HEAD
    Return information about past releases.

    This information is (retrieved from PROVIDERS_CHANGES_ files stored in the package folder.

=======
    Returns prefix for provider CHANGES files.
    """
    if backport_packages:
        return "BACKPORT_PROVIDERS_CHANGES_"
    else:
        return "PROVIDERS_CHANGES_"


def get_all_releases(provider_package_path: str, backport_packages: bool) -> List[ReleaseInfo]:
    """
    Returns information about past releases (retrieved from BACKPORT_PROVIDERS_CHANGES_ files stored in the
    package folder.
>>>>>>> 545ba8ec
    :param provider_package_path: path of the package
    :param backport_packages: whether to prepare regular (False) or backport (True) packages
    :return: list of releases made so far.
    """
    changes_file_prefix = get_provider_changes_prefix(backport_packages=backport_packages)
    past_releases: List[ReleaseInfo] = []
    changes_file_names = listdir(provider_package_path)
    for file_name in sorted(changes_file_names, reverse=True):
        if file_name.startswith(changes_file_prefix) and file_name.endswith(".md"):
            changes_file_path = os.path.join(provider_package_path, file_name)
            with open(changes_file_path, "rt") as changes_file:
                content = changes_file.read()
            found = re.search(r'/([a-z0-9]*)\)', content, flags=re.MULTILINE)
            if not found:
                print("No commit found. This seems to be first time you run it", file=sys.stderr)
            else:
                last_commit_hash = found.group(1)
                release_version = file_name[len(changes_file_prefix):][:-3]
                release_version_no_leading_zeros = strip_leading_zeros_in_calver(release_version) \
                    if backport_packages else release_version
                past_releases.append(
                    ReleaseInfo(release_version=release_version,
                                release_version_no_leading_zeros=release_version_no_leading_zeros,
                                last_commit_hash=last_commit_hash,
                                content=content,
                                file_name=file_name))
    return past_releases


def get_latest_release(provider_package_path: str, backport_packages: bool) -> ReleaseInfo:
    """
    Get information about the latest release.

    :param provider_package_path: path of package
    :param backport_packages: whether to prepare regular (False) or backport (True) packages
    :return: latest release information
    """
    releases = get_all_releases(provider_package_path=provider_package_path,
                                backport_packages=backport_packages)
    if len(releases) == 0:
        return ReleaseInfo(release_version="0.0.0",
                           release_version_no_leading_zeros="0.0.0",
                           last_commit_hash="no_hash",
                           content="empty",
                           file_name="no_file")
    else:
        return releases[0]


def get_previous_release_info(previous_release_version: str,
                              past_releases: List[ReleaseInfo],
                              current_release_version: str) -> Optional[str]:
    """
    Find previous release.

    In case we are re-running current release we assume that last release was the previous one. This is needed
    so that we can generate list of changes since the previous release.

    :param previous_release_version: known last release version
    :param past_releases: list of past releases
    :param current_release_version: release that we are working on currently
    :return:
    """
    previous_release = None
    if previous_release_version == current_release_version:
        # Re-running for current release - use previous release as base for git log
        if len(past_releases) > 1:
            previous_release = past_releases[1].last_commit_hash
    else:
        previous_release = past_releases[0].last_commit_hash if past_releases else None
    return previous_release


def check_if_release_version_ok(
        past_releases: List[ReleaseInfo],
        current_release_version: str,
        backport_packages: bool) -> Tuple[str, Optional[str]]:
    """
    Check if the release version passed is not later than the last release version.

    :param past_releases: all past releases (if there are any)
    :param current_release_version: release version to check
    :param backport_packages: whether to prepare regular (False) or backport (True) packages
    :return: Tuple of current/previous_release (previous might be None if there are no releases)
    """
    previous_release_version = past_releases[0].release_version if past_releases else None
    if current_release_version == '':
        if previous_release_version:
            current_release_version = previous_release_version
        else:
            if backport_packages:
                current_release_version = (datetime.today() + timedelta(days=5)).strftime('%Y.%m.%d')
            else:
                current_release_version = "0.0.1"  # TODO: replace with maintained version
    if previous_release_version:
        if backport_packages:
            if previous_release_version > current_release_version:
                print(f"The release {current_release_version} must be not less than "
                      f"{previous_release_version} - last release for the package", file=sys.stderr)
                sys.exit(2)
        else:
            if semver.compare(previous_release_version, current_release_version) > 0:
                print(f"The release {current_release_version} must be not less than "
                      f"{previous_release_version} - last release for the package", file=sys.stderr)
                sys.exit(2)
    return current_release_version, previous_release_version


def get_cross_provider_dependent_packages(provider_package_id: str) -> List[str]:
    """
    Return cross-provider dependencies for the package.

    :param provider_package_id: package id
    :return: list of cross-provider dependencies
    """
    with open(os.path.join(PROVIDERS_PATH, "dependencies.json"), "rt") as dependencies_file:
        dependent_packages = json.load(dependencies_file).get(provider_package_id) or []
    return dependent_packages


def make_sure_remote_apache_exists_and_fetch():
    """
    Make sure that apache remote exist in git.

    We need to take a log from the master of apache repository - not locally - because when we commit this
    change and run it, our log will include the current commit - which is going to have different commit id
    once we merge. So it is a bit catch-22.

    :return:
    """
    try:
        subprocess.check_call(["git", "remote", "add", "apache-https-for-providers",
                               "https://github.com/apache/airflow.git"],
                              stdout=subprocess.DEVNULL, stderr=subprocess.DEVNULL)
    except subprocess.CalledProcessError as e:
        if e.returncode == 128:
            print("The remote `apache-https-for-providers` already exists. If you have trouble running "
                  "git log delete the remote", file=sys.stderr)
        else:
            raise
    subprocess.check_call(["git", "fetch", "apache-https-for-providers"],
                          stdout=subprocess.DEVNULL, stderr=subprocess.DEVNULL)


def get_git_command(base_commit: Optional[str]) -> List[str]:
    """
    Get git command to run for the current repo from the current folder (which is the package folder).

    :param base_commit: if present - base commit from which to start the log from
    :return: git command to run
    """
    git_cmd = ["git", "log", "apache-https-for-providers/master",
               "--pretty=format:%H %h %cd %s", "--date=short"]
    if base_commit:
        git_cmd.append(f"{base_commit}...HEAD")
    git_cmd.extend(['--', '.'])
    return git_cmd


def store_current_changes(provider_package_path: str,
                          current_release_version: str,
                          current_changes: str,
                          backport_packages: bool) -> None:
    """
<<<<<<< HEAD
    Store current changes in the PROVIDERS_CHANGES_YYYY.MM.DD.md file.
=======
    Stores current changes in the BACKPORT_PROVIDERS_CHANGES_YYYY.MM.DD.md file.
>>>>>>> 545ba8ec

    :param provider_package_path: path for the package
    :param current_release_version: release version to build
    :param current_changes: list of changes formatted in markdown format
    :param backport_packages: whether to prepare regular (False) or backport (True) packages
    """
    current_changes_file_path = os.path.join(
        provider_package_path,
        get_provider_changes_prefix(backport_packages=backport_packages) + current_release_version + ".md")
    with open(current_changes_file_path, "wt") as current_changes_file:
        current_changes_file.write(current_changes)
        current_changes_file.write("\n")


def get_package_path(provider_package_id: str) -> str:
    """
    Retrieve package path from package id.

    :param provider_package_id: id of the package
    :return: path of the providers folder
    """
    provider_package_path = os.path.join(PROVIDERS_PATH, *provider_package_id.split("."))
    return provider_package_path


def get_additional_package_info(provider_package_path: str) -> str:
    """
    Return additional info for the package.

    :param provider_package_path: path for the package
    :return: additional information for the path (empty string if missing)
    """
    additional_info_file_path = os.path.join(provider_package_path, "ADDITIONAL_INFO.md")
    if os.path.isfile(additional_info_file_path):
        with open(additional_info_file_path, "rt") as additional_info_file:
            additional_info = additional_info_file.read()

        additional_info_lines = additional_info.splitlines(keepends=True)
        result = ""
        skip_comment = True
        for line in additional_info_lines:
            if line.startswith(" -->"):
                skip_comment = False
                continue
            if not skip_comment:
                result += line
        return result
    return ""


def is_camel_case_with_acronyms(s: str):
    """
    Check if the string passed is Camel Case (with capitalised acronyms allowed).

    :param s: string to check
    :return: true if the name looks cool as Class name.
    """
    return s != s.lower() and s != s.upper() and "_" not in s and s[0].upper() == s[0]


def check_if_classes_are_properly_named(
        entity_summary: Dict[EntityType, EntityTypeSummary]) -> Tuple[int, int]:
    """
    Check if all entities in the dictionary are named properly.

    It prints names at the output and returns the status of class names.

    :param entity_summary: dictionary of class names to check, grouped by types.
    :return: Tuple of 2 ints = total number of entities and number of badly named entities
    """
    total_class_number = 0
    badly_named_class_number = 0
    for entity_type, class_suffix in EXPECTED_SUFFIXES.items():
        for class_full_name in entity_summary[entity_type].entities:
            _, class_name = class_full_name.rsplit(".", maxsplit=1)
            error_encountered = False
            if not is_camel_case_with_acronyms(class_name):
                print(f"The class {class_full_name} is wrongly named. The "
                      f"class name should be CamelCaseWithACRONYMS !")
                error_encountered = True
            if not class_name.endswith(class_suffix):
                print(f"The class {class_full_name} is wrongly named. It is one of the {entity_type.value}"
                      f" so it should end with {class_suffix}")
                error_encountered = True
            total_class_number += 1
            if error_encountered:
                badly_named_class_number += 1
    return total_class_number, badly_named_class_number


def get_package_pip_name(provider_package_id: str, backport_packages: bool):
    if backport_packages:
        return f"apache-airflow-backport-providers-{provider_package_id.replace('.', '-')}"
    else:
        return f"apache-airflow-providers-{provider_package_id.replace('.', '-')}"


def update_release_notes_for_package(provider_package_id: str, current_release_version: str,
                                     imported_classes: List[str], backport_packages: bool) -> Tuple[int, int]:
    """
<<<<<<< HEAD
    Update release notes (README.md) for the package.

    Returns Tuple of total number of entities and badly named entities.
=======
    Updates release notes (BACKPORT_README.md/README.md) for the package. returns Tuple of total number
    of entities and badly named entities.
>>>>>>> 545ba8ec

    :param provider_package_id: id of the package
    :param current_release_version: release version
    :param imported_classes - entities that have been imported from providers
    :param backport_packages: whether to prepare regular (False) or backport (True) packages

    :return: Tuple of total/bad number of entities
    """
    full_package_name = f"airflow.providers.{provider_package_id}"
    provider_package_path = get_package_path(provider_package_id)
    entity_summaries = get_package_class_summary(full_package_name, imported_classes)
    past_releases = get_all_releases(provider_package_path=provider_package_path,
                                     backport_packages=backport_packages)
    current_release_version, previous_release = check_if_release_version_ok(
        past_releases, current_release_version, backport_packages)
    cross_providers_dependencies = \
        get_cross_provider_dependent_packages(provider_package_id=provider_package_id)
    previous_release = get_previous_release_info(previous_release_version=previous_release,
                                                 past_releases=past_releases,
                                                 current_release_version=current_release_version)
    git_cmd = get_git_command(previous_release)
    changes = subprocess.check_output(git_cmd, cwd=provider_package_path, universal_newlines=True)
    changes_table = convert_git_changes_to_table(
        changes,
        base_url="https://github.com/apache/airflow/commit/")
    pip_requirements_table = convert_pip_requirements_to_table(PROVIDERS_REQUIREMENTS[provider_package_id])
    cross_providers_dependencies_table = \
        convert_cross_package_dependencies_to_table(
            cross_providers_dependencies,
            base_url="https://github.com/apache/airflow/tree/master/airflow/providers/")
    release_version_no_leading_zeros = strip_leading_zeros_in_calver(current_release_version) \
        if backport_packages else current_release_version
    context: Dict[str, Any] = {
        "ENTITY_TYPES": list(EntityType),
        "PROVIDER_PACKAGE_ID": provider_package_id,
        "PACKAGE_PIP_NAME": get_pip_package_name(provider_package_id, backport_packages),
        "FULL_PACKAGE_NAME": full_package_name,
        "RELEASE": current_release_version,
        "RELEASE_NO_LEADING_ZEROS": release_version_no_leading_zeros,
        "CURRENT_CHANGES_TABLE": changes_table,
        "ADDITIONAL_INFO": get_additional_package_info(provider_package_path=provider_package_path),
        "CROSS_PROVIDERS_DEPENDENCIES": cross_providers_dependencies,
        "CROSS_PROVIDERS_DEPENDENCIES_TABLE": cross_providers_dependencies_table,
        "PIP_REQUIREMENTS": PROVIDERS_REQUIREMENTS[provider_package_id],
        "PIP_REQUIREMENTS_TABLE": pip_requirements_table
    }
    changes_template_name = "BACKPORT_PROVIDERS_CHANGES" if backport_packages else "PROVIDERS_CHANGES"
    current_changes = render_template(template_name=changes_template_name, context=context)
    store_current_changes(provider_package_path=provider_package_path,
                          current_release_version=current_release_version,
                          current_changes=current_changes, backport_packages=backport_packages)
    context['ENTITIES'] = entity_summaries
    context['ENTITY_NAMES'] = ENTITY_NAMES
    all_releases = get_all_releases(provider_package_path, backport_packages=backport_packages)
    context["RELEASES"] = all_releases
    readme = LICENCE
    readme_template_name = "BACKPORT_PROVIDERS_README" if backport_packages else "PROVIDERS_README"
    readme += render_template(template_name=readme_template_name, context=context)
    classes_template_name = "BACKPORT_PROVIDERS_CLASSES" if backport_packages else "PROVIDERS_CLASSES"
    readme += render_template(template_name=classes_template_name, context=context)
    for a_release in all_releases:
        readme += a_release.content
    readme_file_path = os.path.join(provider_package_path,
                                    "BACKPORT_README.md" if backport_packages else "README.md")
    old_text = ""
    if os.path.isfile(readme_file_path):
        with open(readme_file_path, "rt") as readme_file_read:
            old_text = readme_file_read.read()
    if old_text != readme:
        _, temp_file_path = tempfile.mkstemp(".md")
        try:
            if os.path.isfile(readme_file_path):
                copyfile(readme_file_path, temp_file_path)
            with open(readme_file_path, "wt") as readme_file:
                readme_file.write(readme)
            print()
            print(f"Generated {readme_file_path} file for the {provider_package_id} provider")
            print()
            if old_text != "":
                subprocess.call(["diff", "--color=always", temp_file_path, readme_file_path])
        finally:
            os.remove(temp_file_path)
    total, bad = check_if_classes_are_properly_named(entity_summaries)
    bad = bad + sum([len(entity_summary.wrong_entities) for entity_summary in entity_summaries.values()])
    if bad != 0:
        print()
        print(f"ERROR! There are {bad} errors of {total} entities for {provider_package_id}")
        print()
    return total, bad


def update_release_notes_for_packages(provider_ids: List[str],
                                      release_version: str,
                                      backport_packages: bool):
    """
    Update release notes for the list of packages specified.

    :param provider_ids: list of provider ids
    :param release_version: version to release
    :param backport_packages: whether to prepare regular (False) or backport (True) packages
    :return:
    """
    imported_classes = import_all_provider_classes(
        source_path=SOURCE_DIR_PATH, provider_ids=provider_ids, print_imports=False)
    make_sure_remote_apache_exists_and_fetch()
    if len(provider_ids) == 0:
        if backport_packages:
            provider_ids = get_all_backportable_providers()
        else:
            provider_ids = get_all_providers()
    total = 0
    bad = 0
    print()
    print("Generating README files and checking if entities are correctly named.")
    print()
    print("Providers to generate:")
    for provider_id in provider_ids:
        print(provider_id)
    print()
    for package in provider_ids:
        inc_total, inc_bad = update_release_notes_for_package(
            package,
            release_version,
            imported_classes,
            backport_packages)
        total += inc_total
        bad += inc_bad
    if bad == 0:
        print()
        print(f"All good! All {total} entities are properly named")
        print()
        print("Totals:")
        print()
        print("New:")
        print()
        for entity in EntityType:
            print(f"{entity.value}: {TOTALS[entity][0]}")
        print()
        print("Moved:")
        print()
        for entity in EntityType:
            print(f"{entity.value}: {TOTALS[entity][1]}")
        print()
    else:
        print()
        print(f"ERROR! There are in total: {bad} entities badly named out of {total} entities ")
        print()
        sys.exit(1)


def get_all_backportable_providers() -> List[str]:
    """
<<<<<<< HEAD
    Return all providers that should be taken into account when preparing backports.

    For now remove cncf.kubernetes as it has no chances to work with current core of Airflow 2.0
    And Papermill as it is deeply linked with Lineage in Airflow core and it won't work with lineage
    for Airflow 1.10 anyway.
    :return: list of providers that are considered for provider packages
=======
    Returns all providers that should be taken into account when preparing backports.
    For now we remove Papermill as it is deeply linked with Lineage in Airflow core and it won't work
    with lineage for Airflow 1.10 anyway.
    :return: list of providers that are considered for backport provider packages
>>>>>>> 545ba8ec
    """
    excluded_providers = ["papermill"]
    return [prov for prov in PROVIDERS_REQUIREMENTS.keys() if prov not in excluded_providers]


def get_all_providers() -> List[str]:
    """
    Returns all providers for regular packages.
    :return: list of providers that are considered for provider packages
    """
    return [prov for prov in PROVIDERS_REQUIREMENTS.keys()]


if __name__ == "__main__":
    LIST_PROVIDERS_PACKAGES = "list-providers-packages"
    LIST_BACKPORTABLE_PACKAGES = "list-backportable-packages"
    UPDATE_PACKAGE_RELEASE_NOTES = "update-package-release-notes"

    BACKPORT_PACKAGES = (os.getenv('BACKPORT_PACKAGES') == "true")
    suffix = ""

    possible_first_params = get_provider_packages()
    possible_first_params.append(LIST_PROVIDERS_PACKAGES)
    possible_first_params.append(LIST_BACKPORTABLE_PACKAGES)
    possible_first_params.append(UPDATE_PACKAGE_RELEASE_NOTES)
    if len(sys.argv) == 1:
        print("""
ERROR! Missing first param"
""", file=sys.stderr)
        usage()
        sys.exit(1)
    if sys.argv[1] == "--version-suffix":
        if len(sys.argv) < 3:
            print("""
ERROR! --version-suffix needs parameter!
""", file=sys.stderr)
            usage()
            sys.exit(1)
        suffix = sys.argv[2]
        sys.argv = [sys.argv[0]] + sys.argv[3:]
    elif "--help" in sys.argv or "-h" in sys.argv or len(sys.argv) < 2:
        usage()
        sys.exit(0)

    if sys.argv[1] not in possible_first_params:
        print(f"""
ERROR! Wrong first param: {sys.argv[1]}
""", file=sys.stderr)
        usage()
        print()
        sys.exit(1)

    if sys.argv[1] == LIST_PROVIDERS_PACKAGES:
        providers = PROVIDERS_REQUIREMENTS.keys()
        for provider in providers:
            print(provider)
        sys.exit(0)
    elif sys.argv[1] == LIST_BACKPORTABLE_PACKAGES:
        providers = get_all_backportable_providers()
        for provider in providers:
            print(provider)
        sys.exit(0)
    elif sys.argv[1] == UPDATE_PACKAGE_RELEASE_NOTES:
        release_ver = ""
        if len(sys.argv) > 2 and re.match(r'\d{4}\.\d{2}\.\d{2}', sys.argv[2]):
            release_ver = sys.argv[2]
            print()
            print()
            print(f"Preparing release version: {release_ver}")
            package_list = sys.argv[3:]
        else:
            print()
            print()
            print("Updating latest release version.")
            package_list = sys.argv[2:]
        print()
        update_release_notes_for_packages(package_list,
                                          release_version=release_ver,
                                          backport_packages=BACKPORT_PACKAGES)
        sys.exit(0)

    provider_package = sys.argv[1]
    if provider_package not in get_provider_packages():
        raise Exception(f"The package {provider_package} is not a backport package. "
                        f"Use one of {get_provider_packages()}")
    del sys.argv[1]
    print(f"Building backport package: {provider_package}")
    dependencies = PROVIDERS_REQUIREMENTS[provider_package]
    do_setup_package_providers(provider_package_id=provider_package,
                               package_dependencies=dependencies,
                               extras=find_package_extras(
                                   provider_package,
                                   backport_packages=BACKPORT_PACKAGES),
                               version_suffix=suffix,
                               backport_packages=BACKPORT_PACKAGES)<|MERGE_RESOLUTION|>--- conflicted
+++ resolved
@@ -60,8 +60,6 @@
 
 
 class EntityType(Enum):
-    """Define the EntityType class."""
-
     Operators = "Operators"
     Transfers = "Transfers"
     Sensors = "Sensors"
@@ -70,8 +68,6 @@
 
 
 class EntityTypeSummary(NamedTuple):
-    """Define the EntityTypeSummary class."""
-
     entities: Set[str]
     new_entities: List[str]
     moved_entities: Dict[str, str]
@@ -81,8 +77,6 @@
 
 
 class VerifiedEntities(NamedTuple):
-    """Define the VerifiedEntities class."""
-
     all_entities: Set[str]
     wrong_entities: List[Tuple[type, str]]
 
@@ -131,7 +125,7 @@
 
 def get_source_airflow_folder() -> str:
     """
-    Return source directory for whole airflow (from the main airflow project).
+    Returns source directory for whole airflow (from the main airflow project).
 
     :return: the folder path
     """
@@ -140,7 +134,7 @@
 
 def get_source_providers_folder() -> str:
     """
-    Return source directory for providers (from the main airflow project).
+    Returns source directory for providers (from the main airflow project).
 
     :return: the folder path
     """
@@ -149,7 +143,7 @@
 
 def get_target_providers_folder() -> str:
     """
-    Return target directory for providers (in the provider_packages folder).
+    Returns target directory for providers (in the provider_packages folder).
 
     :return: the folder path
     """
@@ -158,7 +152,7 @@
 
 def get_target_providers_package_folder(provider_package_id: str) -> str:
     """
-    Return target package folder based on package_id.
+    Returns target package folder based on package_id
 
     :return: the folder path
     """
@@ -168,7 +162,6 @@
 class CleanCommand(Command):
     """
     Command to tidy up the project root.
-
     Registered as cmd class in setup() so it can be called with ``python setup.py extra_clean``.
     """
 
@@ -205,7 +198,7 @@
 
 def get_pip_package_name(provider_package_id: str, backport_packages: bool) -> str:
     """
-    Return PIP package name for the package id.
+    Returns PIP package name for the package id.
 
     :param provider_package_id: id of the package
     :param backport_packages: whether to prepare regular (False) or backport (True) packages
@@ -217,7 +210,7 @@
 
 def get_long_description(provider_package_id: str, backport_packages: bool) -> str:
     """
-    Get long description of the package.
+    Gets long description of the package.
 
     :param provider_package_id: package id
     :param backport_packages: whether to prepare regular (False) or backport (True) packages
@@ -248,7 +241,7 @@
                                 backport_packages: bool,
                                 version_suffix: str = "") -> str:
     """
-    Return release version including optional suffix.
+    Returns release version including optional suffix.
 
     :param provider_package_id: package id
     :param backport_packages: whether to prepare regular (False) or backport (True) packages
@@ -330,10 +323,6 @@
     )
 
 
-<<<<<<< HEAD
-def find_package_extras(package: str) -> Dict[str, List[str]]:
-    """Find extras for the package specified."""
-=======
 def find_package_extras(package: str, backport_packages: bool) -> Dict[str, List[str]]:
     """
     Finds extras for the package specified.
@@ -342,7 +331,6 @@
     :param backport_packages: whether to prepare regular (False) or backport (True) packages
 
     """
->>>>>>> 545ba8ec
     if package == 'providers':
         return {}
     with open(DEPENDENCIES_JSON_FILE, "rt") as dependencies_file:
@@ -354,12 +342,18 @@
 
 
 def get_provider_packages():
-    """Return the list of all provider packages."""
+    """
+    Returns all provider packages.
+
+    """
     return list(PROVIDERS_REQUIREMENTS)
 
 
 def usage() -> None:
-    """Print usage for the package."""
+    """
+    Prints usage for the package.
+
+    """
     print()
     print("You should provide PACKAGE as first of the setup.py arguments")
     packages = get_provider_packages()
@@ -383,7 +377,7 @@
 
 def is_imported_from_same_module(the_class: str, imported_name: str) -> bool:
     """
-    Test if the class is imported from another module.
+    Is the class imported from another module?
 
     :param the_class: the class object itself
     :param imported_name: name of the imported class
@@ -394,7 +388,7 @@
 
 def is_example_dag(imported_name: str) -> bool:
     """
-    Test if the class is an example_dag class.
+    Is the class an example_dag class?
 
     :param imported_name: name where the class is imported from
     :return: true if it is an example_dags class
@@ -404,8 +398,7 @@
 
 def is_from_the_expected_base_package(the_class: Type, expected_package: str) -> bool:
     """
-    Return true if the class is from the package expected.
-
+    Returns true if the class is from the package expected.
     :param the_class: the class object
     :param expected_package: package expected for the class
     :return:
@@ -415,8 +408,7 @@
 
 def inherits_from(the_class: Type, expected_ancestor: Type) -> bool:
     """
-    Return true if the class inherits (directly or indirectly) from the class specified.
-
+    Returns true if the class inherits (directly or indirectly) from the class specified.
     :param the_class: The class to check
     :param expected_ancestor: expected class to inherit from
     :return: true is the class inherits from the class expected
@@ -430,8 +422,7 @@
 
 def is_class(the_class: Type) -> bool:
     """
-    Return true if the object passed is a class.
-
+    Returns true if the object passed is a class
     :param the_class: the class to pass
     :return: true if it is a class
     """
@@ -442,7 +433,7 @@
 def package_name_matches(the_class: Type, expected_pattern: Optional[str]) -> bool:
     """
     In case expected_pattern is set, it checks if the package name matches the pattern.
-
+    .
     :param the_class: imported class
     :param expected_pattern: the pattern that should match the package
     :return: true if the expected_pattern is None or the pattern matches the package
@@ -460,7 +451,7 @@
         exclude_class_type: Type = None,
         false_positive_class_names: Optional[Set[str]] = None) -> VerifiedEntities:
     """
-    Return the set of entities containing all subclasses in package specified.
+    Returns set of entities containing all subclasses in package specified.
 
     :param imported_classes: entities imported from providers
     :param base_package: base package name where to start looking for the entities
@@ -507,7 +498,7 @@
                                  new_entities: List[str],
                                  full_package_name: str) -> str:
     """
-    Convert new entities to a markdown table.
+    Converts new entities tp a markdown table.
 
     :param entity_type: list of entities to convert to markup
     :param new_entities: list of new entities
@@ -525,8 +516,7 @@
                                    moved_entities: Dict[str, str],
                                    full_package_name: str) -> str:
     """
-    Convert moved entities to a markdown table.
-
+    Converts moved entities to a markdown table
     :param entity_type: type of entities -> operators, sensors etc.
     :param moved_entities: dictionary of moved entities `to -> from`
     :param full_package_name: name of the provider package
@@ -549,10 +539,8 @@
         wrong_entities: List[Tuple[type, str]],
         full_package_name: str) -> EntityTypeSummary:
     """
-    Split the set of entities into new and moved.
-
-    The split is depending on their presence in the dict of objects retrieved from the test_contrib_to_core.
-    Updates all_entities with the split class.
+    Splits the set of entities into new and moved, depending on their presence in the dict of objects
+    retrieved from the test_contrib_to_core. Updates all_entities with the split class.
 
     :param entity_type: type of entity (Operators, Hooks etc.)
     :param entities: set of entities found
@@ -591,7 +579,9 @@
 
 
 def strip_package_from_class(base_package: str, class_name: str) -> str:
-    """Strip base package name from the class (if it starts with the package name)."""
+    """
+    Strips base package name from the class (if it starts with the package name).
+    """
     if class_name.startswith(base_package):
         return class_name[len(base_package) + 1:]
     else:
@@ -600,7 +590,7 @@
 
 def convert_class_name_to_url(base_url: str, class_name) -> str:
     """
-    Convert the class name to URL that the class can be reached.
+    Converts the class name to URL that the class can be reached
 
     :param base_url: base URL to use
     :param class_name: name of the class
@@ -611,7 +601,7 @@
 
 def get_class_code_link(base_package: str, class_name: str, git_tag: str) -> str:
     """
-    Provide markdown link for the class passed as parameter.
+    Provides markdown link for the class passed as parameter.
 
     :param base_package: base package to strip from most names
     :param class_name: name of the class
@@ -625,8 +615,7 @@
 
 def print_wrong_naming(entity_type: EntityType, wrong_classes: List[Tuple[type, str]]):
     """
-    Print wrong entities of a given entity type if there are any.
-
+    Prints wrong entities of a given entity type if there are any
     :param entity_type: type of the class to print
     :param wrong_classes: list of wrong entities
     """
@@ -639,8 +628,7 @@
 def get_package_class_summary(full_package_name: str, imported_classes: List[str]) \
         -> Dict[EntityType, EntityTypeSummary]:
     """
-    Get summary of the package in the form of dictionary containing all types of entities.
-
+    Gets summary of the package in the form of dictionary containing all types of entities
     :param full_package_name: full package name
     :param imported_classes: entities imported_from providers
     :return: dictionary of objects usable as context for JINJA2 templates - or None if there are some errors
@@ -712,8 +700,7 @@
 
 def render_template(template_name: str, context: Dict[str, Any]) -> str:
     """
-    Render template based on it's name. Reads the template from <name>_TEMPLATE.md.jinja2 in current dir.
-
+    Renders template based on it's name. Reads the template from <name>_TEMPLATE.md.jinja2 in current dir.
     :param template_name: name of the template to use
     :param context: Jinja2 context
     :return: rendered template
@@ -732,7 +719,7 @@
 
 def convert_git_changes_to_table(changes: str, base_url: str) -> str:
     """
-    Convert list of changes from it's string form to markdown table.
+    Converts list of changes from it's string form to markdown table.
 
     The changes are in the form of multiple lines where each line consists of:
     FULL_COMMIT_HASH SHORT_COMMIT_HASH COMMIT_DATE COMMIT_SUBJECT
@@ -757,8 +744,7 @@
 
 def convert_pip_requirements_to_table(requirements: Iterable[str]) -> str:
     """
-    Convert PIP requirement list to a markdown table.
-
+    Converts PIP requirement list to a markdown table.
     :param requirements: requirements list
     :return: markdown-formatted table
     """
@@ -779,8 +765,7 @@
 def convert_cross_package_dependencies_to_table(
         cross_package_dependencies: List[str], base_url: str) -> str:
     """
-    Convert cross-package dependencies to a markdown table.
-
+    Converts cross-package dependencies to a markdown table
     :param cross_package_dependencies: list of cross-package dependencies
     :param base_url: base url to use for links
     :return: markdown-formatted table
@@ -823,11 +808,6 @@
     "release_version release_version_no_leading_zeros last_commit_hash content file_name")
 
 
-<<<<<<< HEAD
-def strip_leading_zeros(release_version: str) -> str:
-    """Strip leading zeros from the provided version string."""
-    return release_version.replace(".0", ".")
-=======
 def strip_leading_zeros_in_calver(calver_version: str) -> str:
     """
     Strips leading zeros from calver version number.
@@ -839,17 +819,10 @@
     :return: string with leading 0s after dot replaced.
     """
     return calver_version.replace(".0", ".")
->>>>>>> 545ba8ec
 
 
 def get_provider_changes_prefix(backport_packages: bool) -> str:
     """
-<<<<<<< HEAD
-    Return information about past releases.
-
-    This information is (retrieved from PROVIDERS_CHANGES_ files stored in the package folder.
-
-=======
     Returns prefix for provider CHANGES files.
     """
     if backport_packages:
@@ -862,7 +835,6 @@
     """
     Returns information about past releases (retrieved from BACKPORT_PROVIDERS_CHANGES_ files stored in the
     package folder.
->>>>>>> 545ba8ec
     :param provider_package_path: path of the package
     :param backport_packages: whether to prepare regular (False) or backport (True) packages
     :return: list of releases made so far.
@@ -894,7 +866,7 @@
 
 def get_latest_release(provider_package_path: str, backport_packages: bool) -> ReleaseInfo:
     """
-    Get information about the latest release.
+    Gets information about the latest release.
 
     :param provider_package_path: path of package
     :param backport_packages: whether to prepare regular (False) or backport (True) packages
@@ -916,11 +888,8 @@
                               past_releases: List[ReleaseInfo],
                               current_release_version: str) -> Optional[str]:
     """
-    Find previous release.
-
-    In case we are re-running current release we assume that last release was the previous one. This is needed
-    so that we can generate list of changes since the previous release.
-
+    Find previous release. In case we are re-running current release we assume that last release was
+    the previous one. This is needed so that we can generate list of changes since the previous release.
     :param previous_release_version: known last release version
     :param past_releases: list of past releases
     :param current_release_version: release that we are working on currently
@@ -941,8 +910,7 @@
         current_release_version: str,
         backport_packages: bool) -> Tuple[str, Optional[str]]:
     """
-    Check if the release version passed is not later than the last release version.
-
+    Check if the release version passed is not later than the last release version
     :param past_releases: all past releases (if there are any)
     :param current_release_version: release version to check
     :param backport_packages: whether to prepare regular (False) or backport (True) packages
@@ -973,8 +941,7 @@
 
 def get_cross_provider_dependent_packages(provider_package_id: str) -> List[str]:
     """
-    Return cross-provider dependencies for the package.
-
+    Returns cross-provider dependencies for the package.
     :param provider_package_id: package id
     :return: list of cross-provider dependencies
     """
@@ -985,11 +952,10 @@
 
 def make_sure_remote_apache_exists_and_fetch():
     """
-    Make sure that apache remote exist in git.
-
-    We need to take a log from the master of apache repository - not locally - because when we commit this
-    change and run it, our log will include the current commit - which is going to have different commit id
-    once we merge. So it is a bit catch-22.
+    Make sure that apache remote exist in git. We need to take a log from the master of apache
+    repository - not locally - because when we commit this change and run it, our log will include the
+    current commit - which is going to have different commit id once we merge. So it is a bit
+    catch-22.
 
     :return:
     """
@@ -1010,7 +976,6 @@
 def get_git_command(base_commit: Optional[str]) -> List[str]:
     """
     Get git command to run for the current repo from the current folder (which is the package folder).
-
     :param base_commit: if present - base commit from which to start the log from
     :return: git command to run
     """
@@ -1027,11 +992,7 @@
                           current_changes: str,
                           backport_packages: bool) -> None:
     """
-<<<<<<< HEAD
-    Store current changes in the PROVIDERS_CHANGES_YYYY.MM.DD.md file.
-=======
     Stores current changes in the BACKPORT_PROVIDERS_CHANGES_YYYY.MM.DD.md file.
->>>>>>> 545ba8ec
 
     :param provider_package_path: path for the package
     :param current_release_version: release version to build
@@ -1048,8 +1009,7 @@
 
 def get_package_path(provider_package_id: str) -> str:
     """
-    Retrieve package path from package id.
-
+    Retrieves package path from package id.
     :param provider_package_id: id of the package
     :return: path of the providers folder
     """
@@ -1059,7 +1019,7 @@
 
 def get_additional_package_info(provider_package_path: str) -> str:
     """
-    Return additional info for the package.
+    Returns additional info for the package.
 
     :param provider_package_path: path for the package
     :return: additional information for the path (empty string if missing)
@@ -1084,8 +1044,7 @@
 
 def is_camel_case_with_acronyms(s: str):
     """
-    Check if the string passed is Camel Case (with capitalised acronyms allowed).
-
+    Checks if the string passed is Camel Case (with capitalised acronyms allowed).
     :param s: string to check
     :return: true if the name looks cool as Class name.
     """
@@ -1095,9 +1054,8 @@
 def check_if_classes_are_properly_named(
         entity_summary: Dict[EntityType, EntityTypeSummary]) -> Tuple[int, int]:
     """
-    Check if all entities in the dictionary are named properly.
-
-    It prints names at the output and returns the status of class names.
+    Check if all entities in the dictionary are named properly. It prints names at the output
+    and returns the status of class names.
 
     :param entity_summary: dictionary of class names to check, grouped by types.
     :return: Tuple of 2 ints = total number of entities and number of badly named entities
@@ -1132,14 +1090,8 @@
 def update_release_notes_for_package(provider_package_id: str, current_release_version: str,
                                      imported_classes: List[str], backport_packages: bool) -> Tuple[int, int]:
     """
-<<<<<<< HEAD
-    Update release notes (README.md) for the package.
-
-    Returns Tuple of total number of entities and badly named entities.
-=======
     Updates release notes (BACKPORT_README.md/README.md) for the package. returns Tuple of total number
     of entities and badly named entities.
->>>>>>> 545ba8ec
 
     :param provider_package_id: id of the package
     :param current_release_version: release version
@@ -1235,8 +1187,7 @@
                                       release_version: str,
                                       backport_packages: bool):
     """
-    Update release notes for the list of packages specified.
-
+    Updates release notes for the list of packages specified.
     :param provider_ids: list of provider ids
     :param release_version: version to release
     :param backport_packages: whether to prepare regular (False) or backport (True) packages
@@ -1292,19 +1243,10 @@
 
 def get_all_backportable_providers() -> List[str]:
     """
-<<<<<<< HEAD
-    Return all providers that should be taken into account when preparing backports.
-
-    For now remove cncf.kubernetes as it has no chances to work with current core of Airflow 2.0
-    And Papermill as it is deeply linked with Lineage in Airflow core and it won't work with lineage
-    for Airflow 1.10 anyway.
-    :return: list of providers that are considered for provider packages
-=======
     Returns all providers that should be taken into account when preparing backports.
     For now we remove Papermill as it is deeply linked with Lineage in Airflow core and it won't work
     with lineage for Airflow 1.10 anyway.
     :return: list of providers that are considered for backport provider packages
->>>>>>> 545ba8ec
     """
     excluded_providers = ["papermill"]
     return [prov for prov in PROVIDERS_REQUIREMENTS.keys() if prov not in excluded_providers]
