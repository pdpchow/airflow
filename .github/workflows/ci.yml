--- conflicted
+++ resolved
@@ -668,11 +668,7 @@
         run: aws s3 sync --delete ./files/documentation s3://apache-airflow-docs
 
   spellcheck-docs:
-<<<<<<< HEAD
-    timeout-minutes: 130
-=======
     timeout-minutes: 120
->>>>>>> f28643b7
     name: "Spellcheck docs"
     runs-on: ${{fromJSON(needs.build-info.outputs.runs-on)}}
     needs: [build-info, wait-for-ci-images]
