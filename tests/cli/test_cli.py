# -*- coding: utf-8 -*-
#
# Licensed to the Apache Software Foundation (ASF) under one
# or more contributor license agreements.  See the NOTICE file
# distributed with this work for additional information
# regarding copyright ownership.  The ASF licenses this file
# to you under the Apache License, Version 2.0 (the
# "License"); you may not use this file except in compliance
# with the License.  You may obtain a copy of the License at
#
#   http://www.apache.org/licenses/LICENSE-2.0
#
# Unless required by applicable law or agreed to in writing,
# software distributed under the License is distributed on an
# "AS IS" BASIS, WITHOUT WARRANTIES OR CONDITIONS OF ANY
# KIND, either express or implied.  See the License for the
# specific language governing permissions and limitations
# under the License.
#

from six import StringIO
import sys
import unittest

from datetime import datetime, timedelta, time
from mock import patch, Mock, MagicMock
from time import sleep
import psutil
import pytz
import subprocess
from argparse import Namespace
from airflow import settings
import airflow.bin.cli as cli
from airflow.bin.cli import get_num_ready_workers_running, run, get_dag
from airflow.models import TaskInstance
from airflow.utils import timezone
from airflow.utils.state import State
from airflow.settings import Session
from airflow import models

import os

dag_folder_path = '/'.join(os.path.realpath(__file__).split('/')[:-1])

TEST_DAG_FOLDER = os.path.join(
    os.path.dirname(dag_folder_path), 'dags')
TEST_DAG_ID = 'unit_tests'


def reset(dag_id):
    session = Session()
    tis = session.query(models.TaskInstance).filter_by(dag_id=dag_id)
    tis.delete()
    session.commit()
    session.close()


def create_mock_args(
    task_id,
    dag_id,
    subdir,
    execution_date,
    task_params=None,
    dry_run=False,
    queue=None,
    pool=None,
    priority_weight_total=None,
    retries=0,
    local=True,
    mark_success=False,
    ignore_all_dependencies=False,
    ignore_depends_on_past=False,
    ignore_dependencies=False,
    force=False,
    run_as_user=None,
    executor_config=None,
    cfg_path=None,
    pickle=None,
    raw=None,
    interactive=None,
):
    if executor_config is None:
        executor_config = {}
    args = MagicMock(spec=Namespace)
    args.task_id = task_id
    args.dag_id = dag_id
    args.subdir = subdir
    args.task_params = task_params
    args.execution_date = execution_date
    args.dry_run = dry_run
    args.queue = queue
    args.pool = pool
    args.priority_weight_total = priority_weight_total
    args.retries = retries
    args.local = local
    args.run_as_user = run_as_user
    args.executor_config = executor_config
    args.cfg_path = cfg_path
    args.pickle = pickle
    args.raw = raw
    args.mark_success = mark_success
    args.ignore_all_dependencies = ignore_all_dependencies
    args.ignore_depends_on_past = ignore_depends_on_past
    args.ignore_dependencies = ignore_dependencies
    args.force = force
    args.interactive = interactive
    return args


class TestCLI(unittest.TestCase):
    def setUp(self):
        self.gunicorn_master_proc = Mock(pid=None)
        self.children = MagicMock()
        self.child = MagicMock()
        self.process = MagicMock()

    def test_ready_prefix_on_cmdline(self):
        self.child.cmdline.return_value = [settings.GUNICORN_WORKER_READY_PREFIX]
        self.process.children.return_value = [self.child]

        with patch('psutil.Process', return_value=self.process):
            self.assertEqual(get_num_ready_workers_running(self.gunicorn_master_proc), 1)

    def test_ready_prefix_on_cmdline_no_children(self):
        self.process.children.return_value = []

        with patch('psutil.Process', return_value=self.process):
            self.assertEqual(get_num_ready_workers_running(self.gunicorn_master_proc), 0)

    def test_ready_prefix_on_cmdline_zombie(self):
        self.child.cmdline.return_value = []
        self.process.children.return_value = [self.child]

        with patch('psutil.Process', return_value=self.process):
            self.assertEqual(get_num_ready_workers_running(self.gunicorn_master_proc), 0)

    def test_ready_prefix_on_cmdline_dead_process(self):
        self.child.cmdline.side_effect = psutil.NoSuchProcess(11347)
        self.process.children.return_value = [self.child]

        with patch('psutil.Process', return_value=self.process):
            self.assertEqual(get_num_ready_workers_running(self.gunicorn_master_proc), 0)

    def test_cli_webserver_debug(self):
        env = os.environ.copy()
        p = psutil.Popen(["airflow", "webserver", "-d"], env=env)
        sleep(3)  # wait for webserver to start
        return_code = p.poll()
        self.assertEqual(
            None,
            return_code,
            "webserver terminated with return code {} in debug mode".format(return_code))
        p.terminate()
        p.wait()

    def test_cli_rbac_webserver_debug(self):
        env = os.environ.copy()
        env['AIRFLOW__WEBSERVER__RBAC'] = 'True'
        p = psutil.Popen(["airflow", "webserver", "-d"], env=env)
        sleep(3)  # wait for webserver to start
        return_code = p.poll()
        self.assertEqual(
            None,
            return_code,
            "webserver terminated with return code {} in debug mode".format(return_code))
        p.terminate()
        p.wait()

    def test_local_run(self):
        args = create_mock_args(
            task_id='print_the_context',
            dag_id='example_python_operator',
            subdir='/root/dags/example_python_operator.py',
            interactive=True,
            execution_date=timezone.parse('2018-04-27T08:39:51.298439+00:00')
        )

        reset(args.dag_id)

        with patch('argparse.Namespace', args) as mock_args:
            run(mock_args)
            dag = get_dag(mock_args)
            task = dag.get_task(task_id=args.task_id)
            ti = TaskInstance(task, args.execution_date)
            ti.refresh_from_db()
            state = ti.current_state()
            self.assertEqual(state, State.SUCCESS)

<<<<<<< HEAD
=======
    def test_test(self):
        """Test the `airflow test` command"""
        args = create_mock_args(
            task_id='print_the_context',
            dag_id='example_python_operator',
            subdir=None,
            execution_date=timezone.parse('2018-01-01')
        )

        saved_stdout = sys.stdout
        try:
            sys.stdout = out = StringIO()
            cli.test(args)

            output = out.getvalue()
            # Check that prints, and log messages, are shown
            self.assertIn('Done. Returned value was: Whatever you return gets printed in the logs',
                          output)
            self.assertIn("'example_python_operator__print_the_context__20180101'",
                          output)
        finally:
            sys.stdout = saved_stdout

>>>>>>> cb8b2a1d
    def test_next_execution(self):
        # A scaffolding function
        def reset_dr_db(dag_id):
            session = Session()
            dr = session.query(models.DagRun).filter_by(dag_id=dag_id)
            dr.delete()
            session.commit()
            session.close()

        EXAMPLE_DAGS_FOLDER = os.path.join(
            os.path.dirname(
                os.path.dirname(
                    os.path.dirname(os.path.realpath(__file__))
                )
            ),
            "airflow/example_dags"
        )

        dagbag = models.DagBag(dag_folder=EXAMPLE_DAGS_FOLDER,
                               include_examples=False)
        dag_ids = ['example_bash_operator',  # schedule_interval is '0 0 * * *'
                   'latest_only',  # schedule_interval is timedelta(hours=4)
                   'example_python_operator',  # schedule_interval=None
                   'example_xcom']  # schedule_interval="@once"

        # The details below is determined by the schedule_interval of example DAGs
        now = timezone.utcnow()
        next_execution_time_for_dag1 = pytz.utc.localize(
            datetime.combine(
                now.date() + timedelta(days=1),
                time(0)
            )
        )
        next_execution_time_for_dag2 = now + timedelta(hours=4)
        expected_output = [str(next_execution_time_for_dag1),
                           str(next_execution_time_for_dag2),
                           "None",
                           "None"]

        for i in range(len(dag_ids)):
            dag_id = dag_ids[i]

            # Clear dag run so no execution history fo each DAG
            reset_dr_db(dag_id)

            p = subprocess.Popen(["airflow", "next_execution", dag_id,
                                  "--subdir", EXAMPLE_DAGS_FOLDER],
                                 stdout=subprocess.PIPE)
            p.wait()
            stdout = []
            for line in p.stdout:
                stdout.append(str(line.decode("utf-8").rstrip()))

            # `next_execution` function is inapplicable if no execution record found
            # It prints `None` in such cases
            self.assertEqual(stdout[-1], "None")

            dag = dagbag.dags[dag_id]
            # Create a DagRun for each DAG, to prepare for next step
            dag.create_dagrun(
                run_id='manual__' + now.isoformat(),
                execution_date=now,
                start_date=now,
                state=State.FAILED
            )

            p = subprocess.Popen(["airflow", "next_execution", dag_id,
                                  "--subdir", EXAMPLE_DAGS_FOLDER],
                                 stdout=subprocess.PIPE)
            p.wait()
            stdout = []
            for line in p.stdout:
                stdout.append(str(line.decode("utf-8").rstrip()))
            self.assertEqual(stdout[-1], expected_output[i])

            reset_dr_db(dag_id)<|MERGE_RESOLUTION|>--- conflicted
+++ resolved
@@ -186,8 +186,6 @@
             state = ti.current_state()
             self.assertEqual(state, State.SUCCESS)
 
-<<<<<<< HEAD
-=======
     def test_test(self):
         """Test the `airflow test` command"""
         args = create_mock_args(
@@ -211,7 +209,6 @@
         finally:
             sys.stdout = saved_stdout
 
->>>>>>> cb8b2a1d
     def test_next_execution(self):
         # A scaffolding function
         def reset_dr_db(dag_id):
