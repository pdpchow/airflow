--- conflicted
+++ resolved
@@ -17,80 +17,19 @@
 # under the License.
 import re
 import unittest
-<<<<<<< HEAD
-import mock
-import six
-=======
 from unittest import mock
->>>>>>> d25854dd
 
 import pytest
 
 from airflow.exceptions import AirflowConfigException
 from airflow.utils import net
 from tests.test_utils.config import conf_vars
-<<<<<<< HEAD
-from airflow.exceptions import AirflowConfigException
-import re
-=======
->>>>>>> d25854dd
 
 
 def get_hostname():
     return 'awesomehostname'
 
 
-<<<<<<< HEAD
-class GetHostname(unittest.TestCase):
-
-    @mock.patch('airflow.utils.net.socket')
-    @mock.patch('airflow.utils.net.conf')
-    def test_get_hostname_unset(self, patched_conf, patched_socket):
-        patched_conf.get = mock.Mock(return_value=None)
-        patched_socket.getfqdn = mock.Mock(return_value='first')
-        self.assertTrue(net.get_hostname() == 'first')
-
-    @mock.patch('airflow.utils.net.conf')
-    def test_get_hostname_set(self, patched_conf):
-        patched_conf.get = mock.Mock(
-            return_value='tests.utils.test_net:get_hostname'
-        )
-        self.assertTrue(net.get_hostname() == 'awesomehostname')
-
-    @conf_vars({('core', 'hostname_callable'): 'tests.utils.test_net'})
-    def test_get_hostname_set_incorrect(self):
-        with self.assertRaises(TypeError):
-            net.get_hostname()
-
-    @mock.patch('airflow.utils.net.conf')
-    def test_get_hostname_set_missing(self, patched_conf):
-        patched_conf.get = mock.Mock(
-            return_value='tests.utils.test_net:missing_func'
-        )
-        with self.assertRaises(AttributeError):
-            net.get_hostname()
-
-    @mock.patch('socket.getfqdn', return_value='first')
-    @conf_vars({('core', 'hostname_callable'): None})
-    def test_get_hostname_unset_2_0(self, mock_getfqdn):
-        self.assertEqual('first', net.get_hostname())
-
-    @conf_vars({('core', 'hostname_callable'): 'tests.utils.test_net.get_hostname'})
-    def test_get_hostname_set_2_0(self):
-        self.assertEqual('awesomehostname', net.get_hostname())
-
-    @conf_vars({('core', 'hostname_callable'): 'tests.utils.test_net'})
-    def test_get_hostname_set_incorrect_2_0(self):
-        with self.assertRaises(TypeError):
-            net.get_hostname()
-
-    @conf_vars({('core', 'hostname_callable'): 'tests.utils.test_net.missing_func'})
-    def test_get_hostname_set_missing_2_0(self):
-        with six.assertRaisesRegex(
-            self,
-            AirflowConfigException,
-            re.escape(
-=======
 class TestGetHostname(unittest.TestCase):
     @mock.patch('socket.getfqdn', return_value='first')
     @conf_vars({('core', 'hostname_callable'): None})
@@ -111,7 +50,6 @@
         with pytest.raises(
             AirflowConfigException,
             match=re.escape(
->>>>>>> d25854dd
                 'The object could not be loaded. Please check "hostname_callable" key in "core" section. '
                 'Current value: "tests.utils.test_net.missing_func"'
             ),
