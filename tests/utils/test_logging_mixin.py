--- conflicted
+++ resolved
@@ -16,50 +16,16 @@
 # specific language governing permissions and limitations
 # under the License.
 
-<<<<<<< HEAD
-=======
 import unittest
->>>>>>> d25854dd
 import warnings
 from unittest import mock
 
-<<<<<<< HEAD
-import six
-
-from airflow.operators.bash_operator import BashOperator
-from airflow.utils.log.logging_mixin import set_context, StreamLogWriter
-from tests.compat import mock
-
-if six.PY2:
-    # Need `assertWarns` back-ported from unittest2
-    import unittest2 as unittest
-else:
-    import unittest
-=======
 from airflow.utils.log.logging_mixin import StreamLogWriter, set_context
->>>>>>> d25854dd
 
 
 class TestLoggingMixin(unittest.TestCase):
     def setUp(self):
-<<<<<<< HEAD
-        warnings.filterwarnings(
-            action='always'
-        )
-
-    def test_log(self):
-        op = BashOperator(
-            task_id='task-1',
-            bash_command='exit 0'
-        )
-        with self.assertWarns(DeprecationWarning) as cm:
-            op.logger.info('Some arbitrary line')
-        warning = cm.warning
-        assert 'Initializing logger for airflow.operators.bash_operator.BashOperator' \
-            ' using logger(), which will be replaced by .log in Airflow 2.0' == str(warning.args[0])
-=======
         warnings.filterwarnings(action='always')
->>>>>>> d25854dd
 
     def test_set_context(self):
         handler1 = mock.MagicMock()
@@ -131,19 +97,11 @@
         logger.log = mock.MagicMock()
 
         log = StreamLogWriter(logger, 1)
-<<<<<<< HEAD
-        self.assertIsNone(log.encoding)
-=======
         assert log.encoding is None
->>>>>>> d25854dd
 
     def test_iobase_compatibility(self):
         log = StreamLogWriter(None, 1)
 
-<<<<<<< HEAD
-        self.assertFalse(log.closed)
-=======
         assert not log.closed
->>>>>>> d25854dd
         # has no specific effect
         log.close()