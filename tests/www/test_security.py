#
# Licensed to the Apache Software Foundation (ASF) under one
# or more contributor license agreements.  See the NOTICE file
# distributed with this work for additional information
# regarding copyright ownership.  The ASF licenses this file
# to you under the Apache License, Version 2.0 (the
# "License"); you may not use this file except in compliance
# with the License.  You may obtain a copy of the License at
#
#   http://www.apache.org/licenses/LICENSE-2.0
#
# Unless required by applicable law or agreed to in writing,
# software distributed under the License is distributed on an
# "AS IS" BASIS, WITHOUT WARRANTIES OR CONDITIONS OF ANY
# KIND, either express or implied.  See the License for the
# specific language governing permissions and limitations
# under the License.

import logging
import unittest
from unittest import mock

from flask_appbuilder import SQLA, Model, expose, has_access
from flask_appbuilder.security.sqla import models as sqla_models
from flask_appbuilder.views import BaseView, ModelView
from sqlalchemy import Column, Date, Float, Integer, String

from airflow import settings
from airflow.exceptions import AirflowException
from airflow.models import DagModel
from airflow.www import app as application
from airflow.www.utils import CustomSQLAInterface
from tests.test_utils.db import clear_db_runs
from tests.test_utils.mock_security_manager import MockSecurityManager

READ_WRITE = {'can_dag_read', 'can_dag_edit'}
READ_ONLY = {'can_dag_read'}

logging.basicConfig(format='%(asctime)s:%(levelname)s:%(name)s:%(message)s')
logging.getLogger().setLevel(logging.DEBUG)
log = logging.getLogger(__name__)


class SomeModel(Model):
    id = Column(Integer, primary_key=True)
    field_string = Column(String(50), unique=True, nullable=False)
    field_integer = Column(Integer())
    field_float = Column(Float())
    field_date = Column(Date())

    def __repr__(self):
        return str(self.field_string)


class SomeModelView(ModelView):
    datamodel = CustomSQLAInterface(SomeModel)
    base_permissions = ['can_list', 'can_show', 'can_add', 'can_edit', 'can_delete']
    list_columns = ['field_string', 'field_integer', 'field_float', 'field_date']


class SomeBaseView(BaseView):
    route_base = ''

    @expose('/some_action')
    @has_access
    def some_action(self):
        return "action!"


class TestSecurity(unittest.TestCase):
    @classmethod
    def setUpClass(cls):
        settings.configure_orm()
        cls.session = settings.Session
        cls.app = application.create_app(testing=True)
        cls.appbuilder = cls.app.appbuilder  # pylint: disable=no-member
        cls.app.config['WTF_CSRF_ENABLED'] = False
        cls.security_manager = cls.appbuilder.sm
        cls.role_admin = cls.security_manager.find_role('Admin')
        cls.user = cls.appbuilder.sm.add_user(
            'admin', 'admin', 'user', 'admin@fab.org', cls.role_admin, 'general'
        )

    def setUp(self):
        self.db = SQLA(self.app)
        self.appbuilder.add_view(SomeBaseView, "SomeBaseView", category="BaseViews")
        self.appbuilder.add_view(SomeModelView, "SomeModelView", category="ModelViews")

        log.debug("Complete setup!")

    def expect_user_is_in_role(self, user, rolename):
        self.security_manager.init_role(rolename, [], [])
        role = self.security_manager.find_role(rolename)
        if not role:
            self.security_manager.add_role(rolename)
            role = self.security_manager.find_role(rolename)
        user.roles = [role]
        self.security_manager.update_user(user)

    def assert_user_has_dag_perms(self, perms, dag_id):
        for perm in perms:
            self.assertTrue(
                self._has_dag_perm(perm, dag_id),
                "User should have '{}' on DAG '{}'".format(perm, dag_id))

    def assert_user_does_not_have_dag_perms(self, dag_id, perms):
        for perm in perms:
            self.assertFalse(
                self._has_dag_perm(perm, dag_id),
                "User should not have '{}' on DAG '{}'".format(perm, dag_id))

    def _has_dag_perm(self, perm, dag_id):
        return self.security_manager.has_access(
            perm,
            dag_id,
            self.user)

    def tearDown(self):
        clear_db_runs()
        self.appbuilder = None
        self.app = None
        self.db = None
        log.debug("Complete teardown!")

    def test_init_role_baseview(self):
        role_name = 'MyRole3'
        role_perms = ['can_some_action']
        role_vms = ['SomeBaseView']
        self.security_manager.init_role(role_name, role_vms, role_perms)
        role = self.appbuilder.sm.find_role(role_name)
        self.assertIsNotNone(role)
        self.assertEqual(len(role_perms), len(role.permissions))

    def test_init_role_modelview(self):
        role_name = 'MyRole2'
        role_perms = ['can_list', 'can_show', 'can_add', 'can_edit', 'can_delete']
        role_vms = ['SomeModelView']
        self.security_manager.init_role(role_name, role_vms, role_perms)
        role = self.appbuilder.sm.find_role(role_name)
        self.assertIsNotNone(role)
        self.assertEqual(len(role_perms), len(role.permissions))

    def test_update_and_verify_permission_role(self):
        role_name = 'Test_Role'
        self.security_manager.init_role(role_name, [], [])
        role = self.security_manager.find_role(role_name)

        perm = self.security_manager.\
            find_permission_view_menu('can_edit', 'RoleModelView')
        self.security_manager.add_permission_role(role, perm)
        role_perms_len = len(role.permissions)

        self.security_manager.init_role(role_name, [], [])
        new_role_perms_len = len(role.permissions)

        self.assertEqual(role_perms_len, new_role_perms_len)

    def test_get_user_roles(self):
        user = mock.MagicMock()
        user.is_anonymous = False
        roles = self.appbuilder.sm.find_role('Admin')
        user.roles = roles
        self.assertEqual(self.security_manager.get_user_roles(user), roles)

    @mock.patch('airflow.www.security.AirflowSecurityManager.get_user_roles')
    def test_get_all_permissions_views(self, mock_get_user_roles):
        role_name = 'MyRole5'
        role_perms = ['can_some_action']
        role_vms = ['SomeBaseView']
        self.security_manager.init_role(role_name, role_vms, role_perms)
        role = self.security_manager.find_role(role_name)

        mock_get_user_roles.return_value = [role]
        self.assertEqual(self.security_manager
                         .get_all_permissions_views(),
                         {('can_some_action', 'SomeBaseView')})

        mock_get_user_roles.return_value = []
        self.assertEqual(len(self.security_manager
                             .get_all_permissions_views()), 0)

<<<<<<< HEAD
    @mock.patch('airflow.www.security.AirflowSecurityManager'
                '.get_all_permissions_views')
    @mock.patch('airflow.www.security.AirflowSecurityManager'
                '.get_user_roles')
    def test_get_readable_dag_ids(self, mock_get_user_roles,
                                  mock_get_all_permissions_views):
        user = mock.MagicMock()
=======
    def test_get_accessible_dag_ids(self):
>>>>>>> 50e791d3
        role_name = 'MyRole1'
        permission_action = ['can_dag_read']
        dag_id = 'dag_id'
        username = "Mr. User"
        self.security_manager.init_role(role_name, [], [])
        self.security_manager.sync_perm_for_dag(  # type: ignore  # pylint: disable=no-member
            dag_id, access_control={role_name: permission_action}
        )
        role = self.security_manager.find_role(role_name)
        user = self.security_manager.add_user(
            username=username,
            first_name=username,
            last_name=username,
            email=f"{username}@fab.org",
            role=role,
            password=username,
        )
        dag_model = DagModel(dag_id="dag_id", fileloc="/tmp/dag_.py", schedule_interval="2 2 * * *")
        self.session.add(dag_model)
        self.session.commit()
        self.assertEqual(self.security_manager
                         .get_readable_dag_ids(user), {'dag_id'})

    @mock.patch('airflow.www.security.AirflowSecurityManager._has_view_access')
    def test_has_access(self, mock_has_view_access):
        user = mock.MagicMock()
        user.is_anonymous = False
        mock_has_view_access.return_value = True
        self.assertTrue(self.security_manager.has_access('perm', 'view', user))

    def test_sync_perm_for_dag_creates_permissions_on_view_menus(self):
        test_dag_id = 'TEST_DAG'
        self.security_manager.sync_perm_for_dag(test_dag_id, access_control=None)
        for dag_perm in self.security_manager.DAG_PERMS:
            self.assertIsNotNone(self.security_manager.
                                 find_permission_view_menu(dag_perm, test_dag_id))

    @mock.patch('airflow.www.security.AirflowSecurityManager._has_perm')
    @mock.patch('airflow.www.security.AirflowSecurityManager._has_role')
    def test_has_all_dag_access(self, mock_has_role, mock_has_perm):
        mock_has_role.return_value = True
        self.assertTrue(self.security_manager.has_all_dags_access())

        mock_has_role.return_value = False
        mock_has_perm.return_value = False
        self.assertFalse(self.security_manager.has_all_dags_access())

        mock_has_perm.return_value = True
        self.assertTrue(self.security_manager.has_all_dags_access())

    def test_access_control_with_non_existent_role(self):
        with self.assertRaises(AirflowException) as context:
            self.security_manager.sync_perm_for_dag(
                dag_id='access-control-test',
                access_control={
                    'this-role-does-not-exist': ['can_dag_edit', 'can_dag_read']
                })
        self.assertIn("role does not exist", str(context.exception))

    def test_access_control_with_invalid_permission(self):
        invalid_permissions = [
            'can_varimport',  # a real permission, but not a member of DAG_PERMS
            'can_eat_pudding',  # clearly not a real permission
        ]
        username = "Mrs. User"
        user = self.security_manager.add_user(
            username=username,
            first_name=username,
            last_name=username,
            email=f"{username}@fab.org",
            role=self.role_admin,
            password=username,
        )
        for permission in invalid_permissions:
            self.expect_user_is_in_role(user, rolename='team-a')
            with self.assertRaises(AirflowException) as context:
                self.security_manager.sync_perm_for_dag(
                    'access_control_test',
                    access_control={
                        'team-a': {permission}
                    })
            self.assertIn("invalid permissions", str(context.exception))

    def test_access_control_is_set_on_init(self):
        self.expect_user_is_in_role(self.user, rolename='team-a')
        self.security_manager.sync_perm_for_dag(
            'access_control_test',
            access_control={
                'team-a': ['can_dag_edit', 'can_dag_read']
            })
        self.assert_user_has_dag_perms(
            perms=['can_dag_edit', 'can_dag_read'],
            dag_id='access_control_test',
        )

        self.expect_user_is_in_role(self.user, rolename='NOT-team-a')
        self.assert_user_does_not_have_dag_perms(
            perms=['can_dag_edit', 'can_dag_read'],
            dag_id='access_control_test',
        )

    def test_access_control_stale_perms_are_revoked(self):
        self.expect_user_is_in_role(self.user, rolename='team-a')
        self.security_manager.sync_perm_for_dag(
            'access_control_test',
            access_control={'team-a': READ_WRITE})
        self.assert_user_has_dag_perms(
            perms=READ_WRITE,
            dag_id='access_control_test',
        )

        self.security_manager.sync_perm_for_dag(
            'access_control_test',
            access_control={'team-a': READ_ONLY})
        self.assert_user_has_dag_perms(
            perms=['can_dag_read'],
            dag_id='access_control_test',
        )
        self.assert_user_does_not_have_dag_perms(
            perms=['can_dag_edit'],
            dag_id='access_control_test',
        )

    def test_no_additional_dag_permission_views_created(self):
        ab_perm_view_role = sqla_models.assoc_permissionview_role

        self.security_manager.sync_roles()
        num_pv_before = self.db.session().query(ab_perm_view_role).count()
        self.security_manager.sync_roles()
        num_pv_after = self.db.session().query(ab_perm_view_role).count()
        self.assertEqual(num_pv_before, num_pv_after)

    def test_override_role_vm(self):
        test_security_manager = MockSecurityManager(appbuilder=self.appbuilder)
        self.assertEqual(len(test_security_manager.VIEWER_VMS), 1)
        self.assertEqual(test_security_manager.VIEWER_VMS, {'Airflow'})<|MERGE_RESOLUTION|>--- conflicted
+++ resolved
@@ -179,17 +179,7 @@
         self.assertEqual(len(self.security_manager
                              .get_all_permissions_views()), 0)
 
-<<<<<<< HEAD
-    @mock.patch('airflow.www.security.AirflowSecurityManager'
-                '.get_all_permissions_views')
-    @mock.patch('airflow.www.security.AirflowSecurityManager'
-                '.get_user_roles')
-    def test_get_readable_dag_ids(self, mock_get_user_roles,
-                                  mock_get_all_permissions_views):
-        user = mock.MagicMock()
-=======
     def test_get_accessible_dag_ids(self):
->>>>>>> 50e791d3
         role_name = 'MyRole1'
         permission_action = ['can_dag_read']
         dag_id = 'dag_id'
@@ -211,7 +201,7 @@
         self.session.add(dag_model)
         self.session.commit()
         self.assertEqual(self.security_manager
-                         .get_readable_dag_ids(user), {'dag_id'})
+                         .get_accessible_dag_ids(user), {'dag_id'})
 
     @mock.patch('airflow.www.security.AirflowSecurityManager._has_view_access')
     def test_has_access(self, mock_has_view_access):
