--- conflicted
+++ resolved
@@ -25,11 +25,7 @@
 import pendulum
 import pytest
 
-<<<<<<< HEAD
-from airflow.exceptions import AirflowException, DagRunAlreadyExists, RemovedInAirflow3Warning
-=======
-from airflow.exceptions import AirflowException, DagRunAlreadyExists, TaskDeferred
->>>>>>> 385d79bf
+from airflow.exceptions import AirflowException, DagRunAlreadyExists, TaskDeferred, RemovedInAirflow3Warning
 from airflow.models.dag import DAG, DagModel
 from airflow.models.dagbag import DagBag
 from airflow.models.dagrun import DagRun
@@ -55,13 +51,8 @@
 
 dag = DAG(
     dag_id='{TRIGGERED_DAG_ID}',
-<<<<<<< HEAD
-    default_args={{'start_date': datetime(2019, 1, 1)}},
-    schedule=None,
-=======
     schedule=None,
     start_date=datetime(2019, 1, 1),
->>>>>>> 385d79bf
 )
 
 task = EmptyOperator(task_id='test', dag=dag)
