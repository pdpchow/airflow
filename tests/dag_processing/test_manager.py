--- conflicted
+++ resolved
@@ -217,17 +217,11 @@
             async_mode=True,
         )
 
-<<<<<<< HEAD
         file_1 = 'file_1.py'
         file_2 = 'file_2.py'
         file_3 = 'file_3.py'
         manager._file_path_queue = collections.deque([file_1, file_2, file_3])
-=======
-        file_1 = "file_1.py"
-        file_2 = "file_2.py"
-        file_3 = "file_3.py"
-        manager._file_path_queue = [file_1, file_2, file_3]
->>>>>>> 64174ce2
+
 
         # Mock that only one processor exists. This processor runs with 'file_1'
         manager._processors[file_1] = MagicMock()
@@ -310,11 +304,8 @@
         manager.set_file_paths(dag_files)
         assert manager._file_path_queue == collections.deque([])
         manager.prepare_file_path_queue()
-<<<<<<< HEAD
         assert manager._file_path_queue == collections.deque(['file_1.py', 'file_2.py', 'file_3.py', 'file_4.py'])
-=======
-        assert manager._file_path_queue == ["file_1.py", "file_2.py", "file_3.py", "file_4.py"]
->>>>>>> 64174ce2
+
 
     @conf_vars({("scheduler", "file_parsing_sort_mode"): "random_seeded_by_host"})
     @mock.patch("zipfile.is_zipfile", return_value=True)
@@ -379,11 +370,8 @@
         manager.set_file_paths(dag_files)
         assert manager._file_path_queue == collections.deque([])
         manager.prepare_file_path_queue()
-<<<<<<< HEAD
         assert manager._file_path_queue == collections.deque(['file_4.py', 'file_1.py', 'file_3.py', 'file_2.py'])
-=======
-        assert manager._file_path_queue == ["file_4.py", "file_1.py", "file_3.py", "file_2.py"]
->>>>>>> 64174ce2
+
 
     @conf_vars({("scheduler", "file_parsing_sort_mode"): "modified_time"})
     @mock.patch("zipfile.is_zipfile", return_value=True)
@@ -411,7 +399,6 @@
 
         manager.set_file_paths(dag_files)
         manager.prepare_file_path_queue()
-<<<<<<< HEAD
         assert manager._file_path_queue == collections.deque(['file_2.py', 'file_3.py'])
 
     @conf_vars({("scheduler", "file_parsing_sort_mode"): "modified_time"})
@@ -446,9 +433,7 @@
         manager.add_new_file_path_to_queue()
         assert manager._file_path_queue == collections.deque(
             ['file_4.py', 'file_3.py', 'file_2.py', 'file_1.py'])
-=======
-        assert manager._file_path_queue == ["file_2.py", "file_3.py"]
->>>>>>> 64174ce2
+
 
     @conf_vars({("scheduler", "file_parsing_sort_mode"): "modified_time"})
     @mock.patch("zipfile.is_zipfile", return_value=True)
