#
# Licensed to the Apache Software Foundation (ASF) under one
# or more contributor license agreements.  See the NOTICE file
# distributed with this work for additional information
# regarding copyright ownership.  The ASF licenses this file
# to you under the Apache License, Version 2.0 (the
# "License"); you may not use this file except in compliance
# with the License.  You may obtain a copy of the License at
#
#   http://www.apache.org/licenses/LICENSE-2.0
#
# Unless required by applicable law or agreed to in writing,
# software distributed under the License is distributed on an
# "AS IS" BASIS, WITHOUT WARRANTIES OR CONDITIONS OF ANY
# KIND, either express or implied.  See the License for the
# specific language governing permissions and limitations
# under the License.

import logging
import multiprocessing
import os
import pathlib
import random
import socket
import sys
import threading
import unittest
from datetime import datetime, timedelta
from logging.config import dictConfig
from tempfile import TemporaryDirectory
from textwrap import dedent
from unittest import mock
from unittest.mock import MagicMock, PropertyMock

import pytest
from freezegun import freeze_time

from airflow.callbacks.callback_requests import CallbackRequest, DagCallbackRequest, SlaCallbackRequest
from airflow.config_templates.airflow_local_settings import DEFAULT_LOGGING_CONFIG
from airflow.configuration import conf
from airflow.dag_processing.manager import (
    DagFileProcessorAgent,
    DagFileProcessorManager,
    DagFileStat,
    DagParsingSignal,
    DagParsingStat,
)
from airflow.dag_processing.processor import DagFileProcessorProcess
from airflow.models import DagBag, DagModel, DbCallbackRequest, errors
from airflow.models.dagcode import DagCode
from airflow.models.serialized_dag import SerializedDagModel
from airflow.utils import timezone
from airflow.utils.net import get_hostname
from airflow.utils.session import create_session
from tests.core.test_logging_config import SETTINGS_FILE_VALID, settings_context
from tests.models import TEST_DAGS_FOLDER
from tests.test_utils.config import conf_vars
from tests.test_utils.db import clear_db_callbacks, clear_db_dags, clear_db_runs, clear_db_serialized_dags

TEST_DAG_FOLDER = pathlib.Path(__file__).parent.parent / 'dags'

DEFAULT_DATE = timezone.datetime(2016, 1, 1)


class FakeDagFileProcessorRunner(DagFileProcessorProcess):
    # This fake processor will return the zombies it received in constructor
    # as its processing result w/o actually parsing anything.
    def __init__(self, file_path, pickle_dags, dag_ids, callbacks):
        super().__init__(file_path, pickle_dags, dag_ids, callbacks)
        # We need a "real" selectable handle for waitable_handle to work
        readable, writable = multiprocessing.Pipe(duplex=False)
        writable.send('abc')
        writable.close()
        self._waitable_handle = readable
        self._result = 0, 0

    def start(self):
        pass

    @property
    def start_time(self):
        return DEFAULT_DATE

    @property
    def pid(self):
        return 1234

    @property
    def done(self):
        return True

    @property
    def result(self):
        return self._result

    @staticmethod
    def _create_process(file_path, callback_requests, dag_ids, pickle_dags):
        return FakeDagFileProcessorRunner(
            file_path,
            pickle_dags,
            dag_ids,
            callback_requests,
        )

    @property
    def waitable_handle(self):
        return self._waitable_handle


class TestDagFileProcessorManager:
    def setup_method(self):
        dictConfig(DEFAULT_LOGGING_CONFIG)
        clear_db_runs()
        clear_db_serialized_dags()
        clear_db_dags()
        clear_db_callbacks()

    def teardown_class(self):
        clear_db_runs()
        clear_db_serialized_dags()
        clear_db_dags()
        clear_db_callbacks()

    def run_processor_manager_one_loop(self, manager, parent_pipe):
        if not manager._async_mode:
            parent_pipe.send(DagParsingSignal.AGENT_RUN_ONCE)

        results = []

        while True:
            manager._run_parsing_loop()

            while parent_pipe.poll(timeout=0.01):
                obj = parent_pipe.recv()
                if not isinstance(obj, DagParsingStat):
                    results.append(obj)
                elif obj.done:
                    return results
            raise RuntimeError("Shouldn't get here - nothing to read, but manager not finished!")

    @conf_vars({('core', 'load_examples'): 'False'})
    def test_remove_file_clears_import_error(self, tmpdir):
        filename_to_parse = tmpdir / 'temp_dag.py'

        # Generate original import error
        with open(filename_to_parse, 'w') as file_to_parse:
            file_to_parse.writelines('an invalid airflow DAG')

        child_pipe, parent_pipe = multiprocessing.Pipe()

        async_mode = 'sqlite' not in conf.get('database', 'sql_alchemy_conn')
        manager = DagFileProcessorManager(
            dag_directory=tmpdir,
            max_runs=1,
            processor_timeout=timedelta(days=365),
            signal_conn=child_pipe,
            dag_ids=[],
            pickle_dags=False,
            async_mode=async_mode,
        )

        with create_session() as session:
            self.run_processor_manager_one_loop(manager, parent_pipe)

            import_errors = session.query(errors.ImportError).all()
            assert len(import_errors) == 1

            filename_to_parse.remove()

            # Rerun the scheduler once the dag file has been removed
            self.run_processor_manager_one_loop(manager, parent_pipe)
            import_errors = session.query(errors.ImportError).all()

            assert len(import_errors) == 0
            session.rollback()

        child_pipe.close()
        parent_pipe.close()

    @conf_vars({('core', 'load_examples'): 'False'})
    def test_max_runs_when_no_files(self):

        child_pipe, parent_pipe = multiprocessing.Pipe()

        with TemporaryDirectory(prefix="empty-airflow-dags-") as dags_folder:
            async_mode = 'sqlite' not in conf.get('database', 'sql_alchemy_conn')
            manager = DagFileProcessorManager(
                dag_directory=dags_folder,
                max_runs=1,
                processor_timeout=timedelta(days=365),
                signal_conn=child_pipe,
                dag_ids=[],
                pickle_dags=False,
                async_mode=async_mode,
            )

            self.run_processor_manager_one_loop(manager, parent_pipe)
        child_pipe.close()
        parent_pipe.close()

    @pytest.mark.backend("mysql", "postgres")
    def test_start_new_processes_with_same_filepath(self):
        """
        Test that when a processor already exist with a filepath, a new processor won't be created
        with that filepath. The filepath will just be removed from the list.
        """
        manager = DagFileProcessorManager(
            dag_directory='directory',
            max_runs=1,
            processor_timeout=timedelta(days=365),
            signal_conn=MagicMock(),
            dag_ids=[],
            pickle_dags=False,
            async_mode=True,
        )

        file_1 = 'file_1.py'
        file_2 = 'file_2.py'
        file_3 = 'file_3.py'
        manager._file_path_queue = [file_1, file_2, file_3]

        # Mock that only one processor exists. This processor runs with 'file_1'
        manager._processors[file_1] = MagicMock()
        # Start New Processes
        manager.start_new_processes()

        # Because of the config: '[scheduler] parsing_processes = 2'
        # verify that only one extra process is created
        # and since a processor with 'file_1' already exists,
        # even though it is first in '_file_path_queue'
        # a new processor is created with 'file_2' and not 'file_1'.

        assert file_1 in manager._processors.keys()
        assert file_2 in manager._processors.keys()
        assert [file_3] == manager._file_path_queue

    def test_set_file_paths_when_processor_file_path_not_in_new_file_paths(self):
        manager = DagFileProcessorManager(
            dag_directory='directory',
            max_runs=1,
            processor_timeout=timedelta(days=365),
            signal_conn=MagicMock(),
            dag_ids=[],
            pickle_dags=False,
            async_mode=True,
        )

        mock_processor = MagicMock()
        mock_processor.stop.side_effect = AttributeError('DagFileProcessor object has no attribute stop')
        mock_processor.terminate.side_effect = None

        manager._processors['missing_file.txt'] = mock_processor
        manager._file_stats['missing_file.txt'] = DagFileStat(0, 0, None, None, 0)

        manager.set_file_paths(['abc.txt'])
        assert manager._processors == {}

    def test_set_file_paths_when_processor_file_path_is_in_new_file_paths(self):
        manager = DagFileProcessorManager(
            dag_directory='directory',
            max_runs=1,
            processor_timeout=timedelta(days=365),
            signal_conn=MagicMock(),
            dag_ids=[],
            pickle_dags=False,
            async_mode=True,
        )

        mock_processor = MagicMock()
        mock_processor.stop.side_effect = AttributeError('DagFileProcessor object has no attribute stop')
        mock_processor.terminate.side_effect = None

        manager._processors['abc.txt'] = mock_processor

        manager.set_file_paths(['abc.txt'])
        assert manager._processors == {'abc.txt': mock_processor}

    @conf_vars({("scheduler", "file_parsing_sort_mode"): "alphabetical"})
    @mock.patch("zipfile.is_zipfile", return_value=True)
    @mock.patch("airflow.utils.file.might_contain_dag", return_value=True)
    @mock.patch("airflow.utils.file.find_path_from_directory", return_value=True)
    @mock.patch("airflow.utils.file.os.path.isfile", return_value=True)
    def test_file_paths_in_queue_sorted_alphabetically(
        self, mock_isfile, mock_find_path, mock_might_contain_dag, mock_zipfile
    ):
        """Test dag files are sorted alphabetically"""
        dag_files = ["file_3.py", "file_2.py", "file_4.py", "file_1.py"]
        mock_find_path.return_value = dag_files

        manager = DagFileProcessorManager(
            dag_directory='directory',
            max_runs=1,
            processor_timeout=timedelta(days=365),
            signal_conn=MagicMock(),
            dag_ids=[],
            pickle_dags=False,
            async_mode=True,
        )

        manager.set_file_paths(dag_files)
        assert manager._file_path_queue == []
        manager.prepare_file_path_queue()
        assert manager._file_path_queue == ['file_1.py', 'file_2.py', 'file_3.py', 'file_4.py']

    @conf_vars({("scheduler", "file_parsing_sort_mode"): "random_seeded_by_host"})
    @mock.patch("zipfile.is_zipfile", return_value=True)
    @mock.patch("airflow.utils.file.might_contain_dag", return_value=True)
    @mock.patch("airflow.utils.file.find_path_from_directory", return_value=True)
    @mock.patch("airflow.utils.file.os.path.isfile", return_value=True)
    def test_file_paths_in_queue_sorted_random_seeded_by_host(
        self, mock_isfile, mock_find_path, mock_might_contain_dag, mock_zipfile
    ):
        """Test files are randomly sorted and seeded by host name"""
        dag_files = ["file_3.py", "file_2.py", "file_4.py", "file_1.py"]
        mock_find_path.return_value = dag_files

        manager = DagFileProcessorManager(
            dag_directory='directory',
            max_runs=1,
            processor_timeout=timedelta(days=365),
            signal_conn=MagicMock(),
            dag_ids=[],
            pickle_dags=False,
            async_mode=True,
        )

        manager.set_file_paths(dag_files)
        assert manager._file_path_queue == []
        manager.prepare_file_path_queue()

        expected_order = dag_files
        random.Random(get_hostname()).shuffle(expected_order)
        assert manager._file_path_queue == expected_order

        # Verify running it again produces same order
        manager._file_paths = []
        manager.prepare_file_path_queue()
        assert manager._file_path_queue == expected_order

    @conf_vars({("scheduler", "file_parsing_sort_mode"): "modified_time"})
    @mock.patch("zipfile.is_zipfile", return_value=True)
    @mock.patch("airflow.utils.file.might_contain_dag", return_value=True)
    @mock.patch("airflow.utils.file.find_path_from_directory", return_value=True)
    @mock.patch("airflow.utils.file.os.path.isfile", return_value=True)
    @mock.patch("airflow.utils.file.os.path.getmtime")
    def test_file_paths_in_queue_sorted_by_modified_time(
        self, mock_getmtime, mock_isfile, mock_find_path, mock_might_contain_dag, mock_zipfile
    ):
        """Test files are sorted by modified time"""
        paths_with_mtime = {"file_3.py": 3.0, "file_2.py": 2.0, "file_4.py": 5.0, "file_1.py": 4.0}
        dag_files = list(paths_with_mtime.keys())
        mock_getmtime.side_effect = list(paths_with_mtime.values())
        mock_find_path.return_value = dag_files

        manager = DagFileProcessorManager(
            dag_directory='directory',
            max_runs=1,
            processor_timeout=timedelta(days=365),
            signal_conn=MagicMock(),
            dag_ids=[],
            pickle_dags=False,
            async_mode=True,
        )

        manager.set_file_paths(dag_files)
        assert manager._file_path_queue == []
        manager.prepare_file_path_queue()
        assert manager._file_path_queue == ['file_4.py', 'file_1.py', 'file_3.py', 'file_2.py']

    @conf_vars({("scheduler", "file_parsing_sort_mode"): "modified_time"})
    @mock.patch("zipfile.is_zipfile", return_value=True)
    @mock.patch("airflow.utils.file.might_contain_dag", return_value=True)
    @mock.patch("airflow.utils.file.find_path_from_directory", return_value=True)
    @mock.patch("airflow.utils.file.os.path.isfile", return_value=True)
    @mock.patch("airflow.utils.file.os.path.getmtime")
    def test_file_paths_in_queue_excludes_missing_file(
        self, mock_getmtime, mock_isfile, mock_find_path, mock_might_contain_dag, mock_zipfile
    ):
        """Check that a file is not enqueued for processing if it has been deleted"""
        dag_files = ["file_3.py", "file_2.py", "file_4.py"]
        mock_getmtime.side_effect = [1.0, 2.0, FileNotFoundError()]
        mock_find_path.return_value = dag_files

        manager = DagFileProcessorManager(
            dag_directory='directory',
            max_runs=1,
            processor_timeout=timedelta(days=365),
            signal_conn=MagicMock(),
            dag_ids=[],
            pickle_dags=False,
            async_mode=True,
        )

        manager.set_file_paths(dag_files)
        manager.prepare_file_path_queue()
        assert manager._file_path_queue == ['file_2.py', 'file_3.py']

    @conf_vars({("scheduler", "file_parsing_sort_mode"): "modified_time"})
    @mock.patch("zipfile.is_zipfile", return_value=True)
    @mock.patch("airflow.utils.file.might_contain_dag", return_value=True)
    @mock.patch("airflow.utils.file.find_path_from_directory", return_value=True)
    @mock.patch("airflow.utils.file.os.path.isfile", return_value=True)
    @mock.patch("airflow.utils.file.os.path.getmtime")
    def test_recently_modified_file_is_parsed_with_mtime_mode(
        self, mock_getmtime, mock_isfile, mock_find_path, mock_might_contain_dag, mock_zipfile
    ):
        """
        Test recently updated files are processed even if min_file_process_interval is not reached
        """
        freezed_base_time = timezone.datetime(2020, 1, 5, 0, 0, 0)
        initial_file_1_mtime = (freezed_base_time - timedelta(minutes=5)).timestamp()
        dag_files = ["file_1.py"]
        mock_getmtime.side_effect = [initial_file_1_mtime]
        mock_find_path.return_value = dag_files

        manager = DagFileProcessorManager(
            dag_directory='directory',
            max_runs=3,
            processor_timeout=timedelta(days=365),
            signal_conn=MagicMock(),
            dag_ids=[],
            pickle_dags=False,
            async_mode=True,
        )

        # let's say the DAG was just parsed 2 seconds before the Freezed time
        last_finish_time = freezed_base_time - timedelta(seconds=10)
        manager._file_stats = {
            "file_1.py": DagFileStat(1, 0, last_finish_time, 1.0, 1),
        }
        with freeze_time(freezed_base_time):
            manager.set_file_paths(dag_files)
            assert manager._file_path_queue == []
            # File Path Queue will be empty as the "modified time" < "last finish time"
            manager.prepare_file_path_queue()
            assert manager._file_path_queue == []

        # Simulate the DAG modification by using modified_time which is greater
        # than the last_parse_time but still less than now - min_file_process_interval
        file_1_new_mtime = freezed_base_time - timedelta(seconds=5)
        file_1_new_mtime_ts = file_1_new_mtime.timestamp()
        with freeze_time(freezed_base_time):
            manager.set_file_paths(dag_files)
            assert manager._file_path_queue == []
            # File Path Queue will be empty as the "modified time" < "last finish time"
            mock_getmtime.side_effect = [file_1_new_mtime_ts]
            manager.prepare_file_path_queue()
            # Check that file is added to the queue even though file was just recently passed
            assert manager._file_path_queue == ["file_1.py"]
            assert last_finish_time < file_1_new_mtime
            assert (
                manager._file_process_interval
                > (freezed_base_time - manager.get_last_finish_time("file_1.py")).total_seconds()
            )

    def test_deactivate_stale_dags(self):
        """
        Ensure that DAGs are marked inactive when the file is parsed but the
        DagModel.last_parsed_time is not updated.
        """
        manager = DagFileProcessorManager(
            dag_directory='directory',
            max_runs=1,
            processor_timeout=timedelta(minutes=10),
            signal_conn=MagicMock(),
            dag_ids=[],
            pickle_dags=False,
            async_mode=True,
        )

        test_dag_path = str(TEST_DAG_FOLDER / 'test_example_bash_operator.py')
        dagbag = DagBag(test_dag_path, read_dags_from_db=False)

        with create_session() as session:
            # Add stale DAG to the DB
            dag = dagbag.get_dag('test_example_bash_operator')
            dag.last_parsed_time = timezone.utcnow()
            dag.sync_to_db()

            # Add DAG to the file_parsing_stats
            stat = DagFileStat(
                num_dags=1,
                import_errors=0,
                last_finish_time=timezone.utcnow() + timedelta(hours=1),
                last_duration=1,
                run_count=1,
            )
            manager._file_paths = [test_dag_path]
            manager._file_stats[test_dag_path] = stat

            active_dags = (
                session.query(DagModel).filter(DagModel.is_active, DagModel.fileloc == test_dag_path).all()
            )
            assert len(active_dags) == 1

            manager._file_stats[test_dag_path] = stat
            manager._deactivate_stale_dags()
            active_dags = (
                session.query(DagModel).filter(DagModel.is_active, DagModel.fileloc == test_dag_path).all()
            )

            assert len(active_dags) == 0

    @mock.patch("airflow.dag_processing.processor.DagFileProcessorProcess.pid", new_callable=PropertyMock)
    @mock.patch("airflow.dag_processing.processor.DagFileProcessorProcess.kill")
    def test_kill_timed_out_processors_kill(self, mock_kill, mock_pid):
        mock_pid.return_value = 1234
        manager = DagFileProcessorManager(
            dag_directory='directory',
            max_runs=1,
            processor_timeout=timedelta(seconds=5),
            signal_conn=MagicMock(),
            dag_ids=[],
            pickle_dags=False,
            async_mode=True,
        )

        processor = DagFileProcessorProcess('abc.txt', False, [], [])
        processor._start_time = timezone.make_aware(datetime.min)
        manager._processors = {'abc.txt': processor}
        manager._kill_timed_out_processors()
        mock_kill.assert_called_once_with()

    @mock.patch("airflow.dag_processing.processor.DagFileProcessorProcess.pid", new_callable=PropertyMock)
    @mock.patch("airflow.dag_processing.processor.DagFileProcessorProcess")
    def test_kill_timed_out_processors_no_kill(self, mock_dag_file_processor, mock_pid):
        mock_pid.return_value = 1234
        manager = DagFileProcessorManager(
            dag_directory='directory',
            max_runs=1,
            processor_timeout=timedelta(seconds=5),
            signal_conn=MagicMock(),
            dag_ids=[],
            pickle_dags=False,
            async_mode=True,
        )

        processor = DagFileProcessorProcess('abc.txt', False, [], [])
        processor._start_time = timezone.make_aware(datetime.max)
        manager._processors = {'abc.txt': processor}
        manager._kill_timed_out_processors()
        mock_dag_file_processor.kill.assert_not_called()

    @conf_vars({('core', 'load_examples'): 'False'})
    @pytest.mark.execution_timeout(10)
    def test_dag_with_system_exit(self):
        """
        Test to check that a DAG with a system.exit() doesn't break the scheduler.
        """

        dag_id = 'exit_test_dag'
        dag_directory = TEST_DAG_FOLDER.parent / 'dags_with_system_exit'

        # Delete the one valid DAG/SerializedDAG, and check that it gets re-created
        clear_db_dags()
        clear_db_serialized_dags()

        child_pipe, parent_pipe = multiprocessing.Pipe()

        manager = DagFileProcessorManager(
            dag_directory=dag_directory,
            dag_ids=[],
            max_runs=1,
            processor_timeout=timedelta(seconds=5),
            signal_conn=child_pipe,
            pickle_dags=False,
            async_mode=True,
        )

        manager._run_parsing_loop()

        result = None
        while parent_pipe.poll(timeout=None):
            result = parent_pipe.recv()
            if isinstance(result, DagParsingStat) and result.done:
                break

        # Three files in folder should be processed
        assert sum(stat.run_count for stat in manager._file_stats.values()) == 3

        with create_session() as session:
            assert session.query(DagModel).get(dag_id) is not None

    @conf_vars({('core', 'load_examples'): 'False'})
    @pytest.mark.backend("mysql", "postgres")
    @pytest.mark.execution_timeout(30)
    @mock.patch('airflow.dag_processing.manager.DagFileProcessorProcess')
    def test_pipe_full_deadlock(self, mock_processor):
        dag_filepath = TEST_DAG_FOLDER / "test_scheduler_dags.py"

        child_pipe, parent_pipe = multiprocessing.Pipe()

        # Shrink the buffers to exacerbate the problem!
        for fd in (parent_pipe.fileno(),):
            sock = socket.socket(fileno=fd)
            sock.setsockopt(socket.SOL_SOCKET, socket.SO_SNDBUF, 1024)
            sock.setsockopt(socket.SOL_SOCKET, socket.SO_RCVBUF, 1024)
            sock.detach()

        exit_event = threading.Event()

        # To test this behaviour we need something that continually fills the
        # parent pipe's buffer (and keeps it full).
        def keep_pipe_full(pipe, exit_event):
            n = 0
            while True:
                if exit_event.is_set():
                    break

                req = CallbackRequest(str(dag_filepath))
                try:
                    logging.debug("Sending CallbackRequests %d", n + 1)
                    pipe.send(req)
                except TypeError:
                    # This is actually the error you get when the parent pipe
                    # is closed! Nicely handled, eh?
                    break
                except OSError:
                    break
                n += 1
                logging.debug("   Sent %d CallbackRequests", n)

        thread = threading.Thread(target=keep_pipe_full, args=(parent_pipe, exit_event))

        fake_processors = []

        def fake_processor_(*args, **kwargs):
            nonlocal fake_processors
            processor = FakeDagFileProcessorRunner._create_process(*args, **kwargs)
            fake_processors.append(processor)
            return processor

        mock_processor.side_effect = fake_processor_

        manager = DagFileProcessorManager(
            dag_directory=dag_filepath,
            dag_ids=[],
            # A reasonable large number to ensure that we trigger the deadlock
            max_runs=100,
            processor_timeout=timedelta(seconds=5),
            signal_conn=child_pipe,
            pickle_dags=False,
            async_mode=True,
        )

        try:
            thread.start()

            # If this completes without hanging, then the test is good!
            manager._run_parsing_loop()
            exit_event.set()
        finally:
            logging.info("Closing pipes")
            parent_pipe.close()
            child_pipe.close()
            thread.join(timeout=1.0)

    @conf_vars({('core', 'load_examples'): 'False'})
    @mock.patch('airflow.dag_processing.manager.Stats.timing')
    def test_send_file_processing_statsd_timing(self, statsd_timing_mock, tmpdir):
        filename_to_parse = tmpdir / 'temp_dag.py'
        dag_code = dedent(
            """
        from airflow import DAG
        dag = DAG(dag_id='temp_dag', schedule_interval='0 0 * * *')
        """
        )
        with open(filename_to_parse, 'w') as file_to_parse:
            file_to_parse.writelines(dag_code)

        child_pipe, parent_pipe = multiprocessing.Pipe()

        async_mode = 'sqlite' not in conf.get('database', 'sql_alchemy_conn')
        manager = DagFileProcessorManager(
            dag_directory=tmpdir,
            max_runs=1,
            processor_timeout=timedelta(days=365),
            signal_conn=child_pipe,
            dag_ids=[],
            pickle_dags=False,
            async_mode=async_mode,
        )

        self.run_processor_manager_one_loop(manager, parent_pipe)
        last_runtime = manager.get_last_runtime(manager.file_paths[0])

        child_pipe.close()
        parent_pipe.close()

        statsd_timing_mock.assert_called_with('dag_processing.last_duration.temp_dag', last_runtime)

    def test_refresh_dags_dir_doesnt_delete_zipped_dags(self, tmpdir):
        """Test DagFileProcessorManager._refresh_dag_dir method"""
        manager = DagFileProcessorManager(
            dag_directory=TEST_DAG_FOLDER,
            max_runs=1,
            processor_timeout=timedelta(days=365),
            signal_conn=MagicMock(),
            dag_ids=[],
            pickle_dags=False,
            async_mode=True,
        )
        dagbag = DagBag(dag_folder=tmpdir, include_examples=False)
        zipped_dag_path = os.path.join(TEST_DAGS_FOLDER, "test_zip.zip")
        dagbag.process_file(zipped_dag_path)
        dag = dagbag.get_dag("test_zip_dag")
        dag.sync_to_db()
        SerializedDagModel.write_dag(dag)
        manager.last_dag_dir_refresh_time = timezone.utcnow() - timedelta(minutes=10)
        manager._refresh_dag_dir()
        # Assert dag not deleted in SDM
        assert SerializedDagModel.has_dag('test_zip_dag')
        # assert code not deleted
        assert DagCode.has_dag(dag.fileloc)

    @conf_vars(
        {
            ('core', 'load_examples'): 'False',
            ('scheduler', 'standalone_dag_processor'): 'True',
        }
    )
    def test_fetch_callbacks_from_database(self, tmpdir):
        """Test DagFileProcessorManager._fetch_callbacks method"""
        dag_filepath = TEST_DAG_FOLDER / "test_on_failure_callback_dag.py"

        callback1 = DagCallbackRequest(
            dag_id="test_start_date_scheduling",
            full_filepath=str(dag_filepath),
            is_failure_callback=True,
            run_id='123',
        )
        callback2 = DagCallbackRequest(
            dag_id="test_start_date_scheduling",
            full_filepath=str(dag_filepath),
            is_failure_callback=True,
            run_id='456',
        )
        callback3 = SlaCallbackRequest(
            dag_id="test_start_date_scheduling",
            full_filepath=str(dag_filepath),
        )

        with create_session() as session:
            session.add(DbCallbackRequest(callback=callback1, priority_weight=11))
            session.add(DbCallbackRequest(callback=callback2, priority_weight=10))
            session.add(DbCallbackRequest(callback=callback3, priority_weight=9))

        child_pipe, parent_pipe = multiprocessing.Pipe()
        manager = DagFileProcessorManager(
            dag_directory=tmpdir,
            max_runs=1,
            processor_timeout=timedelta(days=365),
            signal_conn=child_pipe,
            dag_ids=[],
            pickle_dags=False,
            async_mode=False,
        )

        with create_session() as session:
            results = self.run_processor_manager_one_loop(manager, parent_pipe)

        assert results[0] == callback3
        assert results[1] == callback2
        assert results[2] == callback1
        with create_session() as session:
            assert session.query(DbCallbackRequest).count() == 0

    @conf_vars(
        {
            ('scheduler', 'standalone_dag_processor'): 'True',
            ('scheduler', 'max_callbacks_per_loop'): '2',
            ('core', 'load_examples'): 'False',
        }
    )
    def test_fetch_callbacks_from_database_max_per_loop(self, tmpdir):
        """Test DagFileProcessorManager._fetch_callbacks method"""
        dag_filepath = TEST_DAG_FOLDER / "test_on_failure_callback_dag.py"

        with create_session() as session:
            for i in range(5):
                callback = DagCallbackRequest(
                    dag_id="test_start_date_scheduling",
                    full_filepath=str(dag_filepath),
                    is_failure_callback=True,
                    run_id=str(i),
                )
                session.add(DbCallbackRequest(callback=callback, priority_weight=i))

        child_pipe, parent_pipe = multiprocessing.Pipe()
        manager = DagFileProcessorManager(
            dag_directory=tmpdir,
            max_runs=1,
            processor_timeout=timedelta(days=365),
            signal_conn=child_pipe,
            dag_ids=[],
            pickle_dags=False,
            async_mode=False,
        )

        with create_session() as session:
            results = self.run_processor_manager_one_loop(manager, parent_pipe)
            assert (len(results)) == 2
            assert session.query(DbCallbackRequest).count() == 3

        with create_session() as session:
            results = self.run_processor_manager_one_loop(manager, parent_pipe)
            assert (len(results)) == 2
            assert session.query(DbCallbackRequest).count() == 1

    @conf_vars(
        {
            ('scheduler', 'standalone_dag_processor'): 'False',
            ('core', 'load_examples'): 'False',
        }
    )
    def test_fetch_callbacks_from_database_not_standalone(self, tmpdir):
        dag_filepath = TEST_DAG_FOLDER / "test_on_failure_callback_dag.py"

        with create_session() as session:
            callback = DagCallbackRequest(
                dag_id="test_start_date_scheduling",
                full_filepath=str(dag_filepath),
                is_failure_callback=True,
                run_id='123',
            )
            session.add(DbCallbackRequest(callback=callback, priority_weight=10))

        child_pipe, parent_pipe = multiprocessing.Pipe()
        manager = DagFileProcessorManager(
            dag_directory=tmpdir,
            max_runs=1,
            processor_timeout=timedelta(days=365),
            signal_conn=child_pipe,
            dag_ids=[],
            pickle_dags=False,
            async_mode=False,
        )

        with create_session() as session:
            results = self.run_processor_manager_one_loop(manager, parent_pipe)

        assert (len(results)) == 0
        # Verify no callbacks removed from database.
        with create_session() as session:
            assert session.query(DbCallbackRequest).count() == 1


class TestDagFileProcessorAgent(unittest.TestCase):
    def setUp(self):
        # Make sure that the configure_logging is not cached
        self.old_modules = dict(sys.modules)

    def tearDown(self):
        # Remove any new modules imported during the test run. This lets us
        # import the same source files for more than one test.
        remove_list = []
        for mod in sys.modules:
            if mod not in self.old_modules:
                remove_list.append(mod)

        for mod in remove_list:
            del sys.modules[mod]

    @staticmethod
    def _processor_factory(file_path, zombies, dag_ids, pickle_dags):
        return DagFileProcessorProcess(file_path, pickle_dags, dag_ids, zombies)

    def test_reload_module(self):
        """
        Configure the context to have logging.logging_config_class set to a fake logging
        class path, thus when reloading logging module the airflow.processor_manager
        logger should not be configured.
        """
        with settings_context(SETTINGS_FILE_VALID):
            # Launch a process through DagFileProcessorAgent, which will try
            # reload the logging module.
            test_dag_path = TEST_DAG_FOLDER / 'test_scheduler_dags.py'
            async_mode = 'sqlite' not in conf.get('database', 'sql_alchemy_conn')
            log_file_loc = conf.get('logging', 'DAG_PROCESSOR_MANAGER_LOG_LOCATION')

            try:
                os.remove(log_file_loc)
            except OSError:
                pass

            # Starting dag processing with 0 max_runs to avoid redundant operations.
            processor_agent = DagFileProcessorAgent(
                test_dag_path, 0, timedelta(days=365), [], False, async_mode
            )
            processor_agent.start()
            if not async_mode:
                processor_agent.run_single_parsing_loop()

            processor_agent._process.join()
            # Since we are reloading logging config not creating this file,
            # we should expect it to be nonexistent.

            assert not os.path.isfile(log_file_loc)

    @conf_vars({('core', 'load_examples'): 'False'})
    def test_parse_once(self):
        clear_db_serialized_dags()
        clear_db_dags()

        test_dag_path = TEST_DAG_FOLDER / 'test_scheduler_dags.py'
<<<<<<< HEAD
        async_mode = 'sqlite' not in conf.get('database', 'sql_alchemy_conn')
        processor_agent = DagFileProcessorAgent(test_dag_path, 1, timedelta.max, [], False, async_mode)
=======
        async_mode = 'sqlite' not in conf.get('core', 'sql_alchemy_conn')
        processor_agent = DagFileProcessorAgent(test_dag_path, 1, timedelta(days=365), [], False, async_mode)
>>>>>>> be0a4e41
        processor_agent.start()
        if not async_mode:
            processor_agent.run_single_parsing_loop()
        while not processor_agent.done:
            if not async_mode:
                processor_agent.wait_until_finished()
            processor_agent.heartbeat()

        assert processor_agent.all_files_processed
        assert processor_agent.done

        with create_session() as session:
            dag_ids = session.query(DagModel.dag_id).order_by("dag_id").all()
            assert dag_ids == [('test_start_date_scheduling',), ('test_task_start_date_scheduling',)]

            dag_ids = session.query(SerializedDagModel.dag_id).order_by("dag_id").all()
            assert dag_ids == [('test_start_date_scheduling',), ('test_task_start_date_scheduling',)]

    def test_launch_process(self):
        test_dag_path = TEST_DAG_FOLDER / 'test_scheduler_dags.py'
        async_mode = 'sqlite' not in conf.get('database', 'sql_alchemy_conn')

        log_file_loc = conf.get('logging', 'DAG_PROCESSOR_MANAGER_LOG_LOCATION')
        try:
            os.remove(log_file_loc)
        except OSError:
            pass

        # Starting dag processing with 0 max_runs to avoid redundant operations.
        processor_agent = DagFileProcessorAgent(test_dag_path, 0, timedelta(days=365), [], False, async_mode)
        processor_agent.start()
        if not async_mode:
            processor_agent.run_single_parsing_loop()

        processor_agent._process.join()

        assert os.path.isfile(log_file_loc)<|MERGE_RESOLUTION|>--- conflicted
+++ resolved
@@ -903,13 +903,8 @@
         clear_db_dags()
 
         test_dag_path = TEST_DAG_FOLDER / 'test_scheduler_dags.py'
-<<<<<<< HEAD
         async_mode = 'sqlite' not in conf.get('database', 'sql_alchemy_conn')
-        processor_agent = DagFileProcessorAgent(test_dag_path, 1, timedelta.max, [], False, async_mode)
-=======
-        async_mode = 'sqlite' not in conf.get('core', 'sql_alchemy_conn')
         processor_agent = DagFileProcessorAgent(test_dag_path, 1, timedelta(days=365), [], False, async_mode)
->>>>>>> be0a4e41
         processor_agent.start()
         if not async_mode:
             processor_agent.run_single_parsing_loop()
