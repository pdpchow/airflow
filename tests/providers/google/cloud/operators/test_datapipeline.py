--- conflicted
+++ resolved
@@ -26,10 +26,6 @@
     CreateDataPipelineOperator,
     RunDataPipelineOperator,
 )
-<<<<<<< HEAD
-=======
-from airflow.version import version
->>>>>>> 5b4286c6
 
 TASK_ID = "test-datapipeline-operators"
 TEST_BODY = {
