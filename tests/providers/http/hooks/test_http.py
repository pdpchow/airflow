#
# Licensed to the Apache Software Foundation (ASF) under one
# or more contributor license agreements.  See the NOTICE file
# distributed with this work for additional information
# regarding copyright ownership.  The ASF licenses this file
# to you under the Apache License, Version 2.0 (the
# "License"); you may not use this file except in compliance
# with the License.  You may obtain a copy of the License at
#
#   http://www.apache.org/licenses/LICENSE-2.0
#
# Unless required by applicable law or agreed to in writing,
# software distributed under the License is distributed on an
# "AS IS" BASIS, WITHOUT WARRANTIES OR CONDITIONS OF ANY
# KIND, either express or implied.  See the License for the
# specific language governing permissions and limitations
# under the License.
from __future__ import annotations

import contextlib
import functools
import json
import logging
import os
from http import HTTPStatus
from unittest import mock

import pytest
import requests
import tenacity
from aioresponses import aioresponses
from requests.adapters import Response
from requests.auth import AuthBase, HTTPBasicAuth
from requests.models import DEFAULT_REDIRECT_LIMIT

from airflow.exceptions import AirflowException
from airflow.models import Connection
from airflow.providers.http.hooks.http import HttpAsyncHook, HttpHook, get_auth_types


@pytest.fixture
def aioresponse():
    """
    Creates mock async API response.
    """
    with aioresponses() as async_response:
        yield async_response


def get_airflow_connection(conn_id: str = "http_default"):
    return Connection(conn_id=conn_id, conn_type="http", host="test:8080/", extra='{"bearer": "test"}')


def get_airflow_connection_with_extra(extra: dict):
    def inner(conn_id: str = "http_default"):
        return Connection(conn_id=conn_id, conn_type="http", host="test:8080/", extra=json.dumps(extra))

    return inner


def get_airflow_connection_with_port(conn_id: str = "http_default"):
    return Connection(conn_id=conn_id, conn_type="http", host="test.com", port=1234)


def get_airflow_connection_with_login_and_password(conn_id: str = "http_default"):
    return Connection(conn_id=conn_id, conn_type="http", host="test.com", login="username", password="pass")


class CustomAuthBase(HTTPBasicAuth):
    def __init__(self, username: str, password: str, endpoint: str):
        super().__init__(username, password)


@mock.patch.dict(
    "os.environ", AIRFLOW__HTTP__EXTRA_AUTH_TYPES="tests.providers.http.hooks.test_http.CustomAuthBase"
)
class TestHttpHook:
    """Test get, post and raise_for_status"""

    def setup_method(self):
        import requests_mock

        session = requests.Session()
        adapter = requests_mock.Adapter()
        session.mount("mock", adapter)
        self.get_hook = HttpHook(method="GET")
        self.get_lowercase_hook = HttpHook(method="get")
        self.post_hook = HttpHook(method="POST")

    def test_raise_for_status_with_200(self, requests_mock):
        requests_mock.get(
            "http://test:8080/v1/test", status_code=200, text='{"status":{"status": 200}}', reason="OK"
        )
        with mock.patch("airflow.hooks.base.BaseHook.get_connection", side_effect=get_airflow_connection):
            resp = self.get_hook.run("v1/test")
            assert resp.text == '{"status":{"status": 200}}'

    @mock.patch("requests.Request")
    @mock.patch("requests.Session")
    def test_get_request_with_port(self, mock_session, mock_request):
        from requests.exceptions import MissingSchema

        with mock.patch(
            "airflow.hooks.base.BaseHook.get_connection", side_effect=get_airflow_connection_with_port
        ):
            expected_url = "http://test.com:1234/some/endpoint"
            for endpoint in ["some/endpoint", "/some/endpoint"]:
                with contextlib.suppress(MissingSchema):
                    self.get_hook.run(endpoint)

                mock_request.assert_called_once_with(
                    mock.ANY, expected_url, headers=mock.ANY, params=mock.ANY
                )

                mock_request.reset_mock()

    def test_get_request_do_not_raise_for_status_if_check_response_is_false(self, requests_mock):
        requests_mock.get(
            "http://test:8080/v1/test",
            status_code=404,
            text='{"status":{"status": 404}}',
            reason="Bad request",
        )

        with mock.patch("airflow.hooks.base.BaseHook.get_connection", side_effect=get_airflow_connection):
            resp = self.get_hook.run("v1/test", extra_options={"check_response": False})
            assert resp.text == '{"status":{"status": 404}}'

    def test_hook_contains_header_from_extra_field(self):
        airflow_connection = get_airflow_connection_with_extra(extra={"bearer": "test", "some": "header"})
        with mock.patch("airflow.hooks.base.BaseHook.get_connection", side_effect=airflow_connection):
            expected_conn = get_airflow_connection()
            conn = self.get_hook.get_conn()

            conn_extra: dict = json.loads(expected_conn.extra)
            headers = dict(conn.headers, **conn_extra.pop("headers", {}), **conn_extra)
            assert headers == conn.headers
            assert conn.headers.get("bearer") == "test"
            assert conn.headers.get("some") == "header"

    def test_hook_ignore_max_redirects_from_extra_field_as_header(self):
        airflow_connection = get_airflow_connection_with_extra(extra={"bearer": "test", "max_redirects": 3})
        with mock.patch("airflow.hooks.base.BaseHook.get_connection", side_effect=airflow_connection):
            expected_conn = airflow_connection()
            conn = self.get_hook.get_conn()
            assert dict(conn.headers, **json.loads(expected_conn.extra)) != conn.headers
            assert conn.headers.get("bearer") == "test"
            assert conn.headers.get("allow_redirects") is None
            assert conn.proxies == {}
            assert conn.stream is False
            assert conn.verify is True
            assert conn.cert is None
            assert conn.max_redirects == 3
            assert conn.trust_env is True

    def test_hook_ignore_proxies_from_extra_field_as_header(self):
        airflow_connection = get_airflow_connection_with_extra(
            extra={"bearer": "test", "proxies": {"http": "http://proxy:80", "https": "https://proxy:80"}}
        )
        with mock.patch("airflow.hooks.base.BaseHook.get_connection", side_effect=airflow_connection):
            expected_conn = airflow_connection()
            conn = self.get_hook.get_conn()
            assert dict(conn.headers, **json.loads(expected_conn.extra)) != conn.headers
            assert conn.headers.get("bearer") == "test"
            assert conn.headers.get("proxies") is None
            assert conn.proxies == {"http": "http://proxy:80", "https": "https://proxy:80"}
            assert conn.stream is False
            assert conn.verify is True
            assert conn.cert is None
            assert conn.max_redirects == DEFAULT_REDIRECT_LIMIT
            assert conn.trust_env is True

    def test_hook_ignore_verify_from_extra_field_as_header(self):
        airflow_connection = get_airflow_connection_with_extra(extra={"bearer": "test", "verify": False})
        with mock.patch("airflow.hooks.base.BaseHook.get_connection", side_effect=airflow_connection):
            expected_conn = airflow_connection()
            conn = self.get_hook.get_conn()
            assert dict(conn.headers, **json.loads(expected_conn.extra)) != conn.headers
            assert conn.headers.get("bearer") == "test"
            assert conn.headers.get("verify") is None
            assert conn.proxies == {}
            assert conn.stream is False
            assert conn.verify is False
            assert conn.cert is None
            assert conn.max_redirects == DEFAULT_REDIRECT_LIMIT
            assert conn.trust_env is True

    def test_hook_ignore_cert_from_extra_field_as_header(self):
        airflow_connection = get_airflow_connection_with_extra(extra={"bearer": "test", "cert": "cert.crt"})
        with mock.patch("airflow.hooks.base.BaseHook.get_connection", side_effect=airflow_connection):
            expected_conn = airflow_connection()
            conn = self.get_hook.get_conn()
            assert dict(conn.headers, **json.loads(expected_conn.extra)) != conn.headers
            assert conn.headers.get("bearer") == "test"
            assert conn.headers.get("cert") is None
            assert conn.proxies == {}
            assert conn.stream is False
            assert conn.verify is True
            assert conn.cert == "cert.crt"
            assert conn.max_redirects == DEFAULT_REDIRECT_LIMIT
            assert conn.trust_env is True

    def test_hook_ignore_trust_env_from_extra_field_as_header(self):
        airflow_connection = get_airflow_connection_with_extra(extra={"bearer": "test", "trust_env": False})
        with mock.patch("airflow.hooks.base.BaseHook.get_connection", side_effect=airflow_connection):
            expected_conn = airflow_connection()
            conn = self.get_hook.get_conn()
            assert dict(conn.headers, **json.loads(expected_conn.extra)) != conn.headers
            assert conn.headers.get("bearer") == "test"
            assert conn.headers.get("cert") is None
            assert conn.proxies == {}
            assert conn.stream is False
            assert conn.verify is True
            assert conn.cert is None
            assert conn.max_redirects == DEFAULT_REDIRECT_LIMIT
            assert conn.trust_env is False

    @mock.patch("requests.Request")
    def test_hook_with_method_in_lowercase(self, mock_requests):
        from requests.exceptions import InvalidURL, MissingSchema

        with mock.patch(
            "airflow.hooks.base.BaseHook.get_connection", side_effect=get_airflow_connection_with_port
        ):
            data = "test params"
            with contextlib.suppress(MissingSchema, InvalidURL):
                self.get_lowercase_hook.run("v1/test", data=data)
            mock_requests.assert_called_once_with(mock.ANY, mock.ANY, headers=mock.ANY, params=data)

    @pytest.mark.db_test
    def test_hook_uses_provided_header(self):
        conn = self.get_hook.get_conn(headers={"bearer": "newT0k3n"})
        assert conn.headers.get("bearer") == "newT0k3n"

    @pytest.mark.db_test
    def test_hook_has_no_header_from_extra(self):
        conn = self.get_hook.get_conn()
        assert conn.headers.get("bearer") is None

    def test_hooks_header_from_extra_is_overridden(self):
        with mock.patch("airflow.hooks.base.BaseHook.get_connection", side_effect=get_airflow_connection):
            conn = self.get_hook.get_conn(headers={"bearer": "newT0k3n"})
            assert conn.headers.get("bearer") == "newT0k3n"

    def test_post_request(self, requests_mock):
        requests_mock.post(
            "http://test:8080/v1/test", status_code=200, text='{"status":{"status": 200}}', reason="OK"
        )

        with mock.patch("airflow.hooks.base.BaseHook.get_connection", side_effect=get_airflow_connection):
            resp = self.post_hook.run("v1/test")
            assert resp.status_code == 200

    def test_post_request_with_error_code(self, requests_mock):
        requests_mock.post(
            "http://test:8080/v1/test",
            status_code=418,
            text='{"status":{"status": 418}}',
            reason="I'm a teapot",
        )

        with mock.patch("airflow.hooks.base.BaseHook.get_connection", side_effect=get_airflow_connection):
            with pytest.raises(AirflowException):
                self.post_hook.run("v1/test")

    def test_post_request_do_not_raise_for_status_if_check_response_is_false(self, requests_mock):
        requests_mock.post(
            "http://test:8080/v1/test",
            status_code=418,
            text='{"status":{"status": 418}}',
            reason="I'm a teapot",
        )

        with mock.patch("airflow.hooks.base.BaseHook.get_connection", side_effect=get_airflow_connection):
            resp = self.post_hook.run("v1/test", extra_options={"check_response": False})
            assert resp.status_code == 418

    @pytest.mark.db_test
    @mock.patch("airflow.providers.http.hooks.http.requests.Session")
    def test_retry_on_conn_error(self, mocked_session):
        retry_args = dict(
            wait=tenacity.wait_none(),
            stop=tenacity.stop_after_attempt(7),
            retry=tenacity.retry_if_exception_type(requests.exceptions.ConnectionError),
        )

        def send_and_raise(unused_request, **kwargs):
            raise requests.exceptions.ConnectionError

        mocked_session().send.side_effect = send_and_raise
        # The job failed for some reason
        with pytest.raises(tenacity.RetryError):
            self.get_hook.run_with_advanced_retry(endpoint="v1/test", _retry_args=retry_args)
        assert self.get_hook._retry_obj.stop.max_attempt_number + 1 == mocked_session.call_count

    def test_run_with_advanced_retry(self, requests_mock):
        requests_mock.get("http://test:8080/v1/test", status_code=200, reason="OK")

        retry_args = dict(
            wait=tenacity.wait_none(),
            stop=tenacity.stop_after_attempt(3),
            retry=tenacity.retry_if_exception_type(Exception),
            reraise=True,
        )
        with mock.patch("airflow.hooks.base.BaseHook.get_connection", side_effect=get_airflow_connection):
            response = self.get_hook.run_with_advanced_retry(endpoint="v1/test", _retry_args=retry_args)
            assert isinstance(response, requests.Response)

    def test_header_from_extra_and_run_method_are_merged(self):
        def run_and_return(unused_session, prepped_request, unused_extra_options, **kwargs):
            return prepped_request

        # The job failed for some reason
        with mock.patch(
            "airflow.providers.http.hooks.http.HttpHook.run_and_check", side_effect=run_and_return
        ):
            with mock.patch("airflow.hooks.base.BaseHook.get_connection", side_effect=get_airflow_connection):
                prepared_request = self.get_hook.run("v1/test", headers={"some_other_header": "test"})
                actual = dict(prepared_request.headers)
                assert actual.get("bearer") == "test"
                assert actual.get("some_other_header") == "test"

    @mock.patch("airflow.providers.http.hooks.http.HttpHook.get_connection")
    def test_http_connection(self, mock_get_connection):
        conn = Connection(conn_id="http_default", conn_type="http", host="localhost", schema="http")
        mock_get_connection.return_value = conn
        hook = HttpHook()
        hook.get_conn({})
        assert hook.base_url == "http://localhost"

    @mock.patch("airflow.providers.http.hooks.http.HttpHook.get_connection")
    def test_https_connection(self, mock_get_connection):
        conn = Connection(conn_id="http_default", conn_type="http", host="localhost", schema="https")
        mock_get_connection.return_value = conn
        hook = HttpHook()
        hook.get_conn({})
        assert hook.base_url == "https://localhost"

    @mock.patch("airflow.providers.http.hooks.http.HttpHook.get_connection")
    def test_host_encoded_http_connection(self, mock_get_connection):
        conn = Connection(conn_id="http_default", conn_type="http", host="http://localhost")
        mock_get_connection.return_value = conn
        hook = HttpHook()
        hook.get_conn({})
        assert hook.base_url == "http://localhost"

    @mock.patch("airflow.providers.http.hooks.http.HttpHook.get_connection")
    def test_host_encoded_https_connection(self, mock_get_connection):
        conn = Connection(conn_id="http_default", conn_type="http", host="https://localhost")
        mock_get_connection.return_value = conn
        hook = HttpHook()
        hook.get_conn({})
        assert hook.base_url == "https://localhost"

    def test_method_converted_to_uppercase_when_created_in_lowercase(self):
        assert self.get_lowercase_hook.method == "GET"

    @mock.patch("airflow.providers.http.hooks.http.HttpHook.get_connection")
    def test_connection_without_host(self, mock_get_connection):
        conn = Connection(conn_id="http_default", conn_type="http")
        mock_get_connection.return_value = conn

        hook = HttpHook()
        hook.get_conn({})
        assert hook.base_url == "http://"

    @mock.patch("airflow.providers.http.hooks.http.HttpHook.get_connection")
    @mock.patch("tests.providers.http.hooks.test_http.CustomAuthBase.__init__")
    def test_connection_with_extra_header_and_auth_kwargs(self, auth, mock_get_connection):
        auth.return_value = None
        conn = Connection(
            conn_id="http_default",
            conn_type="http",
            login="username",
            password="pass",
            extra='{"x-header": 0, "auth_kwargs": {"endpoint": "http://localhost"}}',
        )
        mock_get_connection.return_value = conn

        hook = HttpHook(auth_type=CustomAuthBase)
        session = hook.get_conn({})

        auth.assert_called_once_with("username", "pass", endpoint="http://localhost")
        assert "auth_kwargs" not in session.headers
        assert "x-header" in session.headers

    def test_available_connection_auth_types(self):
        auth_types = get_auth_types()
        assert auth_types == frozenset(
            {
                "requests.auth.HTTPBasicAuth",
                "requests.auth.HTTPProxyAuth",
                "requests.auth.HTTPDigestAuth",
                "aiohttp.BasicAuth",
                "tests.providers.http.hooks.test_http.CustomAuthBase",
            }
        )

    @mock.patch("airflow.providers.http.hooks.http.HttpHook.get_connection")
    def test_connection_with_invalid_auth_type_get_skipped(self, mock_get_connection, caplog):
        auth_type: str = "auth_type.class.not.available.for.Import"
        conn = Connection(
            conn_id="http_default",
            conn_type="http",
            extra=f'{{"auth_type": "{auth_type}"}}',
        )
        mock_get_connection.return_value = conn
        HttpHook().get_conn({})
        assert f"Skipping import of auth_type '{auth_type}'." in caplog.text

    @mock.patch("airflow.providers.http.hooks.http.HttpHook.get_connection")
    @mock.patch("tests.providers.http.hooks.test_http.CustomAuthBase.__init__")
    def test_connection_with_extra_header_and_auth_type(self, auth, mock_get_connection):
        auth.return_value = None
        conn = Connection(
            conn_id="http_default",
            conn_type="http",
            login="username",
            password="pass",
            extra='{"x-header": 0, "auth_type": "tests.providers.http.hooks.test_http.CustomAuthBase"}',
        )
        mock_get_connection.return_value = conn

        session = HttpHook().get_conn({})
        auth.assert_called_once_with("username", "pass")
        assert isinstance(session.auth, CustomAuthBase)
        assert "auth_type" not in session.headers
        assert "x-header" in session.headers

    @mock.patch("airflow.providers.http.hooks.http.HttpHook.get_connection")
    @mock.patch("tests.providers.http.hooks.test_http.CustomAuthBase.__init__")
    def test_connection_with_extra_auth_type_and_no_credentials(self, auth, mock_get_connection):
        auth.return_value = None
        conn = Connection(
            conn_id="http_default",
            conn_type="http",
            extra='{"auth_type": "tests.providers.http.hooks.test_http.CustomAuthBase"}',
        )
        mock_get_connection.return_value = conn

        HttpHook().get_conn({})
        auth.assert_called_once()

    @mock.patch("airflow.providers.http.hooks.http.HttpHook.get_connection")
    @mock.patch("tests.providers.http.hooks.test_http.CustomAuthBase.__init__")
    def test_connection_with_string_headers_and_auth_kwargs(self, auth, mock_get_connection):
        """When passed via the UI, the 'headers' and 'auth_kwargs' fields' data is
        saved as string.
        """
        auth.return_value = None
        conn = Connection(
            conn_id="http_default",
            conn_type="http",
            login="username",
            password="pass",
            extra=r"""
                {"auth_kwargs": "{\r\n    \"endpoint\": \"http://localhost\"\r\n}",
                "headers": "{\r\n    \"some\": \"headers\"\r\n}"}
                """,
        )
        mock_get_connection.return_value = conn

        hook = HttpHook(auth_type=CustomAuthBase)
        session = hook.get_conn({})

        auth.assert_called_once_with("username", "pass", endpoint="http://localhost")
        assert "auth_kwargs" not in session.headers
        assert "some" in session.headers

    @pytest.mark.parametrize("method", ["GET", "POST"])
    def test_json_request(self, method, requests_mock):
        obj1 = {"a": 1, "b": "abc", "c": [1, 2, {"d": 10}]}

        def match_obj1(request):
            return request.json() == obj1

        requests_mock.request(method=method, url="//test:8080/v1/test", additional_matcher=match_obj1)

        with mock.patch("airflow.hooks.base.BaseHook.get_connection", side_effect=get_airflow_connection):
            # will raise NoMockAddress exception if obj1 != request.json()
            HttpHook(method=method).run("v1/test", json=obj1)

    @mock.patch("airflow.providers.http.hooks.http.requests.Session.send")
    def test_verify_set_to_true_by_default(self, mock_session_send):
        with mock.patch(
            "airflow.hooks.base.BaseHook.get_connection", side_effect=get_airflow_connection_with_port
        ):
            self.get_hook.run("/some/endpoint")
            mock_session_send.assert_called_once_with(
                mock.ANY,
                allow_redirects=True,
                cert=None,
                proxies={},
                stream=False,
                timeout=None,
                verify=True,
            )

    @mock.patch("airflow.providers.http.hooks.http.requests.Session.send")
    @mock.patch.dict(os.environ, {"REQUESTS_CA_BUNDLE": "/tmp/test.crt"})
    def test_requests_ca_bundle_env_var(self, mock_session_send):
        with mock.patch(
            "airflow.hooks.base.BaseHook.get_connection", side_effect=get_airflow_connection_with_port
        ):
            self.get_hook.run("/some/endpoint")

            mock_session_send.assert_called_once_with(
                mock.ANY,
                allow_redirects=True,
                cert=None,
                proxies={},
                stream=False,
                timeout=None,
                verify="/tmp/test.crt",
            )

    @mock.patch("airflow.providers.http.hooks.http.requests.Session.send")
    @mock.patch.dict(os.environ, {"REQUESTS_CA_BUNDLE": "/tmp/test.crt"})
    def test_verify_respects_requests_ca_bundle_env_var(self, mock_session_send):
        with mock.patch(
            "airflow.hooks.base.BaseHook.get_connection", side_effect=get_airflow_connection_with_port
        ):
            self.get_hook.run("/some/endpoint", extra_options={"verify": True})

            mock_session_send.assert_called_once_with(
                mock.ANY,
                allow_redirects=True,
                cert=None,
                proxies={},
                stream=False,
                timeout=None,
                verify="/tmp/test.crt",
            )

    @mock.patch("airflow.providers.http.hooks.http.requests.Session.send")
    @mock.patch.dict(os.environ, {"REQUESTS_CA_BUNDLE": "/tmp/test.crt"})
    def test_verify_false_parameter_overwrites_set_requests_ca_bundle_env_var(self, mock_session_send):
        with mock.patch(
            "airflow.hooks.base.BaseHook.get_connection", side_effect=get_airflow_connection_with_port
        ):
            self.get_hook.run("/some/endpoint", extra_options={"verify": False})

            mock_session_send.assert_called_once_with(
                mock.ANY,
                allow_redirects=True,
                cert=None,
                proxies={},
                stream=False,
                timeout=None,
                verify=False,
            )

    def test_connection_success(self, requests_mock):
        requests_mock.get("http://test:8080", status_code=200, json={"status": {"status": 200}}, reason="OK")
        with mock.patch("airflow.hooks.base.BaseHook.get_connection", side_effect=get_airflow_connection):
            status, msg = self.get_hook.test_connection()
            assert status is True
            assert msg == "Connection successfully tested"

    def test_connection_failure(self, requests_mock):
        requests_mock.get(
            "http://test:8080", status_code=500, json={"message": "internal server error"}, reason="NOT_OK"
        )
        with mock.patch("airflow.hooks.base.BaseHook.get_connection", side_effect=get_airflow_connection):
            status, msg = self.get_hook.test_connection()
            assert status is False
            assert msg == "500:NOT_OK"

    @mock.patch("requests.auth.AuthBase.__init__")
    def test_loginless_custom_auth_initialized_with_no_args(self, auth):
        with mock.patch("airflow.hooks.base.BaseHook.get_connection", side_effect=get_airflow_connection):
            auth.return_value = None
            hook = HttpHook("GET", "http_default", AuthBase)
            hook.get_conn()
            auth.assert_called_once_with()

    @mock.patch("requests.auth.AuthBase.__init__")
    def test_loginless_custom_auth_initialized_with_args(self, auth):
        with mock.patch("airflow.hooks.base.BaseHook.get_connection", side_effect=get_airflow_connection):
            auth.return_value = None
            auth_with_args = functools.partial(AuthBase, "test_arg")
            hook = HttpHook("GET", "http_default", auth_with_args)
            hook.get_conn()
            auth.assert_called_once_with("test_arg")

    @mock.patch("requests.auth.HTTPBasicAuth.__init__")
    def test_login_password_basic_auth_initialized(self, auth):
        with mock.patch(
            "airflow.hooks.base.BaseHook.get_connection",
            side_effect=get_airflow_connection_with_login_and_password,
        ):
            auth.return_value = None
            hook = HttpHook("GET", "http_default", HTTPBasicAuth)
            hook.get_conn()
            auth.assert_called_once_with("username", "pass")

    @mock.patch("requests.auth.HTTPBasicAuth.__init__")
    def test_default_auth_not_initialized(self, auth):
        with mock.patch("airflow.hooks.base.BaseHook.get_connection", side_effect=get_airflow_connection):
            auth.return_value = None
            hook = HttpHook("GET", "http_default")
            hook.get_conn()
            auth.assert_not_called()

    def test_keep_alive_enabled(self):
        with mock.patch(
            "airflow.hooks.base.BaseHook.get_connection", side_effect=get_airflow_connection_with_port
        ), mock.patch(
            "requests_toolbelt.adapters.socket_options.TCPKeepAliveAdapter.send"
        ) as tcp_keep_alive_send, mock.patch("requests.adapters.HTTPAdapter.send") as http_send:
            hook = HttpHook(method="GET")
            response = Response()
            response.status_code = HTTPStatus.OK
            tcp_keep_alive_send.return_value = response
            http_send.return_value = response
            hook.run("v1/test")
            tcp_keep_alive_send.assert_called()
            http_send.assert_not_called()

    def test_keep_alive_disabled(self):
        with mock.patch(
            "airflow.hooks.base.BaseHook.get_connection", side_effect=get_airflow_connection_with_port
        ), mock.patch(
            "requests_toolbelt.adapters.socket_options.TCPKeepAliveAdapter.send"
        ) as tcp_keep_alive_send, mock.patch("requests.adapters.HTTPAdapter.send") as http_send:
            hook = HttpHook(method="GET", tcp_keep_alive=False)
            response = Response()
            response.status_code = HTTPStatus.OK
            tcp_keep_alive_send.return_value = response
            http_send.return_value = response
            hook.run("v1/test")
            tcp_keep_alive_send.assert_not_called()
            http_send.assert_called()

    @pytest.mark.parametrize(
        "base_url, endpoint, expected_url",
        [
            pytest.param("https://example.org", "/v1/test", "https://example.org/v1/test", id="both-set"),
            pytest.param("", "http://foo/bar/v1/test", "http://foo/bar/v1/test", id="only-endpoint"),
        ],
    )
    def test_url_from_endpoint(self, base_url: str, endpoint: str, expected_url: str):
        hook = HttpHook()
        hook.base_url = base_url
        assert hook.url_from_endpoint(endpoint) == expected_url


class TestHttpAsyncHook:
    @pytest.mark.asyncio
    async def test_do_api_call_async_non_retryable_error(self, aioresponse):
        """Test api call asynchronously with non retryable error."""
        hook = HttpAsyncHook(method="GET")
        aioresponse.get("http://httpbin.org/non_existent_endpoint", status=400)

        with pytest.raises(AirflowException, match="400:Bad Request"), mock.patch.dict(
            "os.environ",
            AIRFLOW_CONN_HTTP_DEFAULT="http://httpbin.org/",
        ):
            await hook.run(endpoint="non_existent_endpoint")

    @pytest.mark.asyncio
    async def test_do_api_call_async_retryable_error(self, caplog, aioresponse):
        """Test api call asynchronously with retryable error."""
        caplog.set_level(logging.WARNING, logger="airflow.providers.http.hooks.http")
        hook = HttpAsyncHook(method="GET")
        aioresponse.get("http://httpbin.org/non_existent_endpoint", status=500, repeat=True)

        with pytest.raises(AirflowException, match="500:Internal Server Error"), mock.patch.dict(
            "os.environ",
            AIRFLOW_CONN_HTTP_DEFAULT="http://httpbin.org/",
        ):
            await hook.run(endpoint="non_existent_endpoint")

        assert "[Try 3 of 3] Request to http://httpbin.org/non_existent_endpoint failed" in caplog.text

    @pytest.mark.db_test
    @pytest.mark.asyncio
    async def test_do_api_call_async_unknown_method(self):
        """Test api call asynchronously for unknown http method."""
        hook = HttpAsyncHook(method="NOPE")
        json = {"existing_cluster_id": "xxxx-xxxxxx-xxxxxx"}

        with pytest.raises(AirflowException, match="Unexpected HTTP Method: NOPE"):
            await hook.run(endpoint="non_existent_endpoint", data=json)

    @pytest.mark.asyncio
    async def test_async_post_request(self, aioresponse):
        """Test api call asynchronously for POST request."""
        hook = HttpAsyncHook()

        aioresponse.post(
            "http://test:8080/v1/test",
            status=200,
            payload='{"status":{"status": 200}}',
            reason="OK",
        )

        with mock.patch("airflow.hooks.base.BaseHook.get_connection", side_effect=get_airflow_connection):
            resp = await hook.run("v1/test")
            assert resp.status == 200

    @pytest.mark.asyncio
    async def test_async_post_request_with_error_code(self, aioresponse):
        """Test api call asynchronously for POST request with error."""
        hook = HttpAsyncHook()

        aioresponse.post(
            "http://test:8080/v1/test",
            status=418,
            payload='{"status":{"status": 418}}',
            reason="I am teapot",
        )

        with mock.patch("airflow.hooks.base.BaseHook.get_connection", side_effect=get_airflow_connection):
            with pytest.raises(AirflowException):
                await hook.run("v1/test")

    @pytest.mark.asyncio
    async def test_async_request_uses_connection_extra(self, aioresponse):
        """Test api call asynchronously with a connection that has extra field."""

        connection_extra = {"bearer": "test", "some": "header"}
        airflow_connection = get_airflow_connection_with_extra(extra=connection_extra)

        aioresponse.post(
            "http://test:8080/v1/test",
            status=200,
            payload='{"status":{"status": 200}}',
            reason="OK",
        )

        with mock.patch("airflow.hooks.base.BaseHook.get_connection", side_effect=airflow_connection):
            hook = HttpAsyncHook()
            with mock.patch("aiohttp.ClientSession.post", new_callable=mock.AsyncMock) as mocked_function:
                await hook.run("v1/test")
                headers = mocked_function.call_args.kwargs.get("headers")
                assert all(
                    key in headers and headers[key] == value for key, value in connection_extra.items()
                )

    @pytest.mark.asyncio
    async def test_async_request_uses_connection_extra_with_requests_parameters(self):
        """Test api call asynchronously with a connection that has extra field."""
        connection_extra = {"bearer": "test"}
        proxy = {"http": "http://proxy:80", "https": "https://proxy:80"}
        airflow_connection = get_airflow_connection_with_extra(
            extra={
                **connection_extra,
                **{
                    "proxies": proxy,
                    "timeout": 60,
                    "verify": False,
                    "allow_redirects": False,
                    "max_redirects": 3,
                    "trust_env": False,
                },
            }
        )

        with mock.patch("airflow.hooks.base.BaseHook.get_connection", side_effect=airflow_connection):
            hook = HttpAsyncHook()
            with mock.patch("aiohttp.ClientSession.post", new_callable=mock.AsyncMock) as mocked_function:
                await hook.run("v1/test")
                headers = mocked_function.call_args.kwargs.get("headers")
                assert all(
                    key in headers and headers[key] == value for key, value in connection_extra.items()
                )
                assert mocked_function.call_args.kwargs.get("proxy") == proxy
                assert mocked_function.call_args.kwargs.get("timeout") == 60
                assert mocked_function.call_args.kwargs.get("verify_ssl") is False
                assert mocked_function.call_args.kwargs.get("allow_redirects") is False
                assert mocked_function.call_args.kwargs.get("max_redirects") == 3
                assert mocked_function.call_args.kwargs.get("trust_env") is False

    def test_load_connection_settings(self):
        proxy = {"http": "http://proxy:80", "https": "https://proxy:80"}
<<<<<<< HEAD
        extra = {
            "stream": True,
            "cert": "cert.crt",
            "proxies": proxy,
=======
        conn = get_airflow_connection_with_extra(
            extra={
                "bearer": "test",
                "stream": True,
                "cert": "cert.crt",
                "proxies": proxy,
                "timeout": 60,
                "verify": False,
                "allow_redirects": False,
                "max_redirects": 3,
                "trust_env": False,
            }
        )()

        actual = HttpAsyncHook._process_extra_options_from_connection(conn=conn, extra_options=extra_options)

        assert extra_options == {
            "proxy": proxy,
>>>>>>> 4920ab25
            "timeout": 60,
            "verify": False,
            "allow_redirects": False,
            "max_redirects": 3,
            "trust_env": False,
        }
        airflow_connection = get_airflow_connection_with_extra(extra=extra)

        with mock.patch("airflow.hooks.base.BaseHook.get_connection", side_effect=airflow_connection):
            headers, auth, session_conf = HttpAsyncHook().load_connection_settings(headers={"bearer": "test"})

            assert headers == {"bearer": "test"}
            assert auth is None
            assert session_conf == extra

    @pytest.mark.asyncio
    async def test_build_request_url_from_connection(self):
        conn = get_airflow_connection()
        schema = conn.schema or "http"  # default to http
        with mock.patch("airflow.hooks.base.BaseHook.get_connection", side_effect=get_airflow_connection):
            hook = HttpAsyncHook()
            with mock.patch("aiohttp.ClientSession.post", new_callable=mock.AsyncMock) as mocked_function:
                await hook.run("v1/test")
                assert mocked_function.call_args.args[0] == f"{schema}://{conn.host}v1/test"

    @pytest.mark.asyncio
    async def test_build_request_url_from_endpoint_param(self):
        def get_empty_conn(conn_id: str = "http_default"):
            return Connection(conn_id=conn_id, conn_type="http")

        hook = HttpAsyncHook()
        with mock.patch("airflow.hooks.base.BaseHook.get_connection", side_effect=get_empty_conn), mock.patch(
            "aiohttp.ClientSession.post", new_callable=mock.AsyncMock
        ) as mocked_function:
            await hook.run("test.com:8080/v1/test")
            assert mocked_function.call_args.args[0] == "http://test.com:8080/v1/test"<|MERGE_RESOLUTION|>--- conflicted
+++ resolved
@@ -771,15 +771,10 @@
                 assert mocked_function.call_args.kwargs.get("allow_redirects") is False
                 assert mocked_function.call_args.kwargs.get("max_redirects") == 3
                 assert mocked_function.call_args.kwargs.get("trust_env") is False
-
-    def test_load_connection_settings(self):
+                
+    def test_process_extra_options_from_connection(self):
+        extra_options = {}
         proxy = {"http": "http://proxy:80", "https": "https://proxy:80"}
-<<<<<<< HEAD
-        extra = {
-            "stream": True,
-            "cert": "cert.crt",
-            "proxies": proxy,
-=======
         conn = get_airflow_connection_with_extra(
             extra={
                 "bearer": "test",
@@ -798,21 +793,13 @@
 
         assert extra_options == {
             "proxy": proxy,
->>>>>>> 4920ab25
             "timeout": 60,
-            "verify": False,
+            "verify_ssl": False,
             "allow_redirects": False,
             "max_redirects": 3,
             "trust_env": False,
         }
-        airflow_connection = get_airflow_connection_with_extra(extra=extra)
-
-        with mock.patch("airflow.hooks.base.BaseHook.get_connection", side_effect=airflow_connection):
-            headers, auth, session_conf = HttpAsyncHook().load_connection_settings(headers={"bearer": "test"})
-
-            assert headers == {"bearer": "test"}
-            assert auth is None
-            assert session_conf == extra
+        assert actual == {"bearer": "test"}
 
     @pytest.mark.asyncio
     async def test_build_request_url_from_connection(self):
