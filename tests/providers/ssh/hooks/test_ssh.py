--- conflicted
+++ resolved
@@ -87,15 +87,12 @@
             conns_to_reset = [
                 cls.CONN_SSH_WITH_PRIVATE_KEY_EXTRA,
                 cls.CONN_SSH_WITH_PRIVATE_KEY_PASSPHRASE_EXTRA,
-<<<<<<< HEAD
                 cls.CONN_SSH_WITH_PRIVATE_KEY_ECDSA_EXTRA,
-=======
                 cls.CONN_SSH_WITH_EXTRA,
                 cls.CONN_SSH_WITH_HOST_KEY_EXTRA,
                 cls.CONN_SSH_WITH_HOST_KEY_AND_NO_HOST_KEY_CHECK_FALSE,
                 cls.CONN_SSH_WITH_HOST_KEY_AND_NO_HOST_KEY_CHECK_TRUE,
                 cls.CONN_SSH_WITH_NO_HOST_KEY_AND_NO_HOST_KEY_CHECK_FALSE,
->>>>>>> a374db58
             ]
             connections = session.query(Connection).filter(Connection.conn_id.in_(conns_to_reset))
             connections.delete(synchronize_session=False)
@@ -144,12 +141,14 @@
         )
         db.merge_conn(
             Connection(
-<<<<<<< HEAD
                 conn_id=cls.CONN_SSH_WITH_PRIVATE_KEY_ECDSA_EXTRA,
                 host='localhost',
                 conn_type='ssh',
                 extra=json.dumps({"private_key": TEST_PRIVATE_KEY_ECDSA}),
-=======
+            )
+        )
+        db.merge_conn(
+            Connection(
                 conn_id=cls.CONN_SSH_WITH_HOST_KEY_EXTRA,
                 host='localhost',
                 conn_type='ssh',
@@ -182,7 +181,6 @@
                 host='remote_host',
                 conn_type='ssh',
                 extra=json.dumps({"private_key": TEST_PRIVATE_KEY, "no_host_key_check": False}),
->>>>>>> a374db58
             )
         )
 
