#
# Licensed to the Apache Software Foundation (ASF) under one
# or more contributor license agreements.  See the NOTICE file
# distributed with this work for additional information
# regarding copyright ownership.  The ASF licenses this file
# to you under the Apache License, Version 2.0 (the
# "License"); you may not use this file except in compliance
# with the License.  You may obtain a copy of the License at
#
#   http://www.apache.org/licenses/LICENSE-2.0
#
# Unless required by applicable law or agreed to in writing,
# software distributed under the License is distributed on an
# "AS IS" BASIS, WITHOUT WARRANTIES OR CONDITIONS OF ANY
# KIND, either express or implied.  See the License for the
# specific language governing permissions and limitations
# under the License.

import unittest.mock
from base64 import b64encode

import pytest

from airflow.exceptions import AirflowException
from airflow.models import DAG
from airflow.providers.ssh.operators.ssh import SSHOperator
from airflow.utils.timezone import datetime
from tests.test_utils.config import conf_vars

TEST_DAG_ID = 'unit_tests_ssh_test_op'
TEST_CONN_ID = "conn_id_for_testing"
DEFAULT_TIMEOUT = 10
CONN_TIMEOUT = 5
CMD_TIMEOUT = 7
TIMEOUT = 12
DEFAULT_DATE = datetime(2017, 1, 1)
COMMAND = "echo -n airflow"
COMMAND_WITH_SUDO = "sudo " + COMMAND


class TestSSHOperator:
    def setup_method(self):
        from airflow.providers.ssh.hooks.ssh import SSHHook

        hook = SSHHook(ssh_conn_id='ssh_default')
        hook.no_host_key_check = True
        self.hook = hook

    def test_hook_created_correctly_with_timeout(self):
        timeout = 20
        ssh_id = "ssh_default"
        with DAG('unit_tests_ssh_test_op_arg_checking', default_args={'start_date': DEFAULT_DATE}):
            task = SSHOperator(task_id="test", command=COMMAND, timeout=timeout, ssh_conn_id="ssh_default")
        task.execute(None)
<<<<<<< HEAD

        assert timeout == task.ssh_hook.conn_timeout
        assert ssh_id == task.ssh_hook.ssh_conn_id

    def test_hook_created_correctly(self):
        conn_timeout = 20
        cmd_timeout = 45
        ssh_id = "ssh_default"
        task = SSHOperator(
            task_id="test",
            command=COMMAND,
            dag=self.dag,
            conn_timeout=conn_timeout,
            cmd_timeout=cmd_timeout,
            ssh_conn_id="ssh_default",
        )
        assert task is not None

        task.execute(None)

        assert conn_timeout == task.ssh_hook.conn_timeout
=======
        assert timeout == task.ssh_hook.timeout
>>>>>>> 6acb9e1a
        assert ssh_id == task.ssh_hook.ssh_conn_id

    @conf_vars({('core', 'enable_xcom_pickling'): 'False'})
    def test_json_command_execution(self, create_task_instance_of_operator):
        ti = create_task_instance_of_operator(
            SSHOperator,
            dag_id="unit_tests_ssh_test_op_json_command_execution",
            task_id="test",
            ssh_hook=self.hook,
            command=COMMAND,
            do_xcom_push=True,
        )
        ti.run()
        assert ti.duration is not None
        assert ti.xcom_pull(task_ids='test', key='return_value') == b64encode(b'airflow').decode('utf-8')

    @conf_vars({('core', 'enable_xcom_pickling'): 'True'})
    def test_pickle_command_execution(self, create_task_instance_of_operator):
        ti = create_task_instance_of_operator(
            SSHOperator,
            dag_id="unit_tests_ssh_test_op_pickle_command_execution",
            task_id="test",
            ssh_hook=self.hook,
            command=COMMAND,
            do_xcom_push=True,
        )
        ti.run()
        assert ti.duration is not None
        assert ti.xcom_pull(task_ids='test', key='return_value') == b'airflow'

    @conf_vars({('core', 'enable_xcom_pickling'): 'True'})
    def test_command_execution_with_env(self, create_task_instance_of_operator):
        ti = create_task_instance_of_operator(
            SSHOperator,
            dag_id="unit_tests_ssh_test_op_command_execution_with_env",
            task_id="test",
            ssh_hook=self.hook,
            command=COMMAND,
            do_xcom_push=True,
            environment={'TEST': 'value'},
        )
        ti.run()
        assert ti.duration is not None
        assert ti.xcom_pull(task_ids='test', key='return_value') == b'airflow'

    @conf_vars({('core', 'enable_xcom_pickling'): 'True'})
    def test_no_output_command(self, create_task_instance_of_operator):
        ti = create_task_instance_of_operator(
            SSHOperator,
            dag_id="unit_tests_ssh_test_op_no_output_command",
            task_id="test",
            ssh_hook=self.hook,
            command="sleep 1",
            do_xcom_push=True,
        )
        ti.run()
        assert ti.duration is not None
        assert ti.xcom_pull(task_ids='test', key='return_value') == b''

    @unittest.mock.patch('os.environ', {'AIRFLOW_CONN_' + TEST_CONN_ID.upper(): "ssh://test_id@localhost"})
    def test_arg_checking(self):
        dag = DAG('unit_tests_ssh_test_op_arg_checking', default_args={'start_date': DEFAULT_DATE})

        # Exception should be raised if neither ssh_hook nor ssh_conn_id is provided.
        task_0 = SSHOperator(task_id="test", command=COMMAND, timeout=TIMEOUT, dag=dag)
        with pytest.raises(AirflowException, match="Cannot operate without ssh_hook or ssh_conn_id."):
<<<<<<< HEAD
            task_0 = SSHOperator(
                task_id="test", command=COMMAND, conn_timeout=TIMEOUT, cmd_timeout=TIMEOUT, dag=self.dag
            )
=======
>>>>>>> 6acb9e1a
            task_0.execute(None)

        # If ssh_hook is invalid/not provided, use ssh_conn_id to create SSHHook.
        task_1 = SSHOperator(
            task_id="test_1",
            ssh_hook="string_rather_than_SSHHook",  # Invalid ssh_hook.
            ssh_conn_id=TEST_CONN_ID,
            command=COMMAND,
<<<<<<< HEAD
            conn_timeout=CONN_TIMEOUT,
            cmd_timeout=CMD_TIMEOUT,
            dag=self.dag,
=======
            timeout=TIMEOUT,
            dag=dag,
>>>>>>> 6acb9e1a
        )
        try:
            task_1.execute(None)
        except Exception:
            pass
        assert task_1.ssh_hook.ssh_conn_id == TEST_CONN_ID

        task_2 = SSHOperator(
            task_id="test_2",
            ssh_conn_id=TEST_CONN_ID,  # No ssh_hook provided.
            command=COMMAND,
<<<<<<< HEAD
            conn_timeout=CONN_TIMEOUT,
            cmd_timeout=CMD_TIMEOUT,
            dag=self.dag,
=======
            timeout=TIMEOUT,
            dag=dag,
>>>>>>> 6acb9e1a
        )
        try:
            task_2.execute(None)
        except Exception:
            pass
        assert task_2.ssh_hook.ssh_conn_id == TEST_CONN_ID

        # If both valid ssh_hook and ssh_conn_id are provided, ignore ssh_conn_id.
        task_3 = SSHOperator(
            task_id="test_3",
            ssh_hook=self.hook,
            ssh_conn_id=TEST_CONN_ID,
            command=COMMAND,
<<<<<<< HEAD
            conn_timeout=CONN_TIMEOUT,
            cmd_timeout=CMD_TIMEOUT,
            dag=self.dag,
=======
            timeout=TIMEOUT,
            dag=dag,
>>>>>>> 6acb9e1a
        )
        task_3.execute(None)
        assert task_3.ssh_hook.ssh_conn_id == self.hook.ssh_conn_id

<<<<<<< HEAD
        # if valid conn_timeout, cmd_timeout, and timeout are provided, ignore timeout
        task_4 = SSHOperator(
            task_id="test_4",
            ssh_conn_id=TEST_CONN_ID,
            command=COMMAND,
            timeout=TIMEOUT,
            conn_timeout=CONN_TIMEOUT,
            cmd_timeout=CMD_TIMEOUT,
            dag=self.dag,
        )
        try:
            task_4.execute(None)
        except Exception:
            pass
        assert task_4.conn_timeout == CONN_TIMEOUT
        assert task_4.cmd_timeout == CMD_TIMEOUT
        assert task_4.ssh_hook.conn_timeout == CONN_TIMEOUT

        # if only timeout is provided, use for both conn_timeout and cmd_timeout
        task_5 = SSHOperator(
            task_id="test_5",
            ssh_conn_id=TEST_CONN_ID,
            command=COMMAND,
            timeout=TIMEOUT,
            dag=self.dag,
        )
        try:
            task_5.execute(None)
        except Exception:
            pass
        assert task_5.cmd_timeout == TIMEOUT
        assert task_5.ssh_hook.conn_timeout == TIMEOUT

        # if no timeouts are provided (conn_timeout, cmd_timeout, timeout), use the hook default
        # for the conn_timeout and the operator default for the cmd_timeout
        task_6 = SSHOperator(
            task_id="task_6",
            ssh_conn_id=TEST_CONN_ID,
            command=COMMAND,
            conn_timeout=None,
            timeout=None,
            cmd_timeout=None,
            dag=self.dag,
        )
        try:
            task_6.execute(None)
        except Exception:
            pass
        assert task_6.cmd_timeout == DEFAULT_TIMEOUT
        assert task_6.ssh_hook.conn_timeout == DEFAULT_TIMEOUT

    @parameterized.expand(
=======
    @pytest.mark.parametrize(
        "command, get_pty_in, get_pty_out",
>>>>>>> 6acb9e1a
        [
            (COMMAND, False, False),
            (COMMAND, True, True),
            (COMMAND_WITH_SUDO, False, True),
            (COMMAND_WITH_SUDO, True, True),
            (None, True, True),
        ],
    )
    def test_get_pyt_set_correctly(self, command, get_pty_in, get_pty_out):
        dag = DAG('unit_tests_ssh_test_op_arg_checking', default_args={'start_date': DEFAULT_DATE})
        task = SSHOperator(
            task_id="test",
            ssh_hook=self.hook,
            command=command,
            conn_timeout=TIMEOUT,
            cmd_timeout=TIMEOUT,
            get_pty=get_pty_in,
            dag=dag,
        )
        if command is None:
            with pytest.raises(AirflowException) as ctx:
                task.execute(None)
            assert str(ctx.value) == "SSH operator error: SSH command not specified. Aborting."
        else:
            task.execute(None)
        assert task.get_pty == get_pty_out<|MERGE_RESOLUTION|>--- conflicted
+++ resolved
@@ -52,31 +52,23 @@
         with DAG('unit_tests_ssh_test_op_arg_checking', default_args={'start_date': DEFAULT_DATE}):
             task = SSHOperator(task_id="test", command=COMMAND, timeout=timeout, ssh_conn_id="ssh_default")
         task.execute(None)
-<<<<<<< HEAD
-
         assert timeout == task.ssh_hook.conn_timeout
         assert ssh_id == task.ssh_hook.ssh_conn_id
 
     def test_hook_created_correctly(self):
         conn_timeout = 20
         cmd_timeout = 45
-        ssh_id = "ssh_default"
-        task = SSHOperator(
-            task_id="test",
-            command=COMMAND,
-            dag=self.dag,
-            conn_timeout=conn_timeout,
-            cmd_timeout=cmd_timeout,
-            ssh_conn_id="ssh_default",
-        )
-        assert task is not None
-
+        ssh_id = 'ssh_default'
+        with DAG('unit_tests_ssh_test_op_arg_checking', default_args={'start_date': DEFAULT_DATE}):
+            task = SSHOperator(
+                task_id="test",
+                command=COMMAND,
+                conn_timeout=conn_timeout,
+                cmd_timeout=cmd_timeout,
+                ssh_conn_id="ssh_default",
+            )
         task.execute(None)
-
         assert conn_timeout == task.ssh_hook.conn_timeout
-=======
-        assert timeout == task.ssh_hook.timeout
->>>>>>> 6acb9e1a
         assert ssh_id == task.ssh_hook.ssh_conn_id
 
     @conf_vars({('core', 'enable_xcom_pickling'): 'False'})
@@ -143,12 +135,6 @@
         # Exception should be raised if neither ssh_hook nor ssh_conn_id is provided.
         task_0 = SSHOperator(task_id="test", command=COMMAND, timeout=TIMEOUT, dag=dag)
         with pytest.raises(AirflowException, match="Cannot operate without ssh_hook or ssh_conn_id."):
-<<<<<<< HEAD
-            task_0 = SSHOperator(
-                task_id="test", command=COMMAND, conn_timeout=TIMEOUT, cmd_timeout=TIMEOUT, dag=self.dag
-            )
-=======
->>>>>>> 6acb9e1a
             task_0.execute(None)
 
         # If ssh_hook is invalid/not provided, use ssh_conn_id to create SSHHook.
@@ -157,14 +143,8 @@
             ssh_hook="string_rather_than_SSHHook",  # Invalid ssh_hook.
             ssh_conn_id=TEST_CONN_ID,
             command=COMMAND,
-<<<<<<< HEAD
-            conn_timeout=CONN_TIMEOUT,
-            cmd_timeout=CMD_TIMEOUT,
-            dag=self.dag,
-=======
             timeout=TIMEOUT,
             dag=dag,
->>>>>>> 6acb9e1a
         )
         try:
             task_1.execute(None)
@@ -176,14 +156,8 @@
             task_id="test_2",
             ssh_conn_id=TEST_CONN_ID,  # No ssh_hook provided.
             command=COMMAND,
-<<<<<<< HEAD
-            conn_timeout=CONN_TIMEOUT,
-            cmd_timeout=CMD_TIMEOUT,
-            dag=self.dag,
-=======
             timeout=TIMEOUT,
             dag=dag,
->>>>>>> 6acb9e1a
         )
         try:
             task_2.execute(None)
@@ -197,75 +171,14 @@
             ssh_hook=self.hook,
             ssh_conn_id=TEST_CONN_ID,
             command=COMMAND,
-<<<<<<< HEAD
-            conn_timeout=CONN_TIMEOUT,
-            cmd_timeout=CMD_TIMEOUT,
-            dag=self.dag,
-=======
             timeout=TIMEOUT,
             dag=dag,
->>>>>>> 6acb9e1a
         )
         task_3.execute(None)
         assert task_3.ssh_hook.ssh_conn_id == self.hook.ssh_conn_id
 
-<<<<<<< HEAD
-        # if valid conn_timeout, cmd_timeout, and timeout are provided, ignore timeout
-        task_4 = SSHOperator(
-            task_id="test_4",
-            ssh_conn_id=TEST_CONN_ID,
-            command=COMMAND,
-            timeout=TIMEOUT,
-            conn_timeout=CONN_TIMEOUT,
-            cmd_timeout=CMD_TIMEOUT,
-            dag=self.dag,
-        )
-        try:
-            task_4.execute(None)
-        except Exception:
-            pass
-        assert task_4.conn_timeout == CONN_TIMEOUT
-        assert task_4.cmd_timeout == CMD_TIMEOUT
-        assert task_4.ssh_hook.conn_timeout == CONN_TIMEOUT
-
-        # if only timeout is provided, use for both conn_timeout and cmd_timeout
-        task_5 = SSHOperator(
-            task_id="test_5",
-            ssh_conn_id=TEST_CONN_ID,
-            command=COMMAND,
-            timeout=TIMEOUT,
-            dag=self.dag,
-        )
-        try:
-            task_5.execute(None)
-        except Exception:
-            pass
-        assert task_5.cmd_timeout == TIMEOUT
-        assert task_5.ssh_hook.conn_timeout == TIMEOUT
-
-        # if no timeouts are provided (conn_timeout, cmd_timeout, timeout), use the hook default
-        # for the conn_timeout and the operator default for the cmd_timeout
-        task_6 = SSHOperator(
-            task_id="task_6",
-            ssh_conn_id=TEST_CONN_ID,
-            command=COMMAND,
-            conn_timeout=None,
-            timeout=None,
-            cmd_timeout=None,
-            dag=self.dag,
-        )
-        try:
-            task_6.execute(None)
-        except Exception:
-            pass
-        assert task_6.cmd_timeout == DEFAULT_TIMEOUT
-        assert task_6.ssh_hook.conn_timeout == DEFAULT_TIMEOUT
-
-    @parameterized.expand(
-=======
     @pytest.mark.parametrize(
         "command, get_pty_in, get_pty_out",
->>>>>>> 6acb9e1a
         [
             (COMMAND, False, False),
             (COMMAND, True, True),
