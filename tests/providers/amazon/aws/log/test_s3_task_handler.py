#
# Licensed to the Apache Software Foundation (ASF) under one
# or more contributor license agreements.  See the NOTICE file
# distributed with this work for additional information
# regarding copyright ownership.  The ASF licenses this file
# to you under the Apache License, Version 2.0 (the
# "License"); you may not use this file except in compliance
# with the License.  You may obtain a copy of the License at
#
#   http://www.apache.org/licenses/LICENSE-2.0
#
# Unless required by applicable law or agreed to in writing,
# software distributed under the License is distributed on an
# "AS IS" BASIS, WITHOUT WARRANTIES OR CONDITIONS OF ANY
# KIND, either express or implied.  See the License for the
# specific language governing permissions and limitations
# under the License.
from __future__ import annotations

import contextlib
import os
from unittest import mock

import boto3
import moto
import pytest
from botocore.exceptions import ClientError

from airflow.models import DAG, DagRun, TaskInstance
from airflow.operators.empty import EmptyOperator
from airflow.providers.amazon.aws.hooks.s3 import S3Hook
from airflow.providers.amazon.aws.log.s3_task_handler import S3TaskHandler
from airflow.utils.session import create_session
from airflow.utils.state import State
from airflow.utils.timezone import datetime
from tests.test_utils.config import conf_vars


@pytest.fixture(autouse=True, scope="module")
def s3mock():
    with moto.mock_s3():
        yield


class TestS3TaskHandler:
    @conf_vars({("logging", "remote_log_conn_id"): "aws_default"})
    @pytest.fixture(autouse=True)
    def setup_tests(self, create_log_template, tmp_path_factory):
        self.remote_log_base = "s3://bucket/remote/log/location"
        self.remote_log_location = "s3://bucket/remote/log/location/1.log"
        self.remote_log_key = "remote/log/location/1.log"
        self.local_log_location = str(tmp_path_factory.mktemp("local-s3-log-location"))
        create_log_template("{try_number}.log")
        self.s3_task_handler = S3TaskHandler(self.local_log_location, self.remote_log_base)
        # Verify the hook now with the config override
        assert self.s3_task_handler.hook is not None

        date = datetime(2016, 1, 1)
        self.dag = DAG("dag_for_testing_s3_task_handler", start_date=date)
        task = EmptyOperator(task_id="task_for_testing_s3_log_handler", dag=self.dag)
        dag_run = DagRun(dag_id=self.dag.dag_id, execution_date=date, run_id="test", run_type="manual")
        with create_session() as session:
            session.add(dag_run)
            session.commit()
            session.refresh(dag_run)

        self.ti = TaskInstance(task=task, run_id=dag_run.run_id)
        self.ti.dag_run = dag_run
        self.ti.try_number = 1
        self.ti.state = State.RUNNING

        self.conn = boto3.client("s3")
        # We need to create the bucket since this is all in Moto's 'virtual'
        # AWS account
        moto.moto_api._internal.models.moto_api_backend.reset()
        self.conn.create_bucket(Bucket="bucket")

        yield

        self.dag.clear()

        with create_session() as session:
            session.query(DagRun).delete()

        if self.s3_task_handler.handler:
            with contextlib.suppress(Exception):
                os.remove(self.s3_task_handler.handler.baseFilename)

    def test_hook(self):
        assert isinstance(self.s3_task_handler.hook, S3Hook)
        assert self.s3_task_handler.hook.transfer_config.use_threads is False

    def test_log_exists(self):
        self.conn.put_object(Bucket="bucket", Key=self.remote_log_key, Body=b"")
        assert self.s3_task_handler.s3_log_exists(self.remote_log_location)

    def test_log_exists_none(self):
        assert not self.s3_task_handler.s3_log_exists(self.remote_log_location)

    def test_log_exists_raises(self):
        assert not self.s3_task_handler.s3_log_exists("s3://nonexistentbucket/foo")

    def test_log_exists_no_hook(self):
        with mock.patch("airflow.providers.amazon.aws.hooks.s3.S3Hook") as mock_hook:
            mock_hook.side_effect = Exception("Failed to connect")
            with pytest.raises(Exception):
                self.s3_task_handler.s3_log_exists(self.remote_log_location)

    def test_set_context_raw(self):
        self.ti.raw = True
        mock_open = mock.mock_open()
        with mock.patch("airflow.providers.amazon.aws.log.s3_task_handler.open", mock_open):
            self.s3_task_handler.set_context(self.ti)

        assert not self.s3_task_handler.upload_on_close
        mock_open.assert_not_called()

    def test_set_context_not_raw(self):
        mock_open = mock.mock_open()
        with mock.patch("airflow.providers.amazon.aws.log.s3_task_handler.open", mock_open):
            self.s3_task_handler.set_context(self.ti)

        assert self.s3_task_handler.upload_on_close
        mock_open.assert_called_once_with(os.path.join(self.local_log_location, "1.log"), "w")
        mock_open().write.assert_not_called()

    def test_read(self):
        self.conn.put_object(Bucket="bucket", Key=self.remote_log_key, Body=b"Log line\n")
        log, metadata = self.s3_task_handler.read(self.ti)
        assert (
            log[0][0][-1]
            == "*** Reading remote log from s3://bucket/remote/log/location/1.log.\nLog line\n\n"
        )
        assert metadata == [{"end_of_log": True}]

    def test_read_when_s3_log_missing(self):
        log, metadata = self.s3_task_handler.read(self.ti)

        assert 1 == len(log)
        assert len(log) == len(metadata)
<<<<<<< HEAD
        assert "*** Logs not found locally" in log[0][0][-1]
=======
        assert "*** Local log file does not exist:" in log[0][0][-1]
>>>>>>> bfbe2cb6
        assert {"end_of_log": True} == metadata[0]

    def test_s3_read_when_log_missing(self):
        handler = self.s3_task_handler
        url = "s3://bucket/foo"
        with mock.patch.object(handler.log, "error") as mock_error:
            result = handler.s3_read(url, return_error=True)
            msg = (
                f"Could not read logs from {url} with error: An error occurred (404) when calling the "
                f"HeadObject operation: Not Found"
            )
            assert result == msg
            mock_error.assert_called_once_with(msg, exc_info=True)

    def test_read_raises_return_error(self):
        handler = self.s3_task_handler
        url = "s3://nonexistentbucket/foo"
        with mock.patch.object(handler.log, "error") as mock_error:
            result = handler.s3_read(url, return_error=True)
            msg = (
                f"Could not read logs from {url} with error: An error occurred (NoSuchBucket) when "
                f"calling the HeadObject operation: The specified bucket does not exist"
            )
            assert result == msg
            mock_error.assert_called_once_with(msg, exc_info=True)

    def test_write(self):
        with mock.patch.object(self.s3_task_handler.log, "error") as mock_error:
            self.s3_task_handler.s3_write("text", self.remote_log_location)
            # We shouldn't expect any error logs in the default working case.
            mock_error.assert_not_called()
        body = boto3.resource("s3").Object("bucket", self.remote_log_key).get()["Body"].read()

        assert body == b"text"

    def test_write_existing(self):
        self.conn.put_object(Bucket="bucket", Key=self.remote_log_key, Body=b"previous ")
        self.s3_task_handler.s3_write("text", self.remote_log_location)
        body = boto3.resource("s3").Object("bucket", self.remote_log_key).get()["Body"].read()

        assert body == b"previous \ntext"

    def test_write_raises(self):
        handler = self.s3_task_handler
        url = "s3://nonexistentbucket/foo"
        with mock.patch.object(handler.log, "error") as mock_error:
            handler.s3_write("text", url)
            mock_error.assert_called_once_with("Could not write logs to %s", url, exc_info=True)

    def test_close(self):
        self.s3_task_handler.set_context(self.ti)
        assert self.s3_task_handler.upload_on_close

        self.s3_task_handler.close()
        # Should not raise
        boto3.resource("s3").Object("bucket", self.remote_log_key).get()

    def test_close_no_upload(self):
        self.ti.raw = True
        self.s3_task_handler.set_context(self.ti)
        assert not self.s3_task_handler.upload_on_close
        self.s3_task_handler.close()

        with pytest.raises(ClientError):
            boto3.resource("s3").Object("bucket", self.remote_log_key).get()<|MERGE_RESOLUTION|>--- conflicted
+++ resolved
@@ -138,11 +138,7 @@
 
         assert 1 == len(log)
         assert len(log) == len(metadata)
-<<<<<<< HEAD
         assert "*** Logs not found locally" in log[0][0][-1]
-=======
-        assert "*** Local log file does not exist:" in log[0][0][-1]
->>>>>>> bfbe2cb6
         assert {"end_of_log": True} == metadata[0]
 
     def test_s3_read_when_log_missing(self):
