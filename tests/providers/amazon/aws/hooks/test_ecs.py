# Licensed to the Apache Software Foundation (ASF) under one
# or more contributor license agreements.  See the NOTICE file
# distributed with this work for additional information
# regarding copyright ownership.  The ASF licenses this file
# to you under the Apache License, Version 2.0 (the
# "License"); you may not use this file except in compliance
# with the License.  You may obtain a copy of the License at
#
#   http://www.apache.org/licenses/LICENSE-2.0
#
# Unless required by applicable law or agreed to in writing,
# software distributed under the License is distributed on an
# "AS IS" BASIS, WITHOUT WARRANTIES OR CONDITIONS OF ANY
# KIND, either express or implied.  See the License for the
# specific language governing permissions and limitations
# under the License.
from __future__ import annotations

from unittest import mock

import pytest

from airflow.providers.amazon.aws.exceptions import EcsOperatorError, EcsTaskFailToStart
from airflow.providers.amazon.aws.hooks.ecs import EcsHook, should_retry, should_retry_eni

DEFAULT_CONN_ID: str = "aws_default"
REGION: str = "us-east-1"


@pytest.fixture
def mock_conn():
    with mock.patch.object(EcsHook, "conn") as _conn:
        yield _conn


class TestEksHooks:
    def test_hook(self) -> None:
        hook = EcsHook(region_name=REGION)
        assert hook.conn is not None
        assert hook.aws_conn_id == DEFAULT_CONN_ID
        assert hook.region_name == REGION

    def test_get_cluster_state(self, mock_conn) -> None:
        mock_conn.describe_clusters.return_value = {"clusters": [{"status": "ACTIVE"}]}
        assert EcsHook().get_cluster_state(cluster_name="cluster_name") == "ACTIVE"

    def test_get_task_definition_state(self, mock_conn) -> None:
        mock_conn.describe_task_definition.return_value = {"taskDefinition": {"status": "ACTIVE"}}
        assert EcsHook().get_task_definition_state(task_definition="task_name") == "ACTIVE"

    def test_get_task_state(self, mock_conn) -> None:
        mock_conn.describe_tasks.return_value = {"tasks": [{"lastStatus": "ACTIVE"}]}
        assert EcsHook().get_task_state(cluster="cluster_name", task="task_name") == "ACTIVE"


class TestShouldRetry:
    def test_return_true_on_valid_reason(self):
        assert should_retry(EcsOperatorError([{"reason": "RESOURCE:MEMORY"}], "Foo"))

    def test_return_false_on_invalid_reason(self):
        assert not should_retry(EcsOperatorError([{"reason": "CLUSTER_NOT_FOUND"}], "Foo"))


class TestShouldRetryEni:
    def test_return_true_on_valid_reason(self):
        assert should_retry_eni(
            EcsTaskFailToStart(
                "The task failed to start due to: "
                "Timeout waiting for network interface provisioning to complete."
            )
        )

    def test_return_false_on_invalid_reason(self):
        assert not should_retry_eni(
            EcsTaskFailToStart(
                "The task failed to start due to: "
                "CannotPullContainerError: "
                "ref pull has been retried 5 time(s): failed to resolve reference"
            )
<<<<<<< HEAD
        )


class TestEcsTaskLogFetcher:
    @mock.patch("logging.Logger")
    def set_up_log_fetcher(self, logger_mock):
        self.logger_mock = logger_mock

        self.log_fetcher = EcsTaskLogFetcher(
            log_group="test_log_group",
            log_stream_name="test_log_stream_name",
            fetch_interval=timedelta(milliseconds=1),
            logger=logger_mock,
        )

    def setup_method(self):
        self.set_up_log_fetcher()

    @mock.patch(
        "threading.Event.is_set",
        side_effect=(False, False, False, True),
    )
    @mock.patch(
        "airflow.providers.amazon.aws.hooks.logs.AwsLogsHook.get_log_events",
        side_effect=(
            iter(
                [
                    {"timestamp": 1617400267123, "message": "First"},
                    {"timestamp": 1617400367456, "message": "Second"},
                ]
            ),
            iter(
                [
                    {"timestamp": 1617400467789, "message": "Third"},
                ]
            ),
            iter([]),
        ),
    )
    def test_run(self, get_log_events_mock, event_is_set_mock):

        self.log_fetcher.run()

        self.logger_mock.info.assert_has_calls(
            [
                mock.call("[2021-04-02 21:51:07,123] First"),
                mock.call("[2021-04-02 21:52:47,456] Second"),
                mock.call("[2021-04-02 21:54:27,789] Third"),
            ]
        )

    @mock.patch(
        "airflow.providers.amazon.aws.hooks.logs.AwsLogsHook.get_log_events",
        side_effect=ClientError({"Error": {"Code": "ResourceNotFoundException"}}, None),
    )
    def test_get_log_events_with_expected_error(self, get_log_events_mock):
        with pytest.raises(StopIteration):
            next(self.log_fetcher._get_log_events())

    @mock.patch(
        "airflow.providers.amazon.aws.hooks.logs.AwsLogsHook.get_log_events",
        side_effect=Exception(),
    )
    def test_get_log_events_with_unexpected_error(self, get_log_events_mock):
        with pytest.raises(Exception):
            next(self.log_fetcher._get_log_events())

    @mock.patch.object(AwsLogsHook, "conn", new_callable=PropertyMock)
    def test_get_log_events_updates_token(self, logs_conn_mock):
        logs_conn_mock().get_log_events.return_value = {
            "events": ["my_event"],
            "nextForwardToken": "my_next_token",
        }

        token = AwsLogsHook.ContinuationToken()
        list(self.log_fetcher._get_log_events(token))

        assert token.value == "my_next_token"
        # 2 calls expected, it's only on the second one that the stop condition old_token == next_token is met
        assert logs_conn_mock().get_log_events.call_count == 2

    def test_event_to_str(self):
        events = [
            {"timestamp": 1617400267123, "message": "First"},
            {"timestamp": 1617400367456, "message": "Second"},
            {"timestamp": 1617400467789, "message": "Third"},
        ]
        assert [self.log_fetcher._event_to_str(event) for event in events] == (
            [
                "[2021-04-02 21:51:07,123] First",
                "[2021-04-02 21:52:47,456] Second",
                "[2021-04-02 21:54:27,789] Third",
            ]
        )

    @mock.patch.object(AwsLogsHook, "conn")
    def test_get_last_log_message_with_no_log_events(self, conn_mock):
        assert self.log_fetcher.get_last_log_message() is None

    @mock.patch.object(AwsLogsHook, "conn")
    def test_get_last_log_message_with_log_events(self, log_conn_mock):
        log_conn_mock.get_log_events.return_value = {
            "events": [
                {"timestamp": 1617400267123, "message": "Last"},
            ]
        }
        assert self.log_fetcher.get_last_log_message() == "Last"

    @mock.patch.object(AwsLogsHook, "conn")
    def test_get_last_log_messages_with_log_events(self, log_conn_mock):
        log_conn_mock.get_log_events.return_value = {
            "events": [
                {"timestamp": 1617400267123, "message": "First"},
                {"timestamp": 1617400367456, "message": "Second"},
                {"timestamp": 1617400367458, "message": "Third"},
            ]
        }
        assert self.log_fetcher.get_last_log_messages(2) == ["First", "Second", "Third"]

    @mock.patch.object(AwsLogsHook, "conn")
    def test_get_last_log_messages_with_no_log_events(self, mock_conn):
        assert self.log_fetcher.get_last_log_messages(2) == []
=======
        )
>>>>>>> 34d6efc2
<|MERGE_RESOLUTION|>--- conflicted
+++ resolved
@@ -77,129 +77,4 @@
                 "CannotPullContainerError: "
                 "ref pull has been retried 5 time(s): failed to resolve reference"
             )
-<<<<<<< HEAD
-        )
-
-
-class TestEcsTaskLogFetcher:
-    @mock.patch("logging.Logger")
-    def set_up_log_fetcher(self, logger_mock):
-        self.logger_mock = logger_mock
-
-        self.log_fetcher = EcsTaskLogFetcher(
-            log_group="test_log_group",
-            log_stream_name="test_log_stream_name",
-            fetch_interval=timedelta(milliseconds=1),
-            logger=logger_mock,
-        )
-
-    def setup_method(self):
-        self.set_up_log_fetcher()
-
-    @mock.patch(
-        "threading.Event.is_set",
-        side_effect=(False, False, False, True),
-    )
-    @mock.patch(
-        "airflow.providers.amazon.aws.hooks.logs.AwsLogsHook.get_log_events",
-        side_effect=(
-            iter(
-                [
-                    {"timestamp": 1617400267123, "message": "First"},
-                    {"timestamp": 1617400367456, "message": "Second"},
-                ]
-            ),
-            iter(
-                [
-                    {"timestamp": 1617400467789, "message": "Third"},
-                ]
-            ),
-            iter([]),
-        ),
-    )
-    def test_run(self, get_log_events_mock, event_is_set_mock):
-
-        self.log_fetcher.run()
-
-        self.logger_mock.info.assert_has_calls(
-            [
-                mock.call("[2021-04-02 21:51:07,123] First"),
-                mock.call("[2021-04-02 21:52:47,456] Second"),
-                mock.call("[2021-04-02 21:54:27,789] Third"),
-            ]
-        )
-
-    @mock.patch(
-        "airflow.providers.amazon.aws.hooks.logs.AwsLogsHook.get_log_events",
-        side_effect=ClientError({"Error": {"Code": "ResourceNotFoundException"}}, None),
-    )
-    def test_get_log_events_with_expected_error(self, get_log_events_mock):
-        with pytest.raises(StopIteration):
-            next(self.log_fetcher._get_log_events())
-
-    @mock.patch(
-        "airflow.providers.amazon.aws.hooks.logs.AwsLogsHook.get_log_events",
-        side_effect=Exception(),
-    )
-    def test_get_log_events_with_unexpected_error(self, get_log_events_mock):
-        with pytest.raises(Exception):
-            next(self.log_fetcher._get_log_events())
-
-    @mock.patch.object(AwsLogsHook, "conn", new_callable=PropertyMock)
-    def test_get_log_events_updates_token(self, logs_conn_mock):
-        logs_conn_mock().get_log_events.return_value = {
-            "events": ["my_event"],
-            "nextForwardToken": "my_next_token",
-        }
-
-        token = AwsLogsHook.ContinuationToken()
-        list(self.log_fetcher._get_log_events(token))
-
-        assert token.value == "my_next_token"
-        # 2 calls expected, it's only on the second one that the stop condition old_token == next_token is met
-        assert logs_conn_mock().get_log_events.call_count == 2
-
-    def test_event_to_str(self):
-        events = [
-            {"timestamp": 1617400267123, "message": "First"},
-            {"timestamp": 1617400367456, "message": "Second"},
-            {"timestamp": 1617400467789, "message": "Third"},
-        ]
-        assert [self.log_fetcher._event_to_str(event) for event in events] == (
-            [
-                "[2021-04-02 21:51:07,123] First",
-                "[2021-04-02 21:52:47,456] Second",
-                "[2021-04-02 21:54:27,789] Third",
-            ]
-        )
-
-    @mock.patch.object(AwsLogsHook, "conn")
-    def test_get_last_log_message_with_no_log_events(self, conn_mock):
-        assert self.log_fetcher.get_last_log_message() is None
-
-    @mock.patch.object(AwsLogsHook, "conn")
-    def test_get_last_log_message_with_log_events(self, log_conn_mock):
-        log_conn_mock.get_log_events.return_value = {
-            "events": [
-                {"timestamp": 1617400267123, "message": "Last"},
-            ]
-        }
-        assert self.log_fetcher.get_last_log_message() == "Last"
-
-    @mock.patch.object(AwsLogsHook, "conn")
-    def test_get_last_log_messages_with_log_events(self, log_conn_mock):
-        log_conn_mock.get_log_events.return_value = {
-            "events": [
-                {"timestamp": 1617400267123, "message": "First"},
-                {"timestamp": 1617400367456, "message": "Second"},
-                {"timestamp": 1617400367458, "message": "Third"},
-            ]
-        }
-        assert self.log_fetcher.get_last_log_messages(2) == ["First", "Second", "Third"]
-
-    @mock.patch.object(AwsLogsHook, "conn")
-    def test_get_last_log_messages_with_no_log_events(self, mock_conn):
-        assert self.log_fetcher.get_last_log_messages(2) == []
-=======
-        )
->>>>>>> 34d6efc2
+        )