#
# Licensed to the Apache Software Foundation (ASF) under one
# or more contributor license agreements.  See the NOTICE file
# distributed with this work for additional information
# regarding copyright ownership.  The ASF licenses this file
# to you under the Apache License, Version 2.0 (the
# "License"); you may not use this file except in compliance
# with the License.  You may obtain a copy of the License at
#
#   http://www.apache.org/licenses/LICENSE-2.0
#
# Unless required by applicable law or agreed to in writing,
# software distributed under the License is distributed on an
# "AS IS" BASIS, WITHOUT WARRANTIES OR CONDITIONS OF ANY
# KIND, either express or implied.  See the License for the
# specific language governing permissions and limitations
# under the License.
from __future__ import annotations

from typing import Any
from unittest import mock

import pytest
from botocore.waiter import Waiter

<<<<<<< HEAD
from airflow import AirflowException
=======
from airflow.exceptions import TaskDeferred
>>>>>>> b1b69af8
from airflow.providers.amazon.aws.hooks.eks import ClusterStates, EksHook
from airflow.providers.amazon.aws.operators.eks import (
    EksCreateClusterOperator,
    EksCreateFargateProfileOperator,
    EksCreateNodegroupOperator,
    EksDeleteClusterOperator,
    EksDeleteFargateProfileOperator,
    EksDeleteNodegroupOperator,
    EksPodOperator,
)
<<<<<<< HEAD
from airflow.providers.cncf.kubernetes.utils.pod_manager import OnFinishAction
=======
from airflow.providers.amazon.aws.triggers.eks import (
    EksCreateFargateProfileTrigger,
    EksDeleteFargateProfileTrigger,
    EksNodegroupTrigger,
)
>>>>>>> b1b69af8
from airflow.typing_compat import TypedDict
from tests.providers.amazon.aws.utils.eks_test_constants import (
    NODEROLE_ARN,
    POD_EXECUTION_ROLE_ARN,
    RESOURCES_VPC_CONFIG,
    ROLE_ARN,
    SELECTORS,
    SUBNET_IDS,
    TASK_ID,
)
from tests.providers.amazon.aws.utils.eks_test_utils import convert_keys
from tests.providers.amazon.aws.utils.test_waiter import assert_expected_waiter_type

CLUSTER_NAME = "cluster1"
NODEGROUP_NAME = "nodegroup1"
FARGATE_PROFILE_NAME = "fargate_profile1"
DESCRIBE_CLUSTER_RESULT = f'{{"cluster": "{CLUSTER_NAME}"}}'
DESCRIBE_NODEGROUP_RESULT = f'{{"nodegroup": "{NODEGROUP_NAME}"}}'
EMPTY_CLUSTER = '{"cluster": {}}'
EMPTY_NODEGROUP = '{"nodegroup": {}}'
NAME_LIST = ["foo", "bar", "baz", "qux"]
CREATE_CLUSTER_KWARGS = {"version": "1.22"}
CREATE_FARGATE_PROFILE_KWARGS = {"tags": {"hello": "world"}}
CREATE_NODEGROUP_KWARGS = {
    "capacityType": "ON_DEMAND",
    "instanceTypes": "t3.large",
}


class ClusterParams(TypedDict):
    cluster_name: str
    cluster_role_arn: str
    resources_vpc_config: dict[Any, Any]


class NodeGroupParams(TypedDict):
    nodegroup_name: str
    nodegroup_role_arn: str


class BaseFargateProfileParams(TypedDict):
    fargate_profile_name: str
    fargate_pod_execution_role_arn: str
    fargate_selectors: list[Any]


class CreateFargateProfileParams(TypedDict):
    cluster_name: str
    pod_execution_role_arn: str
    selectors: list[Any]
    fargate_profile_name: str


class CreateNodegroupParams(TypedDict):
    cluster_name: str
    nodegroup_name: str
    nodegroup_subnets: list[str]
    nodegroup_role_arn: str


class TestEksCreateClusterOperator:
    def setup_method(self) -> None:
        # Parameters which are needed to create a cluster.
        self.create_cluster_params = ClusterParams(
            cluster_name=CLUSTER_NAME,
            cluster_role_arn=ROLE_ARN[1],
            resources_vpc_config=RESOURCES_VPC_CONFIG[1],
        )
        self.nodegroup_setup()
        self.fargate_profile_setup()

    def nodegroup_setup(self) -> None:
        # Parameters which are added to the cluster parameters
        # when creating both the cluster and nodegroup together.
        self.base_nodegroup_params = NodeGroupParams(
            nodegroup_name=NODEGROUP_NAME,
            nodegroup_role_arn=NODEROLE_ARN[1],
        )

        # Parameters expected to be passed in the CreateNodegroup hook call.
        self.create_nodegroup_params = dict(
            **self.base_nodegroup_params,
            cluster_name=CLUSTER_NAME,
            subnets=SUBNET_IDS,
        )

        self.create_cluster_operator_with_nodegroup = EksCreateClusterOperator(
            task_id=TASK_ID,
            **self.create_cluster_params,
            **self.base_nodegroup_params,
        )

    def fargate_profile_setup(self) -> None:
        # Parameters which are added to the cluster parameters
        # when creating both the cluster and Fargate profile together.
        self.base_fargate_profile_params = BaseFargateProfileParams(
            fargate_profile_name=FARGATE_PROFILE_NAME,
            fargate_pod_execution_role_arn=POD_EXECUTION_ROLE_ARN[1],
            fargate_selectors=SELECTORS[1],
        )

        # Parameters expected to be passed in the CreateFargateProfile hook call.
        self.create_fargate_profile_params = dict(
            **self.base_fargate_profile_params,
            cluster_name=CLUSTER_NAME,
        )

        self.create_cluster_operator_with_fargate_profile = EksCreateClusterOperator(
            task_id=TASK_ID,
            **self.create_cluster_params,
            **self.base_fargate_profile_params,
            compute="fargate",
        )

    @pytest.mark.parametrize(
        "create_cluster_kwargs",
        [
            pytest.param(None, id="without cluster kwargs"),
            pytest.param(CREATE_CLUSTER_KWARGS, id="with cluster kwargs"),
        ],
    )
    @mock.patch.object(EksHook, "create_cluster")
    @mock.patch.object(EksHook, "create_nodegroup")
    def test_execute_create_cluster(self, mock_create_nodegroup, mock_create_cluster, create_cluster_kwargs):
        op_kwargs = {**self.create_cluster_params, "compute": None}
        if create_cluster_kwargs:
            op_kwargs["create_cluster_kwargs"] = create_cluster_kwargs
            parameters = {**self.create_cluster_params, **create_cluster_kwargs}
        else:
            assert "create_cluster_kwargs" not in op_kwargs
            parameters = self.create_cluster_params

        operator = EksCreateClusterOperator(task_id=TASK_ID, **op_kwargs)
        operator.execute({})
        mock_create_cluster.assert_called_with(**convert_keys(parameters))
        mock_create_nodegroup.assert_not_called()

    @pytest.mark.parametrize(
        "create_cluster_kwargs",
        [
            pytest.param(None, id="without cluster kwargs"),
            pytest.param(CREATE_CLUSTER_KWARGS, id="with cluster kwargs"),
        ],
    )
    @mock.patch.object(Waiter, "wait")
    @mock.patch.object(EksHook, "create_cluster")
    @mock.patch.object(EksHook, "create_nodegroup")
    def test_execute_create_cluster_with_wait(
        self, mock_create_nodegroup, mock_create_cluster, mock_waiter, create_cluster_kwargs
    ):
        op_kwargs = {**self.create_cluster_params, "compute": None}
        if create_cluster_kwargs:
            op_kwargs["create_cluster_kwargs"] = create_cluster_kwargs
            parameters = {**self.create_cluster_params, **create_cluster_kwargs}
        else:
            assert "create_cluster_kwargs" not in op_kwargs
            parameters = self.create_cluster_params

        operator = EksCreateClusterOperator(task_id=TASK_ID, **op_kwargs, wait_for_completion=True)
        operator.execute({})
        mock_create_cluster.assert_called_with(**convert_keys(parameters))
        mock_create_nodegroup.assert_not_called()
        mock_waiter.assert_called_once_with(
            mock.ANY,
            name=CLUSTER_NAME,
            WaiterConfig={"Delay": mock.ANY, "MaxAttempts": mock.ANY},
        )
        assert_expected_waiter_type(mock_waiter, "ClusterActive")

    @mock.patch.object(Waiter, "wait")
    @mock.patch.object(EksHook, "get_cluster_state")
    @mock.patch.object(EksHook, "create_cluster")
    @mock.patch.object(EksHook, "create_nodegroup")
    def test_execute_when_called_with_nodegroup_creates_both(
        self, mock_create_nodegroup, mock_create_cluster, mock_cluster_state, mock_waiter
    ):
        mock_cluster_state.return_value = ClusterStates.ACTIVE

        self.create_cluster_operator_with_nodegroup.execute({})

        mock_create_cluster.assert_called_once_with(**convert_keys(self.create_cluster_params))
        mock_create_nodegroup.assert_called_once_with(**convert_keys(self.create_nodegroup_params))
        mock_waiter.assert_called_once_with(
            mock.ANY,
            name=CLUSTER_NAME,
            WaiterConfig={"Delay": mock.ANY, "MaxAttempts": mock.ANY},
        )
        assert_expected_waiter_type(mock_waiter, "ClusterActive")

    @mock.patch.object(Waiter, "wait")
    @mock.patch.object(EksHook, "get_cluster_state")
    @mock.patch.object(EksHook, "create_cluster")
    @mock.patch.object(EksHook, "create_nodegroup")
    def test_execute_with_wait_when_called_with_nodegroup_creates_both(
        self, mock_create_nodegroup, mock_create_cluster, mock_cluster_state, mock_waiter
    ):
        mock_cluster_state.return_value = ClusterStates.ACTIVE
        self.create_cluster_operator_with_nodegroup.wait_for_completion = True

        self.create_cluster_operator_with_nodegroup.execute({})

        mock_create_cluster.assert_called_once_with(**convert_keys(self.create_cluster_params))
        mock_create_nodegroup.assert_called_once_with(**convert_keys(self.create_nodegroup_params))
        # Calls waiter once for the cluster and once for the nodegroup.
        assert mock_waiter.call_count == 2
        mock_waiter.assert_called_with(
            mock.ANY,
            clusterName=CLUSTER_NAME,
            nodegroupName=NODEGROUP_NAME,
            WaiterConfig={"MaxAttempts": mock.ANY},
        )
        assert_expected_waiter_type(mock_waiter, "NodegroupActive")

    @mock.patch.object(Waiter, "wait")
    @mock.patch.object(EksHook, "get_cluster_state")
    @mock.patch.object(EksHook, "create_cluster")
    @mock.patch.object(EksHook, "create_fargate_profile")
    def test_execute_when_called_with_fargate_creates_both(
        self, mock_create_fargate_profile, mock_create_cluster, mock_cluster_state, mock_waiter
    ):
        mock_cluster_state.return_value = ClusterStates.ACTIVE

        self.create_cluster_operator_with_fargate_profile.execute({})

        mock_create_cluster.assert_called_once_with(**convert_keys(self.create_cluster_params))
        mock_create_fargate_profile.assert_called_once_with(
            **convert_keys(self.create_fargate_profile_params)
        )
        mock_waiter.assert_called_once_with(
            mock.ANY,
            name=CLUSTER_NAME,
            WaiterConfig={"Delay": mock.ANY, "MaxAttempts": mock.ANY},
        )
        assert_expected_waiter_type(mock_waiter, "ClusterActive")

    @mock.patch.object(Waiter, "wait")
    @mock.patch.object(EksHook, "get_cluster_state")
    @mock.patch.object(EksHook, "create_cluster")
    @mock.patch.object(EksHook, "create_fargate_profile")
    def test_execute_with_wait_when_called_with_fargate_creates_both(
        self, mock_create_fargate_profile, mock_create_cluster, mock_cluster_state, mock_waiter
    ):
        mock_cluster_state.return_value = ClusterStates.ACTIVE
        self.create_cluster_operator_with_fargate_profile.wait_for_completion = True

        self.create_cluster_operator_with_fargate_profile.execute({})

        mock_create_cluster.assert_called_once_with(**convert_keys(self.create_cluster_params))
        mock_create_fargate_profile.assert_called_once_with(
            **convert_keys(self.create_fargate_profile_params)
        )
        # Calls waiter once for the cluster and once for the nodegroup.
        assert mock_waiter.call_count == 2
        mock_waiter.assert_called_with(
            mock.ANY,
            clusterName=CLUSTER_NAME,
            fargateProfileName=FARGATE_PROFILE_NAME,
            WaiterConfig={"MaxAttempts": mock.ANY},
        )
        assert_expected_waiter_type(mock_waiter, "FargateProfileActive")

    def test_invalid_compute_value(self):
        invalid_compute = EksCreateClusterOperator(
            task_id=TASK_ID,
            **self.create_cluster_params,
            compute="infinite",
        )

        with pytest.raises(ValueError, match="Provided compute type is not supported."):
            invalid_compute.execute({})

    def test_nodegroup_compute_missing_nodegroup_role_arn(self):
        missing_nodegroup_role_arn = EksCreateClusterOperator(
            task_id=TASK_ID,
            **self.create_cluster_params,
            compute="nodegroup",
        )

        with pytest.raises(
            ValueError,
            match="Creating an Amazon EKS managed node groups requires nodegroup_role_arn to be passed in.",
        ):
            missing_nodegroup_role_arn.execute({})

    def test_fargate_compute_missing_fargate_pod_execution_role_arn(self):
        missing_fargate_pod_execution_role_arn = EksCreateClusterOperator(
            task_id=TASK_ID,
            **self.create_cluster_params,
            compute="fargate",
        )

        with pytest.raises(
            ValueError,
            match="Creating an AWS Fargate profiles requires fargate_pod_execution_role_arn to be passed in.",
        ):
            missing_fargate_pod_execution_role_arn.execute({})


class TestEksCreateFargateProfileOperator:
    def setup_method(self) -> None:
        self.create_fargate_profile_params = CreateFargateProfileParams(  # type: ignore
            cluster_name=CLUSTER_NAME,
            pod_execution_role_arn=POD_EXECUTION_ROLE_ARN[1],
            selectors=SELECTORS[1],
            fargate_profile_name=FARGATE_PROFILE_NAME,
        )

    @pytest.mark.parametrize(
        "create_fargate_profile_kwargs",
        [
            pytest.param(None, id="without fargate profile kwargs"),
            pytest.param(CREATE_FARGATE_PROFILE_KWARGS, id="with fargate profile kwargs"),
        ],
    )
    @mock.patch.object(Waiter, "wait")
    @mock.patch.object(EksHook, "create_fargate_profile")
    def test_execute_when_fargate_profile_does_not_already_exist(
        self, mock_create_fargate_profile, mock_waiter, create_fargate_profile_kwargs
    ):
        op_kwargs = {**self.create_fargate_profile_params}
        if create_fargate_profile_kwargs:
            op_kwargs["create_fargate_profile_kwargs"] = create_fargate_profile_kwargs
            parameters = {**self.create_fargate_profile_params, **create_fargate_profile_kwargs}
        else:
            assert "create_fargate_profile_kwargs" not in op_kwargs
            parameters = self.create_fargate_profile_params

        operator = EksCreateFargateProfileOperator(task_id=TASK_ID, **op_kwargs)
        operator.execute({})
        mock_create_fargate_profile.assert_called_with(**convert_keys(parameters))
        mock_waiter.assert_not_called()

    @pytest.mark.parametrize(
        "create_fargate_profile_kwargs",
        [
            pytest.param(None, id="without fargate profile kwargs"),
            pytest.param(CREATE_FARGATE_PROFILE_KWARGS, id="with fargate profile kwargs"),
        ],
    )
    @mock.patch.object(Waiter, "wait")
    @mock.patch.object(EksHook, "create_fargate_profile")
    def test_execute_with_wait_when_fargate_profile_does_not_already_exist(
        self, mock_create_fargate_profile, mock_waiter, create_fargate_profile_kwargs
    ):
        op_kwargs = {**self.create_fargate_profile_params}
        if create_fargate_profile_kwargs:
            op_kwargs["create_fargate_profile_kwargs"] = create_fargate_profile_kwargs
            parameters = {**self.create_fargate_profile_params, **create_fargate_profile_kwargs}
        else:
            assert "create_fargate_profile_kwargs" not in op_kwargs
            parameters = self.create_fargate_profile_params

        operator = EksCreateFargateProfileOperator(task_id=TASK_ID, **op_kwargs, wait_for_completion=True)
        operator.execute({})
        mock_create_fargate_profile.assert_called_with(**convert_keys(parameters))
        mock_waiter.assert_called_with(
            mock.ANY,
            clusterName=CLUSTER_NAME,
            fargateProfileName=FARGATE_PROFILE_NAME,
            WaiterConfig={"MaxAttempts": mock.ANY},
        )
        assert_expected_waiter_type(mock_waiter, "FargateProfileActive")

    @mock.patch.object(EksHook, "create_fargate_profile")
    def test_create_fargate_profile_deferrable(self, _):
        op_kwargs = {**self.create_fargate_profile_params}
        operator = EksCreateFargateProfileOperator(
            task_id=TASK_ID,
            **op_kwargs,
            deferrable=True,
        )
        with pytest.raises(TaskDeferred) as exc:
            operator.execute({})
        assert isinstance(
            exc.value.trigger, EksCreateFargateProfileTrigger
        ), "Trigger is not a EksCreateFargateProfileTrigger"


class TestEksCreateNodegroupOperator:
    def setup_method(self) -> None:
        self.create_nodegroup_params = CreateNodegroupParams(
            cluster_name=CLUSTER_NAME,
            nodegroup_name=NODEGROUP_NAME,
            nodegroup_subnets=SUBNET_IDS,
            nodegroup_role_arn=NODEROLE_ARN[1],
        )

    @pytest.mark.parametrize(
        "create_nodegroup_kwargs",
        [
            pytest.param(None, id="without nodegroup kwargs"),
            pytest.param(CREATE_NODEGROUP_KWARGS, id="with nodegroup kwargs"),
        ],
    )
    @mock.patch.object(Waiter, "wait")
    @mock.patch.object(EksHook, "create_nodegroup")
    def test_execute_when_nodegroup_does_not_already_exist(
        self, mock_create_nodegroup, mock_waiter, create_nodegroup_kwargs
    ):
        op_kwargs = {**self.create_nodegroup_params}
        if create_nodegroup_kwargs:
            op_kwargs["create_nodegroup_kwargs"] = create_nodegroup_kwargs
            parameters = {**self.create_nodegroup_params, **create_nodegroup_kwargs}
        else:
            assert "create_nodegroup_params" not in op_kwargs
            parameters = self.create_nodegroup_params

        operator = EksCreateNodegroupOperator(task_id=TASK_ID, **op_kwargs)
        operator.execute({})
        mock_create_nodegroup.assert_called_with(**convert_keys(parameters))
        mock_waiter.assert_not_called()

        @pytest.mark.parametrize(
            "create_nodegroup_kwargs",
            [
                pytest.param(None, id="without nodegroup kwargs"),
                pytest.param(CREATE_NODEGROUP_KWARGS, id="with nodegroup kwargs"),
            ],
        )
        @mock.patch.object(Waiter, "wait")
        @mock.patch.object(EksHook, "create_nodegroup")
        def test_execute_with_wait_when_nodegroup_does_not_already_exist(
            self, mock_create_nodegroup, mock_waiter, create_nodegroup_kwargs
        ):
            op_kwargs = {**self.create_nodegroup_params}
            if create_nodegroup_kwargs:
                op_kwargs["create_nodegroup_kwargs"] = create_nodegroup_kwargs
                parameters = {**self.create_nodegroup_params, **create_nodegroup_kwargs}
            else:
                assert "create_nodegroup_params" not in op_kwargs
                parameters = self.create_nodegroup_params

            operator = EksCreateNodegroupOperator(task_id=TASK_ID, **op_kwargs, wait_for_completion=True)
            operator.execute({})
            mock_create_nodegroup.assert_called_with(**convert_keys(parameters))
            mock_waiter.assert_called_with(mock.ANY, clusterName=CLUSTER_NAME, nodegroupName=NODEGROUP_NAME)
            assert_expected_waiter_type(mock_waiter, "NodegroupActive")

    @mock.patch.object(EksHook, "create_nodegroup")
    def test_create_nodegroup_deferrable(self, mock_create_nodegroup):
        mock_create_nodegroup.return_value = True
        op_kwargs = {**self.create_nodegroup_params}
        operator = EksCreateNodegroupOperator(
            task_id=TASK_ID,
            **op_kwargs,
            deferrable=True,
        )
        with pytest.raises(TaskDeferred) as exc:
            operator.execute({})
        assert isinstance(exc.value.trigger, EksNodegroupTrigger), "Trigger is not a EksNodegroupTrigger"

    def test_create_nodegroup_deferrable_versus_wait_for_completion(self):
        op_kwargs = {**self.create_nodegroup_params}
        operator = EksCreateNodegroupOperator(
            task_id=TASK_ID,
            **op_kwargs,
            deferrable=True,
            wait_for_completion=True,
        )
        assert operator.wait_for_completion is False
        operator = EksCreateNodegroupOperator(
            task_id=TASK_ID,
            **op_kwargs,
            deferrable=False,
            wait_for_completion=True,
        )
        assert operator.wait_for_completion is True


class TestEksDeleteClusterOperator:
    def setup_method(self) -> None:
        self.cluster_name: str = CLUSTER_NAME

        self.delete_cluster_operator = EksDeleteClusterOperator(
            task_id=TASK_ID, cluster_name=self.cluster_name
        )

    @mock.patch.object(Waiter, "wait")
    @mock.patch.object(EksHook, "list_nodegroups")
    @mock.patch.object(EksHook, "delete_cluster")
    def test_existing_cluster_not_in_use(self, mock_delete_cluster, mock_list_nodegroups, mock_waiter):
        mock_list_nodegroups.return_value = []
        self.delete_cluster_operator.execute({})
        mock_delete_cluster.assert_called_once_with(name=self.cluster_name)
        mock_waiter.assert_not_called()

    @mock.patch.object(Waiter, "wait")
    @mock.patch.object(EksHook, "list_nodegroups")
    @mock.patch.object(EksHook, "delete_cluster")
    def test_existing_cluster_not_in_use_with_wait(
        self, mock_delete_cluster, mock_list_nodegroups, mock_waiter
    ):
        mock_list_nodegroups.return_value = []
        self.delete_cluster_operator.wait_for_completion = True

        self.delete_cluster_operator.execute({})

        mock_list_nodegroups.assert_called_once
        mock_delete_cluster.assert_called_once_with(name=self.cluster_name)
        mock_waiter.assert_called_with(mock.ANY, name=CLUSTER_NAME)
        assert_expected_waiter_type(mock_waiter, "ClusterDeleted")


class TestEksDeleteNodegroupOperator:
    def setup_method(self) -> None:
        self.cluster_name: str = CLUSTER_NAME
        self.nodegroup_name: str = NODEGROUP_NAME

        self.delete_nodegroup_operator = EksDeleteNodegroupOperator(
            task_id=TASK_ID, cluster_name=self.cluster_name, nodegroup_name=self.nodegroup_name
        )

    @mock.patch.object(Waiter, "wait")
    @mock.patch.object(EksHook, "delete_nodegroup")
    def test_existing_nodegroup(self, mock_delete_nodegroup, mock_waiter):
        self.delete_nodegroup_operator.execute({})

        mock_delete_nodegroup.assert_called_once_with(
            clusterName=self.cluster_name, nodegroupName=self.nodegroup_name
        )
        mock_waiter.assert_not_called()

    @mock.patch.object(Waiter, "wait")
    @mock.patch.object(EksHook, "delete_nodegroup")
    def test_existing_nodegroup_with_wait(self, mock_delete_nodegroup, mock_waiter):
        self.delete_nodegroup_operator.wait_for_completion = True

        self.delete_nodegroup_operator.execute({})

        mock_delete_nodegroup.assert_called_once_with(
            clusterName=self.cluster_name, nodegroupName=self.nodegroup_name
        )
        mock_waiter.assert_called_with(mock.ANY, clusterName=CLUSTER_NAME, nodegroupName=NODEGROUP_NAME)
        assert_expected_waiter_type(mock_waiter, "NodegroupDeleted")


class TestEksDeleteFargateProfileOperator:
    def setup_method(self) -> None:
        self.cluster_name: str = CLUSTER_NAME
        self.fargate_profile_name: str = FARGATE_PROFILE_NAME

        self.delete_fargate_profile_operator = EksDeleteFargateProfileOperator(
            task_id=TASK_ID, cluster_name=self.cluster_name, fargate_profile_name=self.fargate_profile_name
        )

    @mock.patch.object(Waiter, "wait")
    @mock.patch.object(EksHook, "delete_fargate_profile")
    def test_existing_fargate_profile(self, mock_delete_fargate_profile, mock_waiter):
        self.delete_fargate_profile_operator.execute({})

        mock_delete_fargate_profile.assert_called_once_with(
            clusterName=self.cluster_name, fargateProfileName=self.fargate_profile_name
        )
        mock_waiter.assert_not_called()

    @mock.patch.object(Waiter, "wait")
    @mock.patch.object(EksHook, "delete_fargate_profile")
    def test_existing_fargate_profile_with_wait(self, mock_delete_fargate_profile, mock_waiter):
        self.delete_fargate_profile_operator.wait_for_completion = True

        self.delete_fargate_profile_operator.execute({})

        mock_delete_fargate_profile.assert_called_once_with(
            clusterName=self.cluster_name, fargateProfileName=self.fargate_profile_name
        )
        mock_waiter.assert_called_with(
            mock.ANY,
            clusterName=CLUSTER_NAME,
            fargateProfileName=FARGATE_PROFILE_NAME,
            WaiterConfig={"Delay": 30, "MaxAttempts": 60},
        )
        assert_expected_waiter_type(mock_waiter, "FargateProfileDeleted")

    @mock.patch.object(EksHook, "delete_fargate_profile")
    def test_delete_fargate_profile_deferrable(self, _):
        self.delete_fargate_profile_operator.deferrable = True

        with pytest.raises(TaskDeferred) as exc:
            self.delete_fargate_profile_operator.execute({})
        assert isinstance(
            exc.value.trigger, EksDeleteFargateProfileTrigger
        ), "Trigger is not a EksDeleteFargateProfileTrigger"


class TestEksPodOperator:
    @mock.patch("airflow.providers.cncf.kubernetes.operators.pod.KubernetesPodOperator.execute")
    @mock.patch("airflow.providers.amazon.aws.hooks.eks.EksHook.generate_config_file")
    @mock.patch("airflow.providers.amazon.aws.hooks.eks.EksHook.__init__", return_value=None)
    def test_existing_nodegroup(
        self, mock_eks_hook, mock_generate_config_file, mock_k8s_pod_operator_execute
    ):
        ti_context = mock.MagicMock(name="ti_context")

        op = EksPodOperator(
            task_id="run_pod",
            pod_name="run_pod",
            cluster_name=CLUSTER_NAME,
            image="amazon/aws-cli:latest",
            cmds=["sh", "-c", "ls"],
            labels={"demo": "hello_world"},
            get_logs=True,
            # Delete the pod when it reaches its final state, or the execution is interrupted.
            on_finish_action="delete_pod",
        )
        op_return_value = op.execute(ti_context)
        mock_k8s_pod_operator_execute.assert_called_once_with(ti_context)
        mock_eks_hook.assert_called_once_with(aws_conn_id="aws_default", region_name=None)
        mock_generate_config_file.assert_called_once_with(
            eks_cluster_name=CLUSTER_NAME, pod_namespace="default"
        )
        assert mock_k8s_pod_operator_execute.return_value == op_return_value
        assert mock_generate_config_file.return_value.__enter__.return_value == op.config_file

    @pytest.mark.parametrize(
        "compatible_kpo, kwargs, expected_attributes, compatibility_exception",
        [
            (
                True,
                {"on_finish_action": "delete_succeeded_pod"},
                {"on_finish_action": OnFinishAction.DELETE_SUCCEEDED_POD},
                False,
            ),
            (
                # test that priority for deprecated param
                True,
                {"on_finish_action": "keep_pod", "is_delete_operator_pod": True},
                {"on_finish_action": OnFinishAction.DELETE_POD, "is_delete_operator_pod": True},
                False,
            ),
            (
                # test default
                True,
                {},
                {"on_finish_action": OnFinishAction.KEEP_POD, "is_delete_operator_pod": False},
                False,
            ),
            (
                False,
                {"is_delete_operator_pod": True},
                {"is_delete_operator_pod": True},
                False,
            ),
            (
                False,
                {"is_delete_operator_pod": False},
                {"is_delete_operator_pod": False},
                False,
            ),
            (
                # test default
                False,
                {},
                {"is_delete_operator_pod": False},
                False,
            ),
            (
                # test compatibility exception
                False,
                {"on_finish_action": "keep_pod"},
                None,
                True,
            ),
        ],
    )
    def test_on_finish_action_handler(
        self, compatible_kpo, kwargs, expected_attributes, compatibility_exception
    ):
        kpo_init_args_mock = mock.MagicMock(**{"parameters": ["on_finish_action"] if compatible_kpo else []})

        with mock.patch("inspect.signature", return_value=kpo_init_args_mock):
            if compatibility_exception:
                exception_msg = "on_finish_action is not supported in this version of Kubernetes provider,"
                " please upgrade to 7.1.0 or higher"
                with pytest.raises(AirflowException, match=exception_msg):
                    EksPodOperator(
                        task_id="run_pod",
                        pod_name="run_pod",
                        cluster_name=CLUSTER_NAME,
                        image="amazon/aws-cli:latest",
                        cmds=["sh", "-c", "ls"],
                        labels={"demo": "hello_world"},
                        get_logs=True,
                        **kwargs,
                    )
            else:
                op = EksPodOperator(
                    task_id="run_pod",
                    pod_name="run_pod",
                    cluster_name=CLUSTER_NAME,
                    image="amazon/aws-cli:latest",
                    cmds=["sh", "-c", "ls"],
                    labels={"demo": "hello_world"},
                    get_logs=True,
                    **kwargs,
                )
                for expected_attr in expected_attributes:
                    assert op.__getattribute__(expected_attr) == expected_attributes[expected_attr]<|MERGE_RESOLUTION|>--- conflicted
+++ resolved
@@ -23,11 +23,7 @@
 import pytest
 from botocore.waiter import Waiter
 
-<<<<<<< HEAD
-from airflow import AirflowException
-=======
-from airflow.exceptions import TaskDeferred
->>>>>>> b1b69af8
+from airflow.exceptions import AirflowException, TaskDeferred
 from airflow.providers.amazon.aws.hooks.eks import ClusterStates, EksHook
 from airflow.providers.amazon.aws.operators.eks import (
     EksCreateClusterOperator,
@@ -38,15 +34,12 @@
     EksDeleteNodegroupOperator,
     EksPodOperator,
 )
-<<<<<<< HEAD
-from airflow.providers.cncf.kubernetes.utils.pod_manager import OnFinishAction
-=======
 from airflow.providers.amazon.aws.triggers.eks import (
     EksCreateFargateProfileTrigger,
     EksDeleteFargateProfileTrigger,
     EksNodegroupTrigger,
 )
->>>>>>> b1b69af8
+from airflow.providers.cncf.kubernetes.utils.pod_manager import OnFinishAction
 from airflow.typing_compat import TypedDict
 from tests.providers.amazon.aws.utils.eks_test_constants import (
     NODEROLE_ARN,
