# Licensed to the Apache Software Foundation (ASF) under one
# or more contributor license agreements.  See the NOTICE file
# distributed with this work for additional information
# regarding copyright ownership.  The ASF licenses this file
# to you under the Apache License, Version 2.0 (the
# "License"); you may not use this file except in compliance
# with the License.  You may obtain a copy of the License at
#
#   http://www.apache.org/licenses/LICENSE-2.0
#
# Unless required by applicable law or agreed to in writing,
# software distributed under the License is distributed on an
# "AS IS" BASIS, WITHOUT WARRANTIES OR CONDITIONS OF ANY
# KIND, either express or implied.  See the License for the
# specific language governing permissions and limitations
# under the License.
from __future__ import annotations

from unittest import mock

import boto3
import pytest

from airflow.exceptions import AirflowException, TaskDeferred
from airflow.providers.amazon.aws.hooks.redshift_cluster import RedshiftHook
from airflow.providers.amazon.aws.operators.redshift_cluster import (
    RedshiftCreateClusterOperator,
    RedshiftCreateClusterSnapshotOperator,
    RedshiftDeleteClusterOperator,
    RedshiftDeleteClusterSnapshotOperator,
    RedshiftPauseClusterOperator,
    RedshiftResumeClusterOperator,
)
from airflow.providers.amazon.aws.triggers.redshift_cluster import (
    RedshiftClusterTrigger,
<<<<<<< HEAD
    RedshiftCreateClusterSnapshotTrigger,
=======
    RedshiftPauseClusterTrigger,
>>>>>>> 0b7c095c
)


class TestRedshiftCreateClusterOperator:
    def test_init(self):
        redshift_operator = RedshiftCreateClusterOperator(
            task_id="task_test",
            cluster_identifier="test_cluster",
            node_type="dc2.large",
            master_username="adminuser",
            master_user_password="Test123$",
        )
        assert redshift_operator.task_id == "task_test"
        assert redshift_operator.cluster_identifier == "test_cluster"
        assert redshift_operator.node_type == "dc2.large"
        assert redshift_operator.master_username == "adminuser"
        assert redshift_operator.master_user_password == "Test123$"

    @mock.patch("airflow.providers.amazon.aws.hooks.redshift_cluster.RedshiftHook.get_conn")
    def test_create_single_node_cluster(self, mock_get_conn):
        redshift_operator = RedshiftCreateClusterOperator(
            task_id="task_test",
            cluster_identifier="test-cluster",
            node_type="dc2.large",
            master_username="adminuser",
            master_user_password="Test123$",
            cluster_type="single-node",
            wait_for_completion=True,
        )
        redshift_operator.execute(None)
        params = {
            "DBName": "dev",
            "ClusterType": "single-node",
            "AutomatedSnapshotRetentionPeriod": 1,
            "ClusterVersion": "1.0",
            "AllowVersionUpgrade": True,
            "PubliclyAccessible": True,
            "Port": 5439,
        }
        mock_get_conn.return_value.create_cluster.assert_called_once_with(
            ClusterIdentifier="test-cluster",
            NodeType="dc2.large",
            MasterUsername="adminuser",
            MasterUserPassword="Test123$",
            **params,
        )

        # wait_for_completion is True so check waiter is called
        mock_get_conn.return_value.get_waiter.return_value.wait.assert_called_once_with(
            ClusterIdentifier="test-cluster", WaiterConfig={"Delay": 60, "MaxAttempts": 5}
        )

    @mock.patch("airflow.providers.amazon.aws.hooks.redshift_cluster.RedshiftHook.get_conn")
    def test_create_multi_node_cluster(self, mock_get_conn):
        redshift_operator = RedshiftCreateClusterOperator(
            task_id="task_test",
            cluster_identifier="test-cluster",
            node_type="dc2.large",
            number_of_nodes=3,
            master_username="adminuser",
            master_user_password="Test123$",
            cluster_type="multi-node",
        )
        redshift_operator.execute(None)
        params = {
            "DBName": "dev",
            "ClusterType": "multi-node",
            "NumberOfNodes": 3,
            "AutomatedSnapshotRetentionPeriod": 1,
            "ClusterVersion": "1.0",
            "AllowVersionUpgrade": True,
            "PubliclyAccessible": True,
            "Port": 5439,
        }
        mock_get_conn.return_value.create_cluster.assert_called_once_with(
            ClusterIdentifier="test-cluster",
            NodeType="dc2.large",
            MasterUsername="adminuser",
            MasterUserPassword="Test123$",
            **params,
        )

        # wait_for_completion is False so check waiter is not called
        mock_get_conn.return_value.get_waiter.assert_not_called()

    @mock.patch("airflow.providers.amazon.aws.hooks.redshift_cluster.RedshiftHook.get_conn")
    def test_create_cluster_deferrable(self, mock_get_conn):
        redshift_operator = RedshiftCreateClusterOperator(
            task_id="task_test",
            cluster_identifier="test-cluster",
            node_type="dc2.large",
            master_username="adminuser",
            master_user_password="Test123$",
            cluster_type="single-node",
            deferrable=True,
        )

        with pytest.raises(TaskDeferred):
            redshift_operator.execute(None)


class TestRedshiftCreateClusterSnapshotOperator:
    @mock.patch.object(RedshiftHook, "cluster_status")
    @mock.patch.object(RedshiftHook, "conn")
    def test_create_cluster_snapshot_is_called_when_cluster_is_available(
        self, mock_conn, mock_cluster_status
    ):
        mock_cluster_status.return_value = "available"
        create_snapshot = RedshiftCreateClusterSnapshotOperator(
            task_id="test_snapshot",
            cluster_identifier="test_cluster",
            snapshot_identifier="test_snapshot",
            retention_period=1,
            tags=[
                {
                    "Key": "user",
                    "Value": "airflow",
                }
            ],
        )
        create_snapshot.execute(None)
        mock_conn.create_cluster_snapshot.assert_called_once_with(
            ClusterIdentifier="test_cluster",
            SnapshotIdentifier="test_snapshot",
            ManualSnapshotRetentionPeriod=1,
            Tags=[
                {
                    "Key": "user",
                    "Value": "airflow",
                }
            ],
        )

        mock_conn.get_waiter.assert_not_called()

    @mock.patch.object(RedshiftHook, "cluster_status")
    def test_raise_exception_when_cluster_is_not_available(self, mock_cluster_status):
        mock_cluster_status.return_value = "paused"
        create_snapshot = RedshiftCreateClusterSnapshotOperator(
            task_id="test_snapshot", cluster_identifier="test_cluster", snapshot_identifier="test_snapshot"
        )
        with pytest.raises(AirflowException):
            create_snapshot.execute(None)

    @mock.patch.object(RedshiftHook, "cluster_status")
    @mock.patch.object(RedshiftHook, "conn")
    def test_create_cluster_snapshot_with_wait(self, mock_conn, mock_cluster_status):
        mock_cluster_status.return_value = "available"
        create_snapshot = RedshiftCreateClusterSnapshotOperator(
            task_id="test_snapshot",
            cluster_identifier="test_cluster",
            snapshot_identifier="test_snapshot",
            wait_for_completion=True,
        )
        create_snapshot.execute(None)
        mock_conn.get_waiter.return_value.wait.assert_called_once_with(
            ClusterIdentifier="test_cluster",
            WaiterConfig={"Delay": 15, "MaxAttempts": 20},
        )

    @mock.patch.object(RedshiftHook, "cluster_status")
    @mock.patch.object(RedshiftHook, "create_cluster_snapshot")
    def test_create_cluster_snapshot_deferred(self, mock_create_cluster_snapshot, mock_cluster_status):
        mock_cluster_status.return_value = "available"
        mock_create_cluster_snapshot.return_value = True
        create_snapshot = RedshiftCreateClusterSnapshotOperator(
            task_id="test_snapshot",
            cluster_identifier="test_cluster",
            snapshot_identifier="test_snapshot",
            deferrable=True,
        )
        with pytest.raises(TaskDeferred) as exc:
            create_snapshot.execute(None)
        assert isinstance(
            exc.value.trigger, RedshiftCreateClusterSnapshotTrigger
        ), "Trigger is not a RedshiftCreateClusterSnapshotTrigger"


class TestRedshiftDeleteClusterSnapshotOperator:
    @mock.patch(
        "airflow.providers.amazon.aws.hooks.redshift_cluster.RedshiftHook.get_cluster_snapshot_status"
    )
    @mock.patch("airflow.providers.amazon.aws.hooks.redshift_cluster.RedshiftHook.get_conn")
    def test_delete_cluster_snapshot_wait(self, mock_get_conn, mock_get_cluster_snapshot_status):
        mock_get_cluster_snapshot_status.return_value = None
        delete_snapshot = RedshiftDeleteClusterSnapshotOperator(
            task_id="test_snapshot",
            cluster_identifier="test_cluster",
            snapshot_identifier="test_snapshot",
        )
        delete_snapshot.execute(None)
        mock_get_conn.return_value.delete_cluster_snapshot.assert_called_once_with(
            SnapshotClusterIdentifier="test_cluster",
            SnapshotIdentifier="test_snapshot",
        )

        mock_get_cluster_snapshot_status.assert_called_once_with(
            snapshot_identifier="test_snapshot",
        )

    @mock.patch(
        "airflow.providers.amazon.aws.hooks.redshift_cluster.RedshiftHook.get_cluster_snapshot_status"
    )
    @mock.patch("airflow.providers.amazon.aws.hooks.redshift_cluster.RedshiftHook.get_conn")
    def test_delete_cluster_snapshot(self, mock_get_conn, mock_get_cluster_snapshot_status):
        delete_snapshot = RedshiftDeleteClusterSnapshotOperator(
            task_id="test_snapshot",
            cluster_identifier="test_cluster",
            snapshot_identifier="test_snapshot",
            wait_for_completion=False,
        )
        delete_snapshot.execute(None)
        mock_get_conn.return_value.delete_cluster_snapshot.assert_called_once_with(
            SnapshotClusterIdentifier="test_cluster",
            SnapshotIdentifier="test_snapshot",
        )

        mock_get_cluster_snapshot_status.assert_not_called()


class TestResumeClusterOperator:
    def test_init(self):
        redshift_operator = RedshiftResumeClusterOperator(
            task_id="task_test", cluster_identifier="test_cluster", aws_conn_id="aws_conn_test"
        )
        assert redshift_operator.task_id == "task_test"
        assert redshift_operator.cluster_identifier == "test_cluster"
        assert redshift_operator.aws_conn_id == "aws_conn_test"

    @mock.patch("airflow.providers.amazon.aws.hooks.redshift_cluster.RedshiftHook.get_conn")
    def test_resume_cluster_is_called_when_cluster_is_paused(self, mock_get_conn):
        redshift_operator = RedshiftResumeClusterOperator(
            task_id="task_test", cluster_identifier="test_cluster", aws_conn_id="aws_conn_test"
        )
        redshift_operator.execute(None)
        mock_get_conn.return_value.resume_cluster.assert_called_once_with(ClusterIdentifier="test_cluster")

    @mock.patch("airflow.providers.amazon.aws.hooks.redshift_cluster.RedshiftHook.conn")
    @mock.patch("time.sleep", return_value=None)
    def test_resume_cluster_multiple_attempts(self, mock_sleep, mock_conn):
        exception = boto3.client("redshift").exceptions.InvalidClusterStateFault({}, "test")
        returned_exception = type(exception)

        mock_conn.exceptions.InvalidClusterStateFault = returned_exception
        mock_conn.resume_cluster.side_effect = [exception, exception, True]
        redshift_operator = RedshiftResumeClusterOperator(
            task_id="task_test",
            cluster_identifier="test_cluster",
            aws_conn_id="aws_conn_test",
        )
        redshift_operator.execute(None)
        assert mock_conn.resume_cluster.call_count == 3

    @mock.patch("airflow.providers.amazon.aws.hooks.redshift_cluster.RedshiftHook.conn")
    @mock.patch("time.sleep", return_value=None)
    def test_resume_cluster_multiple_attempts_fail(self, mock_sleep, mock_conn):
        exception = boto3.client("redshift").exceptions.InvalidClusterStateFault({}, "test")
        returned_exception = type(exception)

        mock_conn.exceptions.InvalidClusterStateFault = returned_exception
        mock_conn.resume_cluster.side_effect = exception

        redshift_operator = RedshiftResumeClusterOperator(
            task_id="task_test",
            cluster_identifier="test_cluster",
            aws_conn_id="aws_conn_test",
        )
        with pytest.raises(returned_exception):
            redshift_operator.execute(None)
        assert mock_conn.resume_cluster.call_count == 10

    @mock.patch("airflow.providers.amazon.aws.hooks.redshift_cluster.RedshiftHook.cluster_status")
    @mock.patch("airflow.providers.amazon.aws.hooks.redshift_cluster.RedshiftAsyncHook.resume_cluster")
    @mock.patch("airflow.providers.amazon.aws.hooks.redshift_cluster.RedshiftAsyncHook.get_client_async")
    def test_resume_cluster(self, mock_async_client, mock_async_resume_cluster, mock_sync_cluster_status):
        """Test Resume cluster operator run"""
        mock_sync_cluster_status.return_value = "paused"
        mock_async_client.return_value.resume_cluster.return_value = {
            "Cluster": {"ClusterIdentifier": "test_cluster", "ClusterStatus": "resuming"}
        }
        mock_async_resume_cluster.return_value = {"status": "success", "cluster_state": "available"}

        redshift_operator = RedshiftResumeClusterOperator(
            task_id="task_test",
            cluster_identifier="test_cluster",
            aws_conn_id="aws_conn_test",
            deferrable=True,
        )

        with pytest.raises(TaskDeferred) as exc:
            redshift_operator.execute({})

        assert isinstance(
            exc.value.trigger, RedshiftClusterTrigger
        ), "Trigger is not a RedshiftClusterTrigger"

    @mock.patch("airflow.providers.amazon.aws.hooks.redshift_cluster.RedshiftHook.cluster_status")
    @mock.patch("airflow.providers.amazon.aws.hooks.redshift_cluster.RedshiftAsyncHook.resume_cluster")
    @mock.patch("airflow.providers.amazon.aws.hooks.redshift_cluster.RedshiftAsyncHook.get_client_async")
    def test_resume_cluster_failure(
        self, mock_async_client, mock_async_resume_cluster, mock_sync_cluster_statue
    ):
        """Test Resume cluster operator Failure"""
        mock_sync_cluster_statue.return_value = "paused"
        mock_async_client.return_value.resume_cluster.return_value = {
            "Cluster": {"ClusterIdentifier": "test_cluster", "ClusterStatus": "resuming"}
        }
        mock_async_resume_cluster.return_value = {"status": "success", "cluster_state": "available"}

        redshift_operator = RedshiftResumeClusterOperator(
            task_id="task_test",
            cluster_identifier="test_cluster",
            aws_conn_id="aws_conn_test",
            deferrable=True,
        )

        with pytest.raises(AirflowException):
            redshift_operator.execute_complete(
                context=None, event={"status": "error", "message": "test failure message"}
            )


class TestPauseClusterOperator:
    def test_init(self):
        redshift_operator = RedshiftPauseClusterOperator(
            task_id="task_test", cluster_identifier="test_cluster", aws_conn_id="aws_conn_test"
        )
        assert redshift_operator.task_id == "task_test"
        assert redshift_operator.cluster_identifier == "test_cluster"
        assert redshift_operator.aws_conn_id == "aws_conn_test"

    @mock.patch("airflow.providers.amazon.aws.hooks.redshift_cluster.RedshiftHook.get_conn")
    def test_pause_cluster_is_called_when_cluster_is_available(self, mock_get_conn):
        redshift_operator = RedshiftPauseClusterOperator(
            task_id="task_test", cluster_identifier="test_cluster", aws_conn_id="aws_conn_test"
        )
        redshift_operator.execute(None)
        mock_get_conn.return_value.pause_cluster.assert_called_once_with(ClusterIdentifier="test_cluster")

    @mock.patch("airflow.providers.amazon.aws.hooks.redshift_cluster.RedshiftHook.conn")
    @mock.patch("time.sleep", return_value=None)
    def test_pause_cluster_multiple_attempts(self, mock_sleep, mock_conn):
        exception = boto3.client("redshift").exceptions.InvalidClusterStateFault({}, "test")
        returned_exception = type(exception)

        mock_conn.exceptions.InvalidClusterStateFault = returned_exception
        mock_conn.pause_cluster.side_effect = [exception, exception, True]

        redshift_operator = RedshiftPauseClusterOperator(
            task_id="task_test",
            cluster_identifier="test_cluster",
            aws_conn_id="aws_conn_test",
        )

        redshift_operator.execute(None)
        assert mock_conn.pause_cluster.call_count == 3

    @mock.patch("airflow.providers.amazon.aws.hooks.redshift_cluster.RedshiftHook.conn")
    @mock.patch("time.sleep", return_value=None)
    def test_pause_cluster_multiple_attempts_fail(self, mock_sleep, mock_conn):
        exception = boto3.client("redshift").exceptions.InvalidClusterStateFault({}, "test")
        returned_exception = type(exception)

        mock_conn.exceptions.InvalidClusterStateFault = returned_exception
        mock_conn.pause_cluster.side_effect = exception

        redshift_operator = RedshiftPauseClusterOperator(
            task_id="task_test",
            cluster_identifier="test_cluster",
            aws_conn_id="aws_conn_test",
        )
        with pytest.raises(returned_exception):
            redshift_operator.execute(None)
        assert mock_conn.pause_cluster.call_count == 10

    @mock.patch.object(RedshiftHook, "get_conn")
    def test_pause_cluster_deferrable_mode(self, mock_get_conn):
        """Test Pause cluster operator with defer when deferrable param is true"""
        mock_get_conn().pause_cluster.return_value = True
        redshift_operator = RedshiftPauseClusterOperator(
            task_id="task_test", cluster_identifier="test_cluster", deferrable=True
        )

        with pytest.raises(TaskDeferred) as exc:
            redshift_operator.execute(context=None)

        assert isinstance(
            exc.value.trigger, RedshiftPauseClusterTrigger
        ), "Trigger is not a RedshiftPauseClusterTrigger"

    def test_pause_cluster_execute_complete_success(self):
        """Asserts that logging occurs as expected"""
        task = RedshiftPauseClusterOperator(
            task_id="task_test", cluster_identifier="test_cluster", deferrable=True
        )
        with mock.patch.object(task.log, "info") as mock_log_info:
            task.execute_complete(context=None, event={"status": "success"})
        mock_log_info.assert_called_with("Paused cluster successfully")

    def test_pause_cluster_execute_complete_fail(self):
        redshift_operator = RedshiftPauseClusterOperator(
            task_id="task_test", cluster_identifier="test_cluster", deferrable=True
        )

        with pytest.raises(AirflowException):
            redshift_operator.execute_complete(
                context=None, event={"status": "error", "message": "test failure message"}
            )


class TestDeleteClusterOperator:
    @mock.patch("airflow.providers.amazon.aws.hooks.redshift_cluster.RedshiftHook.cluster_status")
    @mock.patch("airflow.providers.amazon.aws.hooks.redshift_cluster.RedshiftHook.get_conn")
    def test_delete_cluster_with_wait_for_completion(self, mock_get_conn, mock_cluster_status):
        mock_cluster_status.return_value = "cluster_not_found"
        redshift_operator = RedshiftDeleteClusterOperator(
            task_id="task_test", cluster_identifier="test_cluster", aws_conn_id="aws_conn_test"
        )
        redshift_operator.execute(None)
        mock_get_conn.return_value.delete_cluster.assert_called_once_with(
            ClusterIdentifier="test_cluster",
            SkipFinalClusterSnapshot=True,
            FinalClusterSnapshotIdentifier="",
        )

    @mock.patch("airflow.providers.amazon.aws.hooks.redshift_cluster.RedshiftHook.get_conn")
    def test_delete_cluster_without_wait_for_completion(self, mock_get_conn):
        redshift_operator = RedshiftDeleteClusterOperator(
            task_id="task_test",
            cluster_identifier="test_cluster",
            aws_conn_id="aws_conn_test",
            wait_for_completion=False,
        )
        redshift_operator.execute(None)
        mock_get_conn.return_value.delete_cluster.assert_called_once_with(
            ClusterIdentifier="test_cluster",
            SkipFinalClusterSnapshot=True,
            FinalClusterSnapshotIdentifier="",
        )

        mock_get_conn.return_value.cluster_status.assert_not_called()

    @mock.patch.object(RedshiftHook, "delete_cluster")
    @mock.patch("airflow.providers.amazon.aws.hooks.redshift_cluster.RedshiftHook.conn")
    @mock.patch("time.sleep", return_value=None)
    def test_delete_cluster_multiple_attempts(self, _, mock_conn, mock_delete_cluster):
        exception = boto3.client("redshift").exceptions.InvalidClusterStateFault({}, "test")
        returned_exception = type(exception)
        mock_conn.exceptions.InvalidClusterStateFault = returned_exception
        mock_delete_cluster.side_effect = [exception, exception, True]

        redshift_operator = RedshiftDeleteClusterOperator(
            task_id="task_test",
            cluster_identifier="test_cluster",
            aws_conn_id="aws_conn_test",
            wait_for_completion=False,
        )
        redshift_operator.execute(None)

        assert mock_delete_cluster.call_count == 3

    @mock.patch.object(RedshiftHook, "delete_cluster")
    @mock.patch("airflow.providers.amazon.aws.hooks.redshift_cluster.RedshiftHook.conn")
    @mock.patch("time.sleep", return_value=None)
    def test_delete_cluster_multiple_attempts_fail(self, _, mock_conn, mock_delete_cluster):
        exception = boto3.client("redshift").exceptions.InvalidClusterStateFault({}, "test")
        returned_exception = type(exception)
        mock_conn.exceptions.InvalidClusterStateFault = returned_exception
        mock_delete_cluster.side_effect = exception

        redshift_operator = RedshiftDeleteClusterOperator(
            task_id="task_test",
            cluster_identifier="test_cluster",
            aws_conn_id="aws_conn_test",
            wait_for_completion=False,
        )
        with pytest.raises(returned_exception):
            redshift_operator.execute(None)

        assert mock_delete_cluster.call_count == 10<|MERGE_RESOLUTION|>--- conflicted
+++ resolved
@@ -33,11 +33,8 @@
 )
 from airflow.providers.amazon.aws.triggers.redshift_cluster import (
     RedshiftClusterTrigger,
-<<<<<<< HEAD
     RedshiftCreateClusterSnapshotTrigger,
-=======
     RedshiftPauseClusterTrigger,
->>>>>>> 0b7c095c
 )
 
 
