# Licensed to the Apache Software Foundation (ASF) under one
# or more contributor license agreements.  See the NOTICE file
# distributed with this work for additional information
# regarding copyright ownership.  The ASF licenses this file
# to you under the Apache License, Version 2.0 (the
# "License"); you may not use this file except in compliance
# with the License.  You may obtain a copy of the License at
#
#   http://www.apache.org/licenses/LICENSE-2.0
#
# Unless required by applicable law or agreed to in writing,
# software distributed under the License is distributed on an
# "AS IS" BASIS, WITHOUT WARRANTIES OR CONDITIONS OF ANY
# KIND, either express or implied.  See the License for the
# specific language governing permissions and limitations
# under the License.
from __future__ import annotations

import copy
import json
<<<<<<< HEAD
import unittest
from unittest import mock
=======
>>>>>>> 0cc1506d
from unittest.mock import patch

import pendulum
import pytest
import yaml
from kubernetes.client import models as k8s

from airflow import DAG
from airflow.models import Connection, DagRun, TaskInstance
from airflow.providers.cncf.kubernetes.operators.spark_kubernetes import SparkKubernetesOperator
from airflow.utils import db, timezone
from airflow.utils.types import DagRunType

TEST_VALID_APPLICATION_YAML = """
apiVersion: "sparkoperator.k8s.io/v1beta2"
kind: SparkApplication
metadata:
  name: spark-pi
  namespace: default
spec:
  type: Scala
  mode: cluster
  image: "gcr.io/spark-operator/spark:v2.4.5"
  imagePullPolicy: Always
  mainClass: org.apache.spark.examples.SparkPi
  mainApplicationFile: "local:///opt/spark/examples/jars/spark-examples_2.11-2.4.5.jar"
  sparkVersion: "2.4.5"
  restartPolicy:
    type: Never
  volumes:
    - name: "test-volume"
      hostPath:
        path: "/tmp"
        type: Directory
  driver:
    cores: 1
    coreLimit: "1200m"
    memory: "512m"
    labels:
      version: 2.4.5
    serviceAccount: spark
    volumeMounts:
      - name: "test-volume"
        mountPath: "/tmp"
  executor:
    cores: 1
    instances: 1
    memory: "512m"
    labels:
      version: 2.4.5
    volumeMounts:
      - name: "test-volume"
        mountPath: "/tmp"
"""

TEST_VALID_APPLICATION_YAML_USING_GENERATE_NAME = """
apiVersion: "sparkoperator.k8s.io/v1beta2"
kind: SparkApplication
metadata:
  generateName: spark-pi
  namespace: default
spec:
  type: Scala
  mode: cluster
  image: "gcr.io/spark-operator/spark:v2.4.5"
  imagePullPolicy: Always
  mainClass: org.apache.spark.examples.SparkPi
  mainApplicationFile: "local:///opt/spark/examples/jars/spark-examples_2.11-2.4.5.jar"
  sparkVersion: "2.4.5"
  restartPolicy:
    type: Never
  volumes:
    - name: "test-volume"
      hostPath:
        path: "/tmp"
        type: Directory
  driver:
    cores: 1
    coreLimit: "1200m"
    memory: "512m"
    labels:
      version: 2.4.5
    serviceAccount: spark
    volumeMounts:
      - name: "test-volume"
        mountPath: "/tmp"
  executor:
    cores: 1
    instances: 1
    memory: "512m"
    labels:
      version: 2.4.5
    volumeMounts:
      - name: "test-volume"
        mountPath: "/tmp"
"""

TEST_VALID_APPLICATION_JSON = """
{
   "apiVersion":"sparkoperator.k8s.io/v1beta2",
   "kind":"SparkApplication",
   "metadata":{
      "name":"spark-pi",
      "namespace":"default"
   },
   "spec":{
      "type":"Scala",
      "mode":"cluster",
      "image":"gcr.io/spark-operator/spark:v2.4.5",
      "imagePullPolicy":"Always",
      "mainClass":"org.apache.spark.examples.SparkPi",
      "mainApplicationFile":"local:///opt/spark/examples/jars/spark-examples_2.11-2.4.5.jar",
      "sparkVersion":"2.4.5",
      "restartPolicy":{
         "type":"Never"
      },
      "volumes":[
         {
            "name":"test-volume",
            "hostPath":{
               "path":"/tmp",
               "type":"Directory"
            }
         }
      ],
      "driver":{
         "cores":1,
         "coreLimit":"1200m",
         "memory":"512m",
         "labels":{
            "version":"2.4.5"
         },
         "serviceAccount":"spark",
         "volumeMounts":[
            {
               "name":"test-volume",
               "mountPath":"/tmp"
            }
         ]
      },
      "executor":{
         "cores":1,
         "instances":1,
         "memory":"512m",
         "labels":{
            "version":"2.4.5"
         },
         "volumeMounts":[
            {
               "name":"test-volume",
               "mountPath":"/tmp"
            }
         ]
      }
   }
}
"""

TEST_APPLICATION_DICT = {
    "apiVersion": "sparkoperator.k8s.io/v1beta2",
    "kind": "SparkApplication",
    "metadata": {"name": "spark-pi", "namespace": "default"},
    "spec": {
        "driver": {
            "coreLimit": "1200m",
            "cores": 1,
            "labels": {"version": "2.4.5"},
            "memory": "512m",
            "serviceAccount": "spark",
            "volumeMounts": [{"mountPath": "/tmp", "name": "test-volume"}],
        },
        "executor": {
            "cores": 1,
            "instances": 1,
            "labels": {"version": "2.4.5"},
            "memory": "512m",
            "volumeMounts": [{"mountPath": "/tmp", "name": "test-volume"}],
        },
        "image": "gcr.io/spark-operator/spark:v2.4.5",
        "imagePullPolicy": "Always",
        "mainApplicationFile": "local:///opt/spark/examples/jars/spark-examples_2.11-2.4.5.jar",
        "mainClass": "org.apache.spark.examples.SparkPi",
        "mode": "cluster",
        "restartPolicy": {"type": "Never"},
        "sparkVersion": "2.4.5",
        "type": "Scala",
        "volumes": [{"hostPath": {"path": "/tmp", "type": "Directory"}, "name": "test-volume"}],
    },
}

TEST_APPLICATION_DICT_WITH_GENERATE_NAME = {
    "apiVersion": "sparkoperator.k8s.io/v1beta2",
    "kind": "SparkApplication",
    "metadata": {"generateName": "spark-pi", "namespace": "default"},
    "spec": {
        "driver": {
            "coreLimit": "1200m",
            "cores": 1,
            "labels": {"version": "2.4.5"},
            "memory": "512m",
            "serviceAccount": "spark",
            "volumeMounts": [{"mountPath": "/tmp", "name": "test-volume"}],
        },
        "executor": {
            "cores": 1,
            "instances": 1,
            "labels": {"version": "2.4.5"},
            "memory": "512m",
            "volumeMounts": [{"mountPath": "/tmp", "name": "test-volume"}],
        },
        "image": "gcr.io/spark-operator/spark:v2.4.5",
        "imagePullPolicy": "Always",
        "mainApplicationFile": "local:///opt/spark/examples/jars/spark-examples_2.11-2.4.5.jar",
        "mainClass": "org.apache.spark.examples.SparkPi",
        "mode": "cluster",
        "restartPolicy": {"type": "Never"},
        "sparkVersion": "2.4.5",
        "type": "Scala",
        "volumes": [{"hostPath": {"path": "/tmp", "type": "Directory"}, "name": "test-volume"}],
    },
}


<<<<<<< HEAD
def create_context(task):
    dag = DAG(dag_id="dag")
    tzinfo = pendulum.timezone("Europe/Amsterdam")
    execution_date = timezone.datetime(2016, 1, 1, 1, 0, 0, tzinfo=tzinfo)
    dag_run = DagRun(
        dag_id=dag.dag_id,
        execution_date=execution_date,
        run_id=DagRun.generate_run_id(DagRunType.MANUAL, execution_date),
    )
    task_instance = TaskInstance(task=task)
    task_instance.dag_run = dag_run
    task_instance.dag_id = dag.dag_id
    task_instance.xcom_push = mock.Mock()
    return {
        "dag": dag,
        "run_id": dag_run.run_id,
        "task": task,
        "ti": task_instance,
        "task_instance": task_instance,
    }


@patch("airflow.providers.cncf.kubernetes.utils.pod_manager.PodManager.await_pod_completion")
@patch("airflow.providers.cncf.kubernetes.utils.pod_manager.PodManager.await_pod_start")
@patch("airflow.providers.cncf.kubernetes.utils.pod_manager.PodManager.create_pod")
@patch("airflow.kubernetes.custom_object_launcher.CustomObjectLauncher._load_body")
@patch("airflow.kubernetes.kube_client.get_kube_client")
@patch('kubernetes.client.api.custom_objects_api.CustomObjectsApi.get_namespaced_custom_object_status')
@patch('kubernetes.client.api.custom_objects_api.CustomObjectsApi.delete_namespaced_custom_object')
@patch('kubernetes.client.api.custom_objects_api.CustomObjectsApi.create_namespaced_custom_object')
class TestSparkKubernetesOperatorYaml(unittest.TestCase):
=======
@patch("airflow.providers.cncf.kubernetes.hooks.kubernetes.KubernetesHook.get_conn")
@patch("kubernetes.client.api.custom_objects_api.CustomObjectsApi.delete_namespaced_custom_object")
@patch("kubernetes.client.api.custom_objects_api.CustomObjectsApi.create_namespaced_custom_object")
@patch("airflow.utils.context.Context")
<<<<<<< HEAD
class TestSparkKubernetesOperator(unittest.TestCase):
>>>>>>> origin/main
    def setUp(self):
=======
class TestSparkKubernetesOperator:
    def setup_method(self):
>>>>>>> 0cc1506d
        db.merge_conn(
            Connection(
                conn_id="kubernetes_default_kube_config",
                conn_type="kubernetes",
                extra=json.dumps({}),
            )
        )

        db.merge_conn(
            Connection(
                conn_id="kubernetes_with_namespace",
                conn_type="kubernetes",
                extra=json.dumps({"namespace": "mock_namespace"}),
            )
        )

<<<<<<< HEAD
    def test_create_application_from_yaml(
        self,
        mock_create_namespaced_crd,
        mock_delete_namespaced_crd,
        mock_get_namespaced_custom_object_status,
        mock_get_kube_client,
        mock_body,
        mock_create_pod,
        mock_await_pod_start,
        mock_await_pod_completion,
=======
        args = {"owner": "airflow", "start_date": timezone.datetime(2020, 2, 1)}
        self.dag = DAG("test_dag_id", default_args=args)

    def test_create_application_from_yaml(
        self, context, mock_create_namespaced_crd, mock_delete_namespaced_crd, mock_kubernetes_hook
>>>>>>> origin/main
    ):
        mock_body.return_value = yaml.safe_load(TEST_VALID_APPLICATION_YAML)
        mock_create_namespaced_crd.return_value = yaml.safe_load(TEST_VALID_APPLICATION_YAML)
        op = SparkKubernetesOperator(
            application_file=TEST_VALID_APPLICATION_YAML,
            dag=self.dag,
            kubernetes_conn_id="kubernetes_default_kube_config",
            task_id="test_task_id",
        )
<<<<<<< HEAD
        context = create_context(op)
        op.execute(context)
        mock_create_namespaced_crd.assert_called_with(
            body=TEST_APPLICATION_DICT,
            group='sparkoperator.k8s.io',
            namespace='default',
            plural='sparkapplications',
            version='v1beta2',
        )
        mock_delete_namespaced_crd.assert_called_once_with(
            group='sparkoperator.k8s.io',
            namespace='default',
            plural='sparkapplications',
            version='v1beta2',
            name=TEST_APPLICATION_DICT["metadata"]["name"],
        )

    def test_create_application_from_json(
        self,
        mock_create_namespaced_crd,
        mock_delete_namespaced_crd,
        mock_get_namespaced_custom_object_status,
        mock_get_kube_client,
        mock_body,
        mock_create_pod,
        mock_await_pod_start,
        mock_await_pod_completion,
=======

        op.execute(context)
        mock_kubernetes_hook.assert_called_once_with()

        mock_delete_namespaced_crd.assert_called_once_with(
            group="sparkoperator.k8s.io",
            namespace="default",
            plural="sparkapplications",
            version="v1beta2",
            name=TEST_APPLICATION_DICT["metadata"]["name"],
        )

        mock_create_namespaced_crd.assert_called_with(
            body=TEST_APPLICATION_DICT,
            group="sparkoperator.k8s.io",
            namespace="default",
            plural="sparkapplications",
            version="v1beta2",
        )

    def test_create_application_from_yaml_using_generate_name(
        self, context, mock_create_namespaced_crd, mock_delete_namespaced_crd, mock_kubernetes_hook
    ):
        op = SparkKubernetesOperator(
            application_file=TEST_VALID_APPLICATION_YAML_USING_GENERATE_NAME,
            dag=self.dag,
            kubernetes_conn_id="kubernetes_default_kube_config",
            task_id="test_task_id",
        )

        op.execute(context)
        mock_kubernetes_hook.assert_called_once_with()
        mock_delete_namespaced_crd.assert_not_called()

        mock_create_namespaced_crd.assert_called_with(
            body=TEST_APPLICATION_DICT_WITH_GENERATE_NAME,
            group="sparkoperator.k8s.io",
            namespace="default",
            plural="sparkapplications",
            version="v1beta2",
        )

    def test_create_application_from_json(
        self, context, mock_create_namespaced_crd, mock_delete_namespaced_crd, mock_kubernetes_hook
>>>>>>> origin/main
    ):
        mock_body.return_value = TEST_APPLICATION_DICT
        mock_create_namespaced_crd.return_value = TEST_APPLICATION_DICT
        op = SparkKubernetesOperator(
            application_file=TEST_VALID_APPLICATION_JSON,
            dag=self.dag,
            kubernetes_conn_id="kubernetes_default_kube_config",
            task_id="test_task_id",
        )
<<<<<<< HEAD
        context = create_context(op)
        op.execute(context)
=======

        op.execute(context)
        mock_kubernetes_hook.assert_called_once_with()

>>>>>>> origin/main
        mock_delete_namespaced_crd.assert_called_once_with(
            group="sparkoperator.k8s.io",
            namespace="default",
            plural="sparkapplications",
            version="v1beta2",
            name=TEST_APPLICATION_DICT["metadata"]["name"],
        )

        mock_create_namespaced_crd.assert_called_with(
            body=TEST_APPLICATION_DICT,
            group="sparkoperator.k8s.io",
            namespace="default",
            plural="sparkapplications",
            version="v1beta2",
        )

    def test_create_application_from_json_with_api_group_and_version(
<<<<<<< HEAD
        self,
        mock_create_namespaced_crd,
        mock_delete_namespaced_crd,
        mock_get_namespaced_custom_object_status,
        mock_get_kube_client,
        mock_body,
        mock_create_pod,
        mock_await_pod_start,
        mock_await_pod_completion,
    ):
        mock_body.return_value = json.loads(TEST_VALID_APPLICATION_JSON)
        mock_create_namespaced_crd.return_value = json.loads(TEST_VALID_APPLICATION_JSON)
        api_group = 'sparkoperator.example.com'
        api_version = 'v1alpha1'
=======
        self, context, mock_create_namespaced_crd, mock_delete_namespaced_crd, mock_kubernetes_hook
    ):
        api_group = "sparkoperator.example.com"
        api_version = "v1alpha1"

>>>>>>> origin/main
        op = SparkKubernetesOperator(
            application_file=TEST_VALID_APPLICATION_JSON,
            dag=self.dag,
            kubernetes_conn_id="kubernetes_default_kube_config",
            task_id="test_task_id",
            api_group=api_group,
            api_version=api_version,
        )
<<<<<<< HEAD
        context = create_context(op)
        op.execute(context)
=======

        op.execute(context)
        mock_kubernetes_hook.assert_called_once_with()

>>>>>>> origin/main
        mock_delete_namespaced_crd.assert_called_once_with(
            group=api_group,
            namespace="default",
            plural="sparkapplications",
            version=api_version,
            name=TEST_APPLICATION_DICT["metadata"]["name"],
        )

        mock_create_namespaced_crd.assert_called_with(
            body=TEST_APPLICATION_DICT,
            group=api_group,
            namespace="default",
            plural="sparkapplications",
            version=api_version,
        )

    def test_namespace_from_operator(
<<<<<<< HEAD
        self,
        mock_create_namespaced_crd,
        mock_delete_namespaced_crd,
        mock_get_namespaced_custom_object_status,
        mock_get_kube_client,
        mock_body,
        mock_create_pod,
        mock_await_pod_start,
        mock_await_pod_completion,
=======
        self, context, mock_create_namespaced_crd, mock_delete_namespaced_crd, mock_kubernetes_hook
>>>>>>> origin/main
    ):
        mock_body.return_value = json.loads(TEST_VALID_APPLICATION_JSON)
        mock_create_namespaced_crd.return_value = json.loads(TEST_VALID_APPLICATION_JSON)
        op = SparkKubernetesOperator(
            application_file=TEST_VALID_APPLICATION_JSON,
            dag=self.dag,
            namespace="operator_namespace",
            kubernetes_conn_id="kubernetes_with_namespace",
            task_id="test_task_id",
        )
<<<<<<< HEAD
        context = create_context(op)
        op.execute(context)
=======

        op.execute(context)
        mock_kubernetes_hook.assert_called_once_with()

>>>>>>> origin/main
        mock_delete_namespaced_crd.assert_called_once_with(
            group="sparkoperator.k8s.io",
            namespace="operator_namespace",
            plural="sparkapplications",
            version="v1beta2",
            name=TEST_APPLICATION_DICT["metadata"]["name"],
        )

        mock_create_namespaced_crd.assert_called_with(
            body=TEST_APPLICATION_DICT,
            group="sparkoperator.k8s.io",
            namespace="operator_namespace",
            plural="sparkapplications",
            version="v1beta2",
        )

    def test_namespace_from_connection(
<<<<<<< HEAD
        self,
        mock_create_namespaced_crd,
        mock_delete_namespaced_crd,
        mock_get_namespaced_custom_object_status,
        mock_get_kube_client,
        mock_body,
        mock_create_pod,
        mock_await_pod_start,
        mock_await_pod_completion,
=======
        self, context, mock_create_namespaced_crd, mock_delete_namespaced_crd, mock_kubernetes_hook
>>>>>>> origin/main
    ):
        mock_body.return_value = json.loads(TEST_VALID_APPLICATION_JSON)
        mock_create_namespaced_crd.return_value = json.loads(TEST_VALID_APPLICATION_JSON)
        op = SparkKubernetesOperator(
            application_file=TEST_VALID_APPLICATION_JSON,
            dag=self.dag,
            kubernetes_conn_id="kubernetes_with_namespace",
            task_id="test_task_id",
        )
<<<<<<< HEAD
        context = create_context(op)
        op.execute(context)
        mock_delete_namespaced_crd.assert_called_once_with(
            group='sparkoperator.k8s.io',
            namespace='default',
            plural='sparkapplications',
            version='v1beta2',
=======

        op.execute(context)
        mock_kubernetes_hook.assert_called_once_with()

        mock_delete_namespaced_crd.assert_called_once_with(
            group="sparkoperator.k8s.io",
            namespace="mock_namespace",
            plural="sparkapplications",
            version="v1beta2",
>>>>>>> origin/main
            name=TEST_APPLICATION_DICT["metadata"]["name"],
        )

        mock_create_namespaced_crd.assert_called_with(
            body=TEST_APPLICATION_DICT,
<<<<<<< HEAD
            group='sparkoperator.k8s.io',
            namespace='default',
            plural='sparkapplications',
            version='v1beta2',
=======
            group="sparkoperator.k8s.io",
            namespace="mock_namespace",
            plural="sparkapplications",
            version="v1beta2",
>>>>>>> origin/main
        )


@patch("airflow.providers.cncf.kubernetes.utils.pod_manager.PodManager.await_pod_completion")
@patch("airflow.providers.cncf.kubernetes.utils.pod_manager.PodManager.await_pod_start")
@patch("airflow.providers.cncf.kubernetes.utils.pod_manager.PodManager.create_pod")
@patch("airflow.kubernetes.custom_object_launcher.CustomObjectLauncher._load_body")
@patch("airflow.kubernetes.kube_client.get_kube_client")
@patch('kubernetes.client.api.custom_objects_api.CustomObjectsApi.get_namespaced_custom_object_status')
@patch('kubernetes.client.api.custom_objects_api.CustomObjectsApi.delete_namespaced_custom_object')
@patch('kubernetes.client.api.custom_objects_api.CustomObjectsApi.create_namespaced_custom_object')
class TestSparkKubernetesOperator:
    def setup_class(self):
        db.merge_conn(
            Connection(conn_id='kubernetes_default_kube_config', conn_type='kubernetes', extra=json.dumps({}))
        )
        db.merge_conn(
            Connection(
                conn_id='kubernetes_with_namespace',
                conn_type='kubernetes',
                extra=json.dumps({'extra__kubernetes__namespace': 'mock_namespace'}),
            )
        )
        args = {'owner': 'airflow', 'start_date': timezone.datetime(2020, 2, 1)}
        self.dag = DAG('test_dag_id', default_args=args)

    def test_env_vars(
        self,
        mock_create_namespaced_crd,
        mock_delete_namespaced_crd,
        mock_get_namespaced_custom_object_status,
        mock_get_kube_client,
        mock_body,
        mock_create_pod,
        mock_await_pod_start,
        mock_await_pod_completion,
    ):
        env_from = [
            k8s.V1EnvFromSource(config_map_ref=k8s.V1ConfigMapEnvSource(name='env-direct-configmap')),
            k8s.V1EnvFromSource(secret_ref=k8s.V1SecretEnvSource(name='env-direct-secret')),
        ]
        from_env_config_map = ['env-from-configmap']
        from_env_secret = ['env-from-secret']
        op = SparkKubernetesOperator(
            task_id='test-env-vars',
            namespace='mock_namespace',
            service_account_name='mock_sa',
            code_path='/code/path',
            image='mock_image_tag',
            env_vars={"TEST_ENV_1": 'VALUE1', "TEST_ENV_2": 'VALUE2'},
            env_from=env_from,
            from_env_config_map=from_env_config_map,
            from_env_secret=from_env_secret,
            dag=self.dag,
        )
        context = create_context(op)
        op.execute(context)
        assert op.launcher.body['spec']['driver']['env'] == [
            k8s.V1EnvVar(name='TEST_ENV_1', value='VALUE1'),
            k8s.V1EnvVar(name='TEST_ENV_2', value='VALUE2'),
        ]
        assert op.launcher.body['spec']['executor']['env'] == [
            k8s.V1EnvVar(name='TEST_ENV_1', value='VALUE1'),
            k8s.V1EnvVar(name='TEST_ENV_2', value='VALUE2'),
        ]
        exp_env_from = [
            k8s.V1EnvFromSource(config_map_ref=k8s.V1ConfigMapEnvSource(name='env-direct-configmap')),
            k8s.V1EnvFromSource(secret_ref=k8s.V1SecretEnvSource(name='env-direct-secret')),
            k8s.V1EnvFromSource(config_map_ref=k8s.V1ConfigMapEnvSource(name='env-from-configmap')),
            k8s.V1EnvFromSource(secret_ref=k8s.V1SecretEnvSource(name='env-from-secret')),
        ]
        assert op.launcher.body['spec']['driver']['envFrom'] == exp_env_from
        assert op.launcher.body['spec']['executor']['envFrom'] == exp_env_from

    def test_volume_mount(
        self,
        mock_create_namespaced_crd,
        mock_delete_namespaced_crd,
        mock_get_namespaced_custom_object_status,
        mock_get_kube_client,
        mock_body,
        mock_create_pod,
        mock_await_pod_start,
        mock_await_pod_completion,
    ):
        volumes = [
            k8s.V1Volume(
                name='test-pvc',
                persistent_volume_claim=k8s.V1PersistentVolumeClaimVolumeSource(claim_name='test-pvc'),
            )
        ]
        volume_mount = [k8s.V1VolumeMount(mount_path='/pvc-path', name='test-pvc')]
        op = SparkKubernetesOperator(
            task_id='test_volume_mount',
            namespace='mock_namespace',
            service_account_name='mock_sa',
            code_path='/code/path',
            image='mock_image_tag',
            volumes=copy.deepcopy(volumes),
            volume_mounts=volume_mount,
            config_map_mounts={'test-configmap-mount': '/configmap-path'},
            dag=self.dag,
        )
        context = create_context(op)
        op.execute(context)
        exp_vols = volumes + [
            k8s.V1Volume(
                name='test-configmap-mount',
                config_map=k8s.V1ConfigMapVolumeSource(name='test-configmap-mount'),
            )
        ]
        exp_vol_mounts = [
            k8s.V1VolumeMount(mount_path='/pvc-path', name='test-pvc'),
            k8s.V1VolumeMount(mount_path='/configmap-path', name='test-configmap-mount'),
        ]

        assert op.launcher.body['spec']['volumes'] == exp_vols
        assert op.launcher.body['spec']['driver']['volumeMounts'] == exp_vol_mounts
        assert op.launcher.body['spec']['executor']['volumeMounts'] == exp_vol_mounts

    def test_pull_secret(
        self,
        mock_create_namespaced_crd,
        mock_delete_namespaced_crd,
        mock_get_namespaced_custom_object_status,
        mock_get_kube_client,
        mock_body,
        mock_create_pod,
        mock_await_pod_start,
        mock_await_pod_completion,
    ):
        volume_mount = [k8s.V1VolumeMount(mount_path='/pvc-path', name='test-pvc')]
        op = SparkKubernetesOperator(
            task_id='test_pull_secret',
            namespace='mock_namespace',
            service_account_name='mock_sa',
            code_path='/code/path',
            image='mock_image_tag',
            image_pull_secrets='secret1,secret2',
            volume_mounts=volume_mount,
            config_map_mounts={'test-configmap-mount': '/configmap-path'},
            dag=self.dag,
        )
        context = create_context(op)
        op.execute(context)
        exp_secrets = [k8s.V1LocalObjectReference(name=secret) for secret in ['secret1', 'secret2']]
        assert op.launcher.body['spec']['imagePullSecrets'] == exp_secrets

    def test_affinity(
        self,
        mock_create_namespaced_crd,
        mock_delete_namespaced_crd,
        mock_get_namespaced_custom_object_status,
        mock_get_kube_client,
        mock_body,
        mock_create_pod,
        mock_await_pod_start,
        mock_await_pod_completion,
    ):
        affinity = k8s.V1Affinity(
            node_affinity=k8s.V1NodeAffinity(
                required_during_scheduling_ignored_during_execution=k8s.V1NodeSelector(
                    node_selector_terms=[
                        k8s.V1NodeSelectorTerm(
                            match_expressions=[
                                k8s.V1NodeSelectorRequirement(
                                    key='beta.kubernetes.io/instance-type',
                                    operator='In',
                                    values=['test'],
                                )
                            ]
                        )
                    ]
                )
            )
        )
        op = SparkKubernetesOperator(
            task_id='test_affinity',
            code_path='/code/path',
            image='mock_image_tag',
            affinity=affinity,
            dag=self.dag,
        )
        context = create_context(op)
        op.execute(context)
        assert op.launcher.body['spec']['driver']['affinity'] == affinity
        assert op.launcher.body['spec']['executor']['affinity'] == affinity

    def test_toleration(
        self,
        mock_create_namespaced_crd,
        mock_delete_namespaced_crd,
        mock_get_namespaced_custom_object_status,
        mock_get_kube_client,
        mock_body,
        mock_create_pod,
        mock_await_pod_start,
        mock_await_pod_completion,
    ):
        toleration = k8s.V1Toleration(
            key='dedicated',
            operator='Equal',
            value='test',
            effect='NoSchedule',
        )
        op = SparkKubernetesOperator(
            task_id='test_toleration',
            code_path='/code/path',
            image='mock_image_tag',
            tolerations=[toleration],
            dag=self.dag,
        )
        context = create_context(op)
        op.execute(context)
        assert op.launcher.body['spec']['driver']['tolerations'] == [toleration]
        assert op.launcher.body['spec']['executor']['tolerations'] == [toleration]

    @pytest.mark.parametrize(
        "task_id, resources, dr_exp_cores, dr_exp_cor_limit, dr_exp_mem, exec_exp_cores, "
        "exec_exp_cor_limit, exec_exp_mem, dr_gpu, exec_gpu",
        [
            (
                'test_resources_0',
                {
                    'driver_request_cpu': '1',
                    'driver_limit_cpu': '1',
                    'driver_limit_memory': '1Gi',
                    'executor_request_cpu': '2',
                    'executor_limit_cpu': '1',
                    'executor_limit_memory': '1Gi',
                    'driver_gpu_name': 'nvidia.com/gpu',
                    'driver_gpu_quantity': '1',
                    'executor_gpu_name': 'nvidia.com/gpu',
                    'executor_gpu_quantity': '2',
                },
                1,
                '1',
                '731m',
                2,
                '1',
                '731m',
                {'name': 'nvidia.com/gpu', 'quantity': 1},
                {'name': 'nvidia.com/gpu', 'quantity': 2},
            ),  # 731 + (40%*731) = 1024m(1Gi)
            (
                'test_resources_1',
                {
                    'driver_request_cpu': 1,
                    'driver_limit_cpu': 1,
                    'driver_limit_memory': '1024m',
                },
                1,
                '1',
                '731m',
                None,
                None,
                None,
                None,
                None,
            ),
            ('test_resources_2', {}, None, None, None, None, None, None, None, None),
        ],
    )
    def test_resources(
        self,
        mock_create_namespaced_crd,
        mock_delete_namespaced_crd,
        mock_get_namespaced_custom_object_status,
        mock_get_kube_client,
        mock_body,
        mock_create_pod,
        mock_await_pod_start,
        mock_await_pod_completion,
        task_id,
        resources,
        dr_exp_cores,
        dr_exp_cor_limit,
        dr_exp_mem,
        exec_exp_cores,
        exec_exp_cor_limit,
        exec_exp_mem,
        dr_gpu,
        exec_gpu,
    ):
        op = SparkKubernetesOperator(
            task_id=task_id,
            code_path='/code/path',
            image='mock_image_tag',
            resources=resources,
            dag=self.dag,
        )
        context = create_context(op)
        op.execute(context)
        assert op.launcher.body['spec']['driver'].get('cores') == dr_exp_cores
        assert op.launcher.body['spec']['driver'].get('coreLimit') == dr_exp_cor_limit
        assert op.launcher.body['spec']['driver'].get('memory') == dr_exp_mem
        assert op.launcher.body['spec']['driver'].get('gpu') == dr_gpu

        assert op.launcher.body['spec']['executor'].get('cores') == exec_exp_cores
        assert op.launcher.body['spec']['executor'].get('coreLimit') == exec_exp_cor_limit
        assert op.launcher.body['spec']['executor'].get('memory') == exec_exp_mem
        assert op.launcher.body['spec']['executor'].get('gpu') == exec_gpu<|MERGE_RESOLUTION|>--- conflicted
+++ resolved
@@ -1,3 +1,4 @@
+#
 # Licensed to the Apache Software Foundation (ASF) under one
 # or more contributor license agreements.  See the NOTICE file
 # distributed with this work for additional information
@@ -18,11 +19,8 @@
 
 import copy
 import json
-<<<<<<< HEAD
 import unittest
 from unittest import mock
-=======
->>>>>>> 0cc1506d
 from unittest.mock import patch
 
 import pendulum
@@ -77,49 +75,6 @@
       - name: "test-volume"
         mountPath: "/tmp"
 """
-
-TEST_VALID_APPLICATION_YAML_USING_GENERATE_NAME = """
-apiVersion: "sparkoperator.k8s.io/v1beta2"
-kind: SparkApplication
-metadata:
-  generateName: spark-pi
-  namespace: default
-spec:
-  type: Scala
-  mode: cluster
-  image: "gcr.io/spark-operator/spark:v2.4.5"
-  imagePullPolicy: Always
-  mainClass: org.apache.spark.examples.SparkPi
-  mainApplicationFile: "local:///opt/spark/examples/jars/spark-examples_2.11-2.4.5.jar"
-  sparkVersion: "2.4.5"
-  restartPolicy:
-    type: Never
-  volumes:
-    - name: "test-volume"
-      hostPath:
-        path: "/tmp"
-        type: Directory
-  driver:
-    cores: 1
-    coreLimit: "1200m"
-    memory: "512m"
-    labels:
-      version: 2.4.5
-    serviceAccount: spark
-    volumeMounts:
-      - name: "test-volume"
-        mountPath: "/tmp"
-  executor:
-    cores: 1
-    instances: 1
-    memory: "512m"
-    labels:
-      version: 2.4.5
-    volumeMounts:
-      - name: "test-volume"
-        mountPath: "/tmp"
-"""
-
 TEST_VALID_APPLICATION_JSON = """
 {
    "apiVersion":"sparkoperator.k8s.io/v1beta2",
@@ -180,73 +135,39 @@
    }
 }
 """
-
 TEST_APPLICATION_DICT = {
-    "apiVersion": "sparkoperator.k8s.io/v1beta2",
-    "kind": "SparkApplication",
-    "metadata": {"name": "spark-pi", "namespace": "default"},
-    "spec": {
-        "driver": {
-            "coreLimit": "1200m",
-            "cores": 1,
-            "labels": {"version": "2.4.5"},
-            "memory": "512m",
-            "serviceAccount": "spark",
-            "volumeMounts": [{"mountPath": "/tmp", "name": "test-volume"}],
+    'apiVersion': 'sparkoperator.k8s.io/v1beta2',
+    'kind': 'SparkApplication',
+    'metadata': {'name': 'spark-pi', 'namespace': 'default'},
+    'spec': {
+        'driver': {
+            'coreLimit': '1200m',
+            'cores': 1,
+            'labels': {'version': '2.4.5'},
+            'memory': '512m',
+            'serviceAccount': 'spark',
+            'volumeMounts': [{'mountPath': '/tmp', 'name': 'test-volume'}],
         },
-        "executor": {
-            "cores": 1,
-            "instances": 1,
-            "labels": {"version": "2.4.5"},
-            "memory": "512m",
-            "volumeMounts": [{"mountPath": "/tmp", "name": "test-volume"}],
+        'executor': {
+            'cores': 1,
+            'instances': 1,
+            'labels': {'version': '2.4.5'},
+            'memory': '512m',
+            'volumeMounts': [{'mountPath': '/tmp', 'name': 'test-volume'}],
         },
-        "image": "gcr.io/spark-operator/spark:v2.4.5",
-        "imagePullPolicy": "Always",
-        "mainApplicationFile": "local:///opt/spark/examples/jars/spark-examples_2.11-2.4.5.jar",
-        "mainClass": "org.apache.spark.examples.SparkPi",
-        "mode": "cluster",
-        "restartPolicy": {"type": "Never"},
-        "sparkVersion": "2.4.5",
-        "type": "Scala",
-        "volumes": [{"hostPath": {"path": "/tmp", "type": "Directory"}, "name": "test-volume"}],
+        'image': 'gcr.io/spark-operator/spark:v2.4.5',
+        'imagePullPolicy': 'Always',
+        'mainApplicationFile': 'local:///opt/spark/examples/jars/spark-examples_2.11-2.4.5.jar',
+        'mainClass': 'org.apache.spark.examples.SparkPi',
+        'mode': 'cluster',
+        'restartPolicy': {'type': 'Never'},
+        'sparkVersion': '2.4.5',
+        'type': 'Scala',
+        'volumes': [{'hostPath': {'path': '/tmp', 'type': 'Directory'}, 'name': 'test-volume'}],
     },
 }
 
-TEST_APPLICATION_DICT_WITH_GENERATE_NAME = {
-    "apiVersion": "sparkoperator.k8s.io/v1beta2",
-    "kind": "SparkApplication",
-    "metadata": {"generateName": "spark-pi", "namespace": "default"},
-    "spec": {
-        "driver": {
-            "coreLimit": "1200m",
-            "cores": 1,
-            "labels": {"version": "2.4.5"},
-            "memory": "512m",
-            "serviceAccount": "spark",
-            "volumeMounts": [{"mountPath": "/tmp", "name": "test-volume"}],
-        },
-        "executor": {
-            "cores": 1,
-            "instances": 1,
-            "labels": {"version": "2.4.5"},
-            "memory": "512m",
-            "volumeMounts": [{"mountPath": "/tmp", "name": "test-volume"}],
-        },
-        "image": "gcr.io/spark-operator/spark:v2.4.5",
-        "imagePullPolicy": "Always",
-        "mainApplicationFile": "local:///opt/spark/examples/jars/spark-examples_2.11-2.4.5.jar",
-        "mainClass": "org.apache.spark.examples.SparkPi",
-        "mode": "cluster",
-        "restartPolicy": {"type": "Never"},
-        "sparkVersion": "2.4.5",
-        "type": "Scala",
-        "volumes": [{"hostPath": {"path": "/tmp", "type": "Directory"}, "name": "test-volume"}],
-    },
-}
-
-
-<<<<<<< HEAD
+
 def create_context(task):
     dag = DAG(dag_id="dag")
     tzinfo = pendulum.timezone("Europe/Amsterdam")
@@ -278,36 +199,20 @@
 @patch('kubernetes.client.api.custom_objects_api.CustomObjectsApi.delete_namespaced_custom_object')
 @patch('kubernetes.client.api.custom_objects_api.CustomObjectsApi.create_namespaced_custom_object')
 class TestSparkKubernetesOperatorYaml(unittest.TestCase):
-=======
-@patch("airflow.providers.cncf.kubernetes.hooks.kubernetes.KubernetesHook.get_conn")
-@patch("kubernetes.client.api.custom_objects_api.CustomObjectsApi.delete_namespaced_custom_object")
-@patch("kubernetes.client.api.custom_objects_api.CustomObjectsApi.create_namespaced_custom_object")
-@patch("airflow.utils.context.Context")
-<<<<<<< HEAD
-class TestSparkKubernetesOperator(unittest.TestCase):
->>>>>>> origin/main
     def setUp(self):
-=======
-class TestSparkKubernetesOperator:
-    def setup_method(self):
->>>>>>> 0cc1506d
+        db.merge_conn(
+            Connection(conn_id='kubernetes_default_kube_config', conn_type='kubernetes', extra=json.dumps({}))
+        )
         db.merge_conn(
             Connection(
-                conn_id="kubernetes_default_kube_config",
-                conn_type="kubernetes",
-                extra=json.dumps({}),
+                conn_id='kubernetes_with_namespace',
+                conn_type='kubernetes',
+                extra=json.dumps({'extra__kubernetes__namespace': 'mock_namespace'}),
             )
         )
-
-        db.merge_conn(
-            Connection(
-                conn_id="kubernetes_with_namespace",
-                conn_type="kubernetes",
-                extra=json.dumps({"namespace": "mock_namespace"}),
-            )
-        )
-
-<<<<<<< HEAD
+        args = {'owner': 'airflow', 'start_date': timezone.datetime(2020, 2, 1)}
+        self.dag = DAG('test_dag_id', default_args=args)
+
     def test_create_application_from_yaml(
         self,
         mock_create_namespaced_crd,
@@ -318,23 +223,15 @@
         mock_create_pod,
         mock_await_pod_start,
         mock_await_pod_completion,
-=======
-        args = {"owner": "airflow", "start_date": timezone.datetime(2020, 2, 1)}
-        self.dag = DAG("test_dag_id", default_args=args)
-
-    def test_create_application_from_yaml(
-        self, context, mock_create_namespaced_crd, mock_delete_namespaced_crd, mock_kubernetes_hook
->>>>>>> origin/main
     ):
         mock_body.return_value = yaml.safe_load(TEST_VALID_APPLICATION_YAML)
         mock_create_namespaced_crd.return_value = yaml.safe_load(TEST_VALID_APPLICATION_YAML)
         op = SparkKubernetesOperator(
             application_file=TEST_VALID_APPLICATION_YAML,
             dag=self.dag,
-            kubernetes_conn_id="kubernetes_default_kube_config",
-            task_id="test_task_id",
-        )
-<<<<<<< HEAD
+            kubernetes_conn_id='kubernetes_default_kube_config',
+            task_id='test_task_id',
+        )
         context = create_context(op)
         op.execute(context)
         mock_create_namespaced_crd.assert_called_with(
@@ -362,88 +259,33 @@
         mock_create_pod,
         mock_await_pod_start,
         mock_await_pod_completion,
-=======
-
-        op.execute(context)
-        mock_kubernetes_hook.assert_called_once_with()
-
+    ):
+        mock_body.return_value = TEST_APPLICATION_DICT
+        mock_create_namespaced_crd.return_value = TEST_APPLICATION_DICT
+        op = SparkKubernetesOperator(
+            application_file=TEST_VALID_APPLICATION_JSON,
+            dag=self.dag,
+            kubernetes_conn_id='kubernetes_default_kube_config',
+            task_id='test_task_id',
+        )
+        context = create_context(op)
+        op.execute(context)
         mock_delete_namespaced_crd.assert_called_once_with(
-            group="sparkoperator.k8s.io",
-            namespace="default",
-            plural="sparkapplications",
-            version="v1beta2",
+            group='sparkoperator.k8s.io',
+            namespace='default',
+            plural='sparkapplications',
+            version='v1beta2',
             name=TEST_APPLICATION_DICT["metadata"]["name"],
         )
-
         mock_create_namespaced_crd.assert_called_with(
             body=TEST_APPLICATION_DICT,
-            group="sparkoperator.k8s.io",
-            namespace="default",
-            plural="sparkapplications",
-            version="v1beta2",
-        )
-
-    def test_create_application_from_yaml_using_generate_name(
-        self, context, mock_create_namespaced_crd, mock_delete_namespaced_crd, mock_kubernetes_hook
-    ):
-        op = SparkKubernetesOperator(
-            application_file=TEST_VALID_APPLICATION_YAML_USING_GENERATE_NAME,
-            dag=self.dag,
-            kubernetes_conn_id="kubernetes_default_kube_config",
-            task_id="test_task_id",
-        )
-
-        op.execute(context)
-        mock_kubernetes_hook.assert_called_once_with()
-        mock_delete_namespaced_crd.assert_not_called()
-
-        mock_create_namespaced_crd.assert_called_with(
-            body=TEST_APPLICATION_DICT_WITH_GENERATE_NAME,
-            group="sparkoperator.k8s.io",
-            namespace="default",
-            plural="sparkapplications",
-            version="v1beta2",
-        )
-
-    def test_create_application_from_json(
-        self, context, mock_create_namespaced_crd, mock_delete_namespaced_crd, mock_kubernetes_hook
->>>>>>> origin/main
-    ):
-        mock_body.return_value = TEST_APPLICATION_DICT
-        mock_create_namespaced_crd.return_value = TEST_APPLICATION_DICT
-        op = SparkKubernetesOperator(
-            application_file=TEST_VALID_APPLICATION_JSON,
-            dag=self.dag,
-            kubernetes_conn_id="kubernetes_default_kube_config",
-            task_id="test_task_id",
-        )
-<<<<<<< HEAD
-        context = create_context(op)
-        op.execute(context)
-=======
-
-        op.execute(context)
-        mock_kubernetes_hook.assert_called_once_with()
-
->>>>>>> origin/main
-        mock_delete_namespaced_crd.assert_called_once_with(
-            group="sparkoperator.k8s.io",
-            namespace="default",
-            plural="sparkapplications",
-            version="v1beta2",
-            name=TEST_APPLICATION_DICT["metadata"]["name"],
-        )
-
-        mock_create_namespaced_crd.assert_called_with(
-            body=TEST_APPLICATION_DICT,
-            group="sparkoperator.k8s.io",
-            namespace="default",
-            plural="sparkapplications",
-            version="v1beta2",
+            group='sparkoperator.k8s.io',
+            namespace='default',
+            plural='sparkapplications',
+            version='v1beta2',
         )
 
     def test_create_application_from_json_with_api_group_and_version(
-<<<<<<< HEAD
         self,
         mock_create_namespaced_crd,
         mock_delete_namespaced_crd,
@@ -458,119 +300,87 @@
         mock_create_namespaced_crd.return_value = json.loads(TEST_VALID_APPLICATION_JSON)
         api_group = 'sparkoperator.example.com'
         api_version = 'v1alpha1'
-=======
-        self, context, mock_create_namespaced_crd, mock_delete_namespaced_crd, mock_kubernetes_hook
-    ):
-        api_group = "sparkoperator.example.com"
-        api_version = "v1alpha1"
-
->>>>>>> origin/main
         op = SparkKubernetesOperator(
             application_file=TEST_VALID_APPLICATION_JSON,
             dag=self.dag,
-            kubernetes_conn_id="kubernetes_default_kube_config",
-            task_id="test_task_id",
+            kubernetes_conn_id='kubernetes_default_kube_config',
+            task_id='test_task_id',
             api_group=api_group,
             api_version=api_version,
         )
-<<<<<<< HEAD
-        context = create_context(op)
-        op.execute(context)
-=======
-
-        op.execute(context)
-        mock_kubernetes_hook.assert_called_once_with()
-
->>>>>>> origin/main
+        context = create_context(op)
+        op.execute(context)
         mock_delete_namespaced_crd.assert_called_once_with(
             group=api_group,
-            namespace="default",
-            plural="sparkapplications",
+            namespace='default',
+            plural='sparkapplications',
             version=api_version,
             name=TEST_APPLICATION_DICT["metadata"]["name"],
         )
-
         mock_create_namespaced_crd.assert_called_with(
             body=TEST_APPLICATION_DICT,
             group=api_group,
-            namespace="default",
-            plural="sparkapplications",
+            namespace='default',
+            plural='sparkapplications',
             version=api_version,
         )
 
     def test_namespace_from_operator(
-<<<<<<< HEAD
-        self,
-        mock_create_namespaced_crd,
-        mock_delete_namespaced_crd,
-        mock_get_namespaced_custom_object_status,
-        mock_get_kube_client,
-        mock_body,
-        mock_create_pod,
-        mock_await_pod_start,
-        mock_await_pod_completion,
-=======
-        self, context, mock_create_namespaced_crd, mock_delete_namespaced_crd, mock_kubernetes_hook
->>>>>>> origin/main
+        self,
+        mock_create_namespaced_crd,
+        mock_delete_namespaced_crd,
+        mock_get_namespaced_custom_object_status,
+        mock_get_kube_client,
+        mock_body,
+        mock_create_pod,
+        mock_await_pod_start,
+        mock_await_pod_completion,
     ):
         mock_body.return_value = json.loads(TEST_VALID_APPLICATION_JSON)
         mock_create_namespaced_crd.return_value = json.loads(TEST_VALID_APPLICATION_JSON)
         op = SparkKubernetesOperator(
             application_file=TEST_VALID_APPLICATION_JSON,
             dag=self.dag,
-            namespace="operator_namespace",
-            kubernetes_conn_id="kubernetes_with_namespace",
-            task_id="test_task_id",
-        )
-<<<<<<< HEAD
-        context = create_context(op)
-        op.execute(context)
-=======
-
-        op.execute(context)
-        mock_kubernetes_hook.assert_called_once_with()
-
->>>>>>> origin/main
+            namespace='operator_namespace',
+            kubernetes_conn_id='kubernetes_with_namespace',
+            task_id='test_task_id',
+        )
+        context = create_context(op)
+        op.execute(context)
         mock_delete_namespaced_crd.assert_called_once_with(
-            group="sparkoperator.k8s.io",
-            namespace="operator_namespace",
-            plural="sparkapplications",
-            version="v1beta2",
+            group='sparkoperator.k8s.io',
+            namespace='operator_namespace',
+            plural='sparkapplications',
+            version='v1beta2',
             name=TEST_APPLICATION_DICT["metadata"]["name"],
         )
-
         mock_create_namespaced_crd.assert_called_with(
             body=TEST_APPLICATION_DICT,
-            group="sparkoperator.k8s.io",
-            namespace="operator_namespace",
-            plural="sparkapplications",
-            version="v1beta2",
+            group='sparkoperator.k8s.io',
+            namespace='operator_namespace',
+            plural='sparkapplications',
+            version='v1beta2',
         )
 
     def test_namespace_from_connection(
-<<<<<<< HEAD
-        self,
-        mock_create_namespaced_crd,
-        mock_delete_namespaced_crd,
-        mock_get_namespaced_custom_object_status,
-        mock_get_kube_client,
-        mock_body,
-        mock_create_pod,
-        mock_await_pod_start,
-        mock_await_pod_completion,
-=======
-        self, context, mock_create_namespaced_crd, mock_delete_namespaced_crd, mock_kubernetes_hook
->>>>>>> origin/main
+        self,
+        mock_create_namespaced_crd,
+        mock_delete_namespaced_crd,
+        mock_get_namespaced_custom_object_status,
+        mock_get_kube_client,
+        mock_body,
+        mock_create_pod,
+        mock_await_pod_start,
+        mock_await_pod_completion,
     ):
         mock_body.return_value = json.loads(TEST_VALID_APPLICATION_JSON)
         mock_create_namespaced_crd.return_value = json.loads(TEST_VALID_APPLICATION_JSON)
         op = SparkKubernetesOperator(
             application_file=TEST_VALID_APPLICATION_JSON,
             dag=self.dag,
-            kubernetes_conn_id="kubernetes_with_namespace",
-            task_id="test_task_id",
-        )
-<<<<<<< HEAD
+            kubernetes_conn_id='kubernetes_with_namespace',
+            task_id='test_task_id',
+        )
         context = create_context(op)
         op.execute(context)
         mock_delete_namespaced_crd.assert_called_once_with(
@@ -578,33 +388,14 @@
             namespace='default',
             plural='sparkapplications',
             version='v1beta2',
-=======
-
-        op.execute(context)
-        mock_kubernetes_hook.assert_called_once_with()
-
-        mock_delete_namespaced_crd.assert_called_once_with(
-            group="sparkoperator.k8s.io",
-            namespace="mock_namespace",
-            plural="sparkapplications",
-            version="v1beta2",
->>>>>>> origin/main
             name=TEST_APPLICATION_DICT["metadata"]["name"],
         )
-
         mock_create_namespaced_crd.assert_called_with(
             body=TEST_APPLICATION_DICT,
-<<<<<<< HEAD
             group='sparkoperator.k8s.io',
             namespace='default',
             plural='sparkapplications',
             version='v1beta2',
-=======
-            group="sparkoperator.k8s.io",
-            namespace="mock_namespace",
-            plural="sparkapplications",
-            version="v1beta2",
->>>>>>> origin/main
         )
 
 
