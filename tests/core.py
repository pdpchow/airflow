# -*- coding: utf-8 -*-
#
# Licensed to the Apache Software Foundation (ASF) under one
# or more contributor license agreements.  See the NOTICE file
# distributed with this work for additional information
# regarding copyright ownership.  The ASF licenses this file
# to you under the Apache License, Version 2.0 (the
# "License"); you may not use this file except in compliance
# with the License.  You may obtain a copy of the License at
#
#   http://www.apache.org/licenses/LICENSE-2.0
#
# Unless required by applicable law or agreed to in writing,
# software distributed under the License is distributed on an
# "AS IS" BASIS, WITHOUT WARRANTIES OR CONDITIONS OF ANY
# KIND, either express or implied.  See the License for the
# specific language governing permissions and limitations
# under the License.

from __future__ import print_function

import json
import unittest

import bleach
import doctest
import mock
import multiprocessing
import os
import re
import signal
import sqlalchemy
import subprocess
import tempfile
import warnings
from datetime import timedelta
from dateutil.relativedelta import relativedelta
from email.mime.application import MIMEApplication
from email.mime.multipart import MIMEMultipart
from email.mime.text import MIMEText
from numpy.testing import assert_array_almost_equal
from six.moves.urllib.parse import urlencode
from time import sleep

from airflow import configuration
from airflow.executors import SequentialExecutor
from airflow.models import Variable, TaskInstance


from airflow import jobs, models, DAG, utils, macros, settings, exceptions
from airflow.models import BaseOperator
from airflow.operators.bash_operator import BashOperator
from airflow.operators.check_operator import CheckOperator, ValueCheckOperator
from airflow.operators.dagrun_operator import TriggerDagRunOperator
from airflow.operators.python_operator import PythonOperator
from airflow.operators.dummy_operator import DummyOperator

from airflow.hooks.base_hook import BaseHook
from airflow.hooks.sqlite_hook import SqliteHook
from airflow.bin import cli
from airflow.www import app as application
from airflow.settings import Session
from airflow.utils import timezone
from airflow.utils.timezone import datetime
from airflow.utils.state import State
from airflow.utils.dates import days_ago, infer_time_unit, round_time, scale_time_units
from lxml import html
from airflow.exceptions import AirflowException
from airflow.configuration import AirflowConfigException, run_command
from jinja2.sandbox import SecurityError
from jinja2 import UndefinedError
from pendulum import utcnow

import six

NUM_EXAMPLE_DAGS = 18
DEV_NULL = '/dev/null'
TEST_DAG_FOLDER = os.path.join(
    os.path.dirname(os.path.realpath(__file__)), 'dags')
DEFAULT_DATE = datetime(2015, 1, 1)
DEFAULT_DATE_ISO = DEFAULT_DATE.isoformat()
DEFAULT_DATE_DS = DEFAULT_DATE_ISO[:10]
TEST_DAG_ID = 'unit_tests'
EXAMPLE_DAG_DEFAULT_DATE = days_ago(2)

try:
    import cPickle as pickle
except ImportError:
    # Python 3
    import pickle


def reset(dag_id=TEST_DAG_ID):
    session = Session()
    tis = session.query(models.TaskInstance).filter_by(dag_id=dag_id)
    tis.delete()
    session.commit()
    session.close()


configuration.conf.load_test_config()
if os.environ.get('KUBERNETES_VERSION') is None:
    reset()


class OperatorSubclass(BaseOperator):
    """
    An operator to test template substitution
    """
    template_fields = ['some_templated_field']

    def __init__(self, some_templated_field, *args, **kwargs):
        super(OperatorSubclass, self).__init__(*args, **kwargs)
        self.some_templated_field = some_templated_field

    def execute(*args, **kwargs):
        pass


class CoreTest(unittest.TestCase):
    default_scheduler_args = {"num_runs": 1}

    def setUp(self):
        configuration.conf.load_test_config()
        self.dagbag = models.DagBag(
            dag_folder=DEV_NULL, include_examples=True)
        self.args = {'owner': 'airflow', 'start_date': DEFAULT_DATE}
        self.dag = DAG(TEST_DAG_ID, default_args=self.args)
        self.dag_bash = self.dagbag.dags['example_bash_operator']
        self.runme_0 = self.dag_bash.get_task('runme_0')
        self.run_after_loop = self.dag_bash.get_task('run_after_loop')
        self.run_this_last = self.dag_bash.get_task('run_this_last')

    def test_schedule_dag_no_previous_runs(self):
        """
        Tests scheduling a dag with no previous runs
        """
        dag = DAG(TEST_DAG_ID + 'test_schedule_dag_no_previous_runs')
        dag.add_task(models.BaseOperator(
            task_id="faketastic",
            owner='Also fake',
            start_date=datetime(2015, 1, 2, 0, 0)))

        dag_run = jobs.SchedulerJob(**self.default_scheduler_args).create_dag_run(dag)
        self.assertIsNotNone(dag_run)
        self.assertEqual(dag.dag_id, dag_run.dag_id)
        self.assertIsNotNone(dag_run.run_id)
        self.assertNotEqual('', dag_run.run_id)
        self.assertEqual(
            datetime(2015, 1, 2, 0, 0),
            dag_run.execution_date,
            msg='dag_run.execution_date did not match expectation: {0}'
            .format(dag_run.execution_date)
        )
        self.assertEqual(State.RUNNING, dag_run.state)
        self.assertFalse(dag_run.external_trigger)
        dag.clear()

    def test_schedule_dag_relativedelta(self):
        """
        Tests scheduling a dag with a relativedelta schedule_interval
        """
        delta = relativedelta(hours=+1)
        dag = DAG(TEST_DAG_ID + 'test_schedule_dag_relativedelta',
                  schedule_interval=delta)
        dag.add_task(models.BaseOperator(
            task_id="faketastic",
            owner='Also fake',
            start_date=datetime(2015, 1, 2, 0, 0)))

        dag_run = jobs.SchedulerJob(**self.default_scheduler_args).create_dag_run(dag)
        self.assertIsNotNone(dag_run)
        self.assertEqual(dag.dag_id, dag_run.dag_id)
        self.assertIsNotNone(dag_run.run_id)
        self.assertNotEqual('', dag_run.run_id)
        self.assertEqual(
            datetime(2015, 1, 2, 0, 0),
            dag_run.execution_date,
            msg='dag_run.execution_date did not match expectation: {0}'
            .format(dag_run.execution_date)
        )
        self.assertEqual(State.RUNNING, dag_run.state)
        self.assertFalse(dag_run.external_trigger)
        dag_run2 = jobs.SchedulerJob(**self.default_scheduler_args).create_dag_run(dag)
        self.assertIsNotNone(dag_run2)
        self.assertEqual(dag.dag_id, dag_run2.dag_id)
        self.assertIsNotNone(dag_run2.run_id)
        self.assertNotEqual('', dag_run2.run_id)
        self.assertEqual(
            datetime(2015, 1, 2, 0, 0) + delta,
            dag_run2.execution_date,
            msg='dag_run2.execution_date did not match expectation: {0}'
            .format(dag_run2.execution_date)
        )
        self.assertEqual(State.RUNNING, dag_run2.state)
        self.assertFalse(dag_run2.external_trigger)
        dag.clear()

    def test_schedule_dag_fake_scheduled_previous(self):
        """
        Test scheduling a dag where there is a prior DagRun
        which has the same run_id as the next run should have
        """
        delta = timedelta(hours=1)
        dag = DAG(TEST_DAG_ID + 'test_schedule_dag_fake_scheduled_previous',
                  schedule_interval=delta,
                  start_date=DEFAULT_DATE)
        dag.add_task(models.BaseOperator(
            task_id="faketastic",
            owner='Also fake',
            start_date=DEFAULT_DATE))

        scheduler = jobs.SchedulerJob(**self.default_scheduler_args)
        dag.create_dagrun(run_id=models.DagRun.id_for_date(DEFAULT_DATE),
                          execution_date=DEFAULT_DATE,
                          state=State.SUCCESS,
                          external_trigger=True)
        dag_run = scheduler.create_dag_run(dag)
        self.assertIsNotNone(dag_run)
        self.assertEqual(dag.dag_id, dag_run.dag_id)
        self.assertIsNotNone(dag_run.run_id)
        self.assertNotEqual('', dag_run.run_id)
        self.assertEqual(
            DEFAULT_DATE + delta,
            dag_run.execution_date,
            msg='dag_run.execution_date did not match expectation: {0}'
            .format(dag_run.execution_date)
        )
        self.assertEqual(State.RUNNING, dag_run.state)
        self.assertFalse(dag_run.external_trigger)

    def test_schedule_dag_once(self):
        """
        Tests scheduling a dag scheduled for @once - should be scheduled the first time
        it is called, and not scheduled the second.
        """
        dag = DAG(TEST_DAG_ID + 'test_schedule_dag_once')
        dag.schedule_interval = '@once'
        dag.add_task(models.BaseOperator(
            task_id="faketastic",
            owner='Also fake',
            start_date=datetime(2015, 1, 2, 0, 0)))
        dag_run = jobs.SchedulerJob(**self.default_scheduler_args).create_dag_run(dag)
        dag_run2 = jobs.SchedulerJob(**self.default_scheduler_args).create_dag_run(dag)

        self.assertIsNotNone(dag_run)
        self.assertIsNone(dag_run2)
        dag.clear()

    def test_fractional_seconds(self):
        """
        Tests if fractional seconds are stored in the database
        """
        dag = DAG(TEST_DAG_ID + 'test_fractional_seconds')
        dag.schedule_interval = '@once'
        dag.add_task(models.BaseOperator(
            task_id="faketastic",
            owner='Also fake',
            start_date=datetime(2015, 1, 2, 0, 0)))

        start_date = timezone.utcnow()

        run = dag.create_dagrun(
            run_id='test_' + start_date.isoformat(),
            execution_date=start_date,
            start_date=start_date,
            state=State.RUNNING,
            external_trigger=False
        )

        run.refresh_from_db()

        self.assertEqual(start_date, run.execution_date,
                         "dag run execution_date loses precision")
        self.assertEqual(start_date, run.start_date,
                         "dag run start_date loses precision ")

    def test_schedule_dag_start_end_dates(self):
        """
        Tests that an attempt to schedule a task after the Dag's end_date
        does not succeed.
        """
        delta = timedelta(hours=1)
        runs = 3
        start_date = DEFAULT_DATE
        end_date = start_date + (runs - 1) * delta
        dag = DAG(TEST_DAG_ID + 'test_schedule_dag_start_end_dates',
                  start_date=start_date,
                  end_date=end_date,
                  schedule_interval=delta)
        dag.add_task(models.BaseOperator(task_id='faketastic',
                                         owner='Also fake'))

        # Create and schedule the dag runs
        dag_runs = []
        scheduler = jobs.SchedulerJob(**self.default_scheduler_args)
        for i in range(runs):
            dag_runs.append(scheduler.create_dag_run(dag))

        additional_dag_run = scheduler.create_dag_run(dag)

        for dag_run in dag_runs:
            self.assertIsNotNone(dag_run)

        self.assertIsNone(additional_dag_run)

    def test_schedule_dag_no_end_date_up_to_today_only(self):
        """
        Tests that a Dag created without an end_date can only be scheduled up
        to and including the current datetime.

        For example, if today is 2016-01-01 and we are scheduling from a
        start_date of 2015-01-01, only jobs up to, but not including
        2016-01-01 should be scheduled.
        """
        session = settings.Session()
        delta = timedelta(days=1)
        now = utcnow()
        start_date = now.subtract(weeks=1)

        runs = (now - start_date).days

        dag = DAG(TEST_DAG_ID + 'test_schedule_dag_no_end_date_up_to_today_only',
                  start_date=start_date,
                  schedule_interval=delta)
        dag.add_task(models.BaseOperator(task_id='faketastic',
                                         owner='Also fake'))

        dag_runs = []
        scheduler = jobs.SchedulerJob(**self.default_scheduler_args)
        for i in range(runs):
            dag_run = scheduler.create_dag_run(dag)
            dag_runs.append(dag_run)

            # Mark the DagRun as complete
            dag_run.state = State.SUCCESS
            session.merge(dag_run)
            session.commit()

        # Attempt to schedule an additional dag run (for 2016-01-01)
        additional_dag_run = scheduler.create_dag_run(dag)

        for dag_run in dag_runs:
            self.assertIsNotNone(dag_run)

        self.assertIsNone(additional_dag_run)

    def test_confirm_unittest_mod(self):
        self.assertTrue(configuration.conf.get('core', 'unit_test_mode'))

    def test_pickling(self):
        dp = self.dag.pickle()
        self.assertEqual(dp.pickle.dag_id, self.dag.dag_id)

    def test_rich_comparison_ops(self):

        class DAGsubclass(DAG):
            pass

        dag_eq = DAG(TEST_DAG_ID, default_args=self.args)

        dag_diff_load_time = DAG(TEST_DAG_ID, default_args=self.args)
        dag_diff_name = DAG(TEST_DAG_ID + '_neq', default_args=self.args)

        dag_subclass = DAGsubclass(TEST_DAG_ID, default_args=self.args)
        dag_subclass_diff_name = DAGsubclass(
            TEST_DAG_ID + '2', default_args=self.args)

        for d in [dag_eq, dag_diff_name, dag_subclass, dag_subclass_diff_name]:
            d.last_loaded = self.dag.last_loaded

        # test identity equality
        self.assertEqual(self.dag, self.dag)

        # test dag (in)equality based on _comps
        self.assertEqual(dag_eq, self.dag)
        self.assertNotEqual(dag_diff_name, self.dag)
        self.assertNotEqual(dag_diff_load_time, self.dag)

        # test dag inequality based on type even if _comps happen to match
        self.assertNotEqual(dag_subclass, self.dag)

        # a dag should equal an unpickled version of itself
        d = pickle.dumps(self.dag)
        self.assertEqual(pickle.loads(d), self.dag)

        # dags are ordered based on dag_id no matter what the type is
        self.assertLess(self.dag, dag_diff_name)
        self.assertGreater(self.dag, dag_diff_load_time)
        self.assertLess(self.dag, dag_subclass_diff_name)

        # greater than should have been created automatically by functools
        self.assertGreater(dag_diff_name, self.dag)

        # hashes are non-random and match equality
        self.assertEqual(hash(self.dag), hash(self.dag))
        self.assertEqual(hash(dag_eq), hash(self.dag))
        self.assertNotEqual(hash(dag_diff_name), hash(self.dag))
        self.assertNotEqual(hash(dag_subclass), hash(self.dag))

    def test_check_operators(self):

        conn_id = "sqlite_default"

        captainHook = BaseHook.get_hook(conn_id=conn_id)
        captainHook.run("CREATE TABLE operator_test_table (a, b)")
        captainHook.run("insert into operator_test_table values (1,2)")

        t = CheckOperator(
            task_id='check',
            sql="select count(*) from operator_test_table",
            conn_id=conn_id,
            dag=self.dag)
        t.run(start_date=DEFAULT_DATE, end_date=DEFAULT_DATE, ignore_ti_state=True)

        t = ValueCheckOperator(
            task_id='value_check',
            pass_value=95,
            tolerance=0.1,
            conn_id=conn_id,
            sql="SELECT 100",
            dag=self.dag)
        t.run(start_date=DEFAULT_DATE, end_date=DEFAULT_DATE, ignore_ti_state=True)

        captainHook.run("drop table operator_test_table")

    def test_clear_api(self):
        task = self.dag_bash.tasks[0]
        task.clear(
            start_date=DEFAULT_DATE, end_date=DEFAULT_DATE,
            upstream=True, downstream=True)
        ti = models.TaskInstance(task=task, execution_date=DEFAULT_DATE)
        ti.are_dependents_done()

    def test_illegal_args(self):
        """
        Tests that Operators reject illegal arguments
        """
        with warnings.catch_warnings(record=True) as w:
            BashOperator(
                task_id='test_illegal_args',
                bash_command='echo success',
                dag=self.dag,
                illegal_argument_1234='hello?')
            self.assertTrue(
                issubclass(w[0].category, PendingDeprecationWarning))
            self.assertIn(
                ('Invalid arguments were passed to BashOperator '
                 '(task_id: test_illegal_args).'),
                w[0].message.args[0])

    def test_bash_operator(self):
        t = BashOperator(
            task_id='test_bash_operator',
            bash_command="echo success",
            dag=self.dag)
        t.run(start_date=DEFAULT_DATE, end_date=DEFAULT_DATE, ignore_ti_state=True)

    def test_bash_operator_multi_byte_output(self):
        t = BashOperator(
            task_id='test_multi_byte_bash_operator',
            bash_command=u"echo \u2600",
            dag=self.dag,
            output_encoding='utf-8')
        t.run(start_date=DEFAULT_DATE, end_date=DEFAULT_DATE, ignore_ti_state=True)

    def test_bash_operator_kill(self):
        import psutil
        sleep_time = "100%d" % os.getpid()
        t = BashOperator(
            task_id='test_bash_operator_kill',
            execution_timeout=timedelta(seconds=1),
            bash_command="/bin/bash -c 'sleep %s'" % sleep_time,
            dag=self.dag)
        self.assertRaises(
            exceptions.AirflowTaskTimeout,
            t.run,
            start_date=DEFAULT_DATE, end_date=DEFAULT_DATE)
        sleep(2)
        pid = -1
        for proc in psutil.process_iter():
            if proc.cmdline() == ['sleep', sleep_time]:
                pid = proc.pid
        if pid != -1:
            os.kill(pid, signal.SIGTERM)
            self.fail("BashOperator's subprocess still running after stopping on timeout!")

    def test_on_failure_callback(self):
        # Annoying workaround for nonlocal not existing in python 2
        data = {'called': False}

        def check_failure(context, test_case=self):
            data['called'] = True
            error = context.get('exception')
            test_case.assertIsInstance(error, AirflowException)

        t = BashOperator(
            task_id='check_on_failure_callback',
            bash_command="exit 1",
            dag=self.dag,
            on_failure_callback=check_failure)
        self.assertRaises(
            exceptions.AirflowException,
            t.run,
            start_date=DEFAULT_DATE, end_date=DEFAULT_DATE, ignore_ti_state=True)
        self.assertTrue(data['called'])

    def test_trigger_dagrun(self):
        def trigga(context, obj):
            if True:
                return obj

        t = TriggerDagRunOperator(
            task_id='test_trigger_dagrun',
            trigger_dag_id='example_bash_operator',
            python_callable=trigga,
            dag=self.dag)
        t.run(start_date=DEFAULT_DATE, end_date=DEFAULT_DATE, ignore_ti_state=True)

    def test_dryrun(self):
        t = BashOperator(
            task_id='test_dryrun',
            bash_command="echo success",
            dag=self.dag)
        t.dry_run()

    def test_sqlite(self):
        import airflow.operators.sqlite_operator
        t = airflow.operators.sqlite_operator.SqliteOperator(
            task_id='time_sqlite',
            sql="CREATE TABLE IF NOT EXISTS unitest (dummy VARCHAR(20))",
            dag=self.dag)
        t.run(start_date=DEFAULT_DATE, end_date=DEFAULT_DATE, ignore_ti_state=True)

    def test_timeout(self):
        t = PythonOperator(
            task_id='test_timeout',
            execution_timeout=timedelta(seconds=1),
            python_callable=lambda: sleep(5),
            dag=self.dag)
        self.assertRaises(
            exceptions.AirflowTaskTimeout,
            t.run,
            start_date=DEFAULT_DATE, end_date=DEFAULT_DATE, ignore_ti_state=True)

    def test_python_op(self):
        def test_py_op(templates_dict, ds, **kwargs):
            if not templates_dict['ds'] == ds:
                raise Exception("failure")

        t = PythonOperator(
            task_id='test_py_op',
            provide_context=True,
            python_callable=test_py_op,
            templates_dict={'ds': "{{ ds }}"},
            dag=self.dag)
        t.run(start_date=DEFAULT_DATE, end_date=DEFAULT_DATE, ignore_ti_state=True)

    def test_complex_template(self):
        def verify_templated_field(context):
            self.assertEqual(context['ti'].task.some_templated_field['bar'][1],
                             context['ds'])

        t = OperatorSubclass(
            task_id='test_complex_template',
            some_templated_field={
                'foo': '123',
                'bar': ['baz', '{{ ds }}']
            },
            dag=self.dag)
        t.execute = verify_templated_field
        t.run(start_date=DEFAULT_DATE, end_date=DEFAULT_DATE, ignore_ti_state=True)

    def test_template_with_variable(self):
        """
        Test the availability of variables in templates
        """
        val = {
            'test_value': 'a test value'
        }
        Variable.set("a_variable", val['test_value'])

        def verify_templated_field(context):
            self.assertEqual(context['ti'].task.some_templated_field,
                             val['test_value'])

        t = OperatorSubclass(
            task_id='test_complex_template',
            some_templated_field='{{ var.value.a_variable }}',
            dag=self.dag)
        t.execute = verify_templated_field
        t.run(start_date=DEFAULT_DATE, end_date=DEFAULT_DATE, ignore_ti_state=True)

    def test_template_with_json_variable(self):
        """
        Test the availability of variables (serialized as JSON) in templates
        """
        val = {
            'test_value': {'foo': 'bar', 'obj': {'v1': 'yes', 'v2': 'no'}}
        }
        Variable.set("a_variable", val['test_value'], serialize_json=True)

        def verify_templated_field(context):
            self.assertEqual(context['ti'].task.some_templated_field,
                             val['test_value']['obj']['v2'])

        t = OperatorSubclass(
            task_id='test_complex_template',
            some_templated_field='{{ var.json.a_variable.obj.v2 }}',
            dag=self.dag)
        t.execute = verify_templated_field
        t.run(start_date=DEFAULT_DATE, end_date=DEFAULT_DATE, ignore_ti_state=True)

    def test_template_with_json_variable_as_value(self):
        """
        Test the availability of variables (serialized as JSON) in templates, but
        accessed as a value
        """
        val = {
            'test_value': {'foo': 'bar'}
        }
        Variable.set("a_variable", val['test_value'], serialize_json=True)

        def verify_templated_field(context):
            self.assertEqual(context['ti'].task.some_templated_field,
                             u'{"foo": "bar"}')

        t = OperatorSubclass(
            task_id='test_complex_template',
            some_templated_field='{{ var.value.a_variable }}',
            dag=self.dag)
        t.execute = verify_templated_field
        t.run(start_date=DEFAULT_DATE, end_date=DEFAULT_DATE, ignore_ti_state=True)

    def test_template_non_bool(self):
        """
        Test templates can handle objects with no sense of truthiness
        """

        class NonBoolObject(object):
            def __len__(self):
                return NotImplemented

            def __bool__(self):
                return NotImplemented

        t = OperatorSubclass(
            task_id='test_bad_template_obj',
            some_templated_field=NonBoolObject(),
            dag=self.dag)
        t.resolve_template_files()

    def test_task_get_template(self):
        TI = models.TaskInstance
        ti = TI(
            task=self.runme_0, execution_date=DEFAULT_DATE)
        ti.dag = self.dag_bash
        ti.run(ignore_ti_state=True)
        context = ti.get_template_context()

        # DEFAULT DATE is 2015-01-01
        self.assertEquals(context['ds'], '2015-01-01')
        self.assertEquals(context['ds_nodash'], '20150101')

        # next_ds is 2015-01-02 as the dag interval is daily
        self.assertEquals(context['next_ds'], '2015-01-02')
        self.assertEquals(context['next_ds_nodash'], '20150102')

        # prev_ds is 2014-12-31 as the dag interval is daily
        self.assertEquals(context['prev_ds'], '2014-12-31')
        self.assertEquals(context['prev_ds_nodash'], '20141231')

        self.assertEquals(context['ts'], '2015-01-01T00:00:00+00:00')
<<<<<<< HEAD
        self.assertEquals(context['ts_nodash'], '20150101T000000+0000')
=======
        self.assertEquals(context['ts_nodash'], '20150101T000000')
        self.assertEquals(context['ts_nodash_with_tz'], '20150101T000000+0000')
>>>>>>> cb8b2a1d

        self.assertEquals(context['yesterday_ds'], '2014-12-31')
        self.assertEquals(context['yesterday_ds_nodash'], '20141231')

        self.assertEquals(context['tomorrow_ds'], '2015-01-02')
        self.assertEquals(context['tomorrow_ds_nodash'], '20150102')

    def test_import_examples(self):
        self.assertEqual(len(self.dagbag.dags), NUM_EXAMPLE_DAGS)

    def test_local_task_job(self):
        TI = models.TaskInstance
        ti = TI(
            task=self.runme_0, execution_date=DEFAULT_DATE)
        job = jobs.LocalTaskJob(task_instance=ti, ignore_ti_state=True)
        job.run()

    def test_raw_job(self):
        TI = models.TaskInstance
        ti = TI(
            task=self.runme_0, execution_date=DEFAULT_DATE)
        ti.dag = self.dag_bash
        ti.run(ignore_ti_state=True)

    def test_doctests(self):
        modules = [utils, macros]
        for mod in modules:
            failed, tests = doctest.testmod(mod)
            if failed:
                raise Exception("Failed a doctest")

    def test_variable_set_get_round_trip(self):
        Variable.set("tested_var_set_id", "Monday morning breakfast")
        self.assertEqual("Monday morning breakfast", Variable.get("tested_var_set_id"))

    def test_variable_set_get_round_trip_json(self):
        value = {"a": 17, "b": 47}
        Variable.set("tested_var_set_id", value, serialize_json=True)
        self.assertEqual(value, Variable.get("tested_var_set_id", deserialize_json=True))

    def test_get_non_existing_var_should_return_default(self):
        default_value = "some default val"
        self.assertEqual(default_value, Variable.get("thisIdDoesNotExist",
                                                     default_var=default_value))

    def test_get_non_existing_var_should_not_deserialize_json_default(self):
        default_value = "}{ this is a non JSON default }{"
        self.assertEqual(default_value, Variable.get("thisIdDoesNotExist",
                                                     default_var=default_value,
                                                     deserialize_json=True))

    def test_variable_setdefault_round_trip(self):
        key = "tested_var_setdefault_1_id"
        value = "Monday morning breakfast in Paris"
        Variable.setdefault(key, value)
        self.assertEqual(value, Variable.get(key))

    def test_variable_setdefault_round_trip_json(self):
        key = "tested_var_setdefault_2_id"
        value = {"city": 'Paris', "Hapiness": True}
        Variable.setdefault(key, value, deserialize_json=True)
        self.assertEqual(value, Variable.get(key, deserialize_json=True))

    def test_variable_setdefault_existing_json(self):
        key = "tested_var_setdefault_2_id"
        value = {"city": 'Paris', "Hapiness": True}
        Variable.set(key, value, serialize_json=True)
        val = Variable.setdefault(key, value, deserialize_json=True)
        # Check the returned value, and the stored value are handled correctly.
        self.assertEqual(value, val)
        self.assertEqual(value, Variable.get(key, deserialize_json=True))

    def test_parameterized_config_gen(self):

        cfg = configuration.parameterized_config(configuration.DEFAULT_CONFIG)

        # making sure some basic building blocks are present:
        self.assertIn("[core]", cfg)
        self.assertIn("dags_folder", cfg)
        self.assertIn("sql_alchemy_conn", cfg)
        self.assertIn("fernet_key", cfg)

        # making sure replacement actually happened
        self.assertNotIn("{AIRFLOW_HOME}", cfg)
        self.assertNotIn("{FERNET_KEY}", cfg)

    def test_config_use_original_when_original_and_fallback_are_present(self):
        self.assertTrue(configuration.conf.has_option("core", "FERNET_KEY"))
        self.assertFalse(configuration.conf.has_option("core", "FERNET_KEY_CMD"))

        FERNET_KEY = configuration.conf.get('core', 'FERNET_KEY')

        configuration.conf.set("core", "FERNET_KEY_CMD", "printf HELLO")

        FALLBACK_FERNET_KEY = configuration.conf.get(
            "core",
            "FERNET_KEY"
        )

        self.assertEqual(FERNET_KEY, FALLBACK_FERNET_KEY)

        # restore the conf back to the original state
        configuration.conf.remove_option("core", "FERNET_KEY_CMD")

    def test_config_throw_error_when_original_and_fallback_is_absent(self):
        self.assertTrue(configuration.conf.has_option("core", "FERNET_KEY"))
        self.assertFalse(configuration.conf.has_option("core", "FERNET_KEY_CMD"))

        FERNET_KEY = configuration.conf.get("core", "FERNET_KEY")
        configuration.conf.remove_option("core", "FERNET_KEY")

        with self.assertRaises(AirflowConfigException) as cm:
            configuration.conf.get("core", "FERNET_KEY")

        exception = str(cm.exception)
        message = "section/key [core/fernet_key] not found in config"
        self.assertEqual(message, exception)

        # restore the conf back to the original state
        configuration.conf.set("core", "FERNET_KEY", FERNET_KEY)
        self.assertTrue(configuration.conf.has_option("core", "FERNET_KEY"))

    def test_config_override_original_when_non_empty_envvar_is_provided(self):
        key = "AIRFLOW__CORE__FERNET_KEY"
        value = "some value"
        self.assertNotIn(key, os.environ)

        os.environ[key] = value
        FERNET_KEY = configuration.conf.get('core', 'FERNET_KEY')
        self.assertEqual(value, FERNET_KEY)

        # restore the envvar back to the original state
        del os.environ[key]

    def test_config_override_original_when_empty_envvar_is_provided(self):
        key = "AIRFLOW__CORE__FERNET_KEY"
        value = ""
        self.assertNotIn(key, os.environ)

        os.environ[key] = value
        FERNET_KEY = configuration.conf.get('core', 'FERNET_KEY')
        self.assertEqual(value, FERNET_KEY)

        # restore the envvar back to the original state
        del os.environ[key]

    def test_round_time(self):

        rt1 = round_time(datetime(2015, 1, 1, 6), timedelta(days=1))
        self.assertEqual(datetime(2015, 1, 1, 0, 0), rt1)

        rt2 = round_time(datetime(2015, 1, 2), relativedelta(months=1))
        self.assertEqual(datetime(2015, 1, 1, 0, 0), rt2)

        rt3 = round_time(datetime(2015, 9, 16, 0, 0), timedelta(1), datetime(
            2015, 9, 14, 0, 0))
        self.assertEqual(datetime(2015, 9, 16, 0, 0), rt3)

        rt4 = round_time(datetime(2015, 9, 15, 0, 0), timedelta(1), datetime(
            2015, 9, 14, 0, 0))
        self.assertEqual(datetime(2015, 9, 15, 0, 0), rt4)

        rt5 = round_time(datetime(2015, 9, 14, 0, 0), timedelta(1), datetime(
            2015, 9, 14, 0, 0))
        self.assertEqual(datetime(2015, 9, 14, 0, 0), rt5)

        rt6 = round_time(datetime(2015, 9, 13, 0, 0), timedelta(1), datetime(
            2015, 9, 14, 0, 0))
        self.assertEqual(datetime(2015, 9, 14, 0, 0), rt6)

    def test_infer_time_unit(self):

        self.assertEqual('minutes', infer_time_unit([130, 5400, 10]))

        self.assertEqual('seconds', infer_time_unit([110, 50, 10, 100]))

        self.assertEqual('hours', infer_time_unit([100000, 50000, 10000, 20000]))

        self.assertEqual('days', infer_time_unit([200000, 100000]))

    def test_scale_time_units(self):

        # use assert_almost_equal from numpy.testing since we are comparing
        # floating point arrays
        arr1 = scale_time_units([130, 5400, 10], 'minutes')
        assert_array_almost_equal(arr1, [2.167, 90.0, 0.167], decimal=3)

        arr2 = scale_time_units([110, 50, 10, 100], 'seconds')
        assert_array_almost_equal(arr2, [110.0, 50.0, 10.0, 100.0], decimal=3)

        arr3 = scale_time_units([100000, 50000, 10000, 20000], 'hours')
        assert_array_almost_equal(arr3, [27.778, 13.889, 2.778, 5.556],
                                  decimal=3)

        arr4 = scale_time_units([200000, 100000], 'days')
        assert_array_almost_equal(arr4, [2.315, 1.157], decimal=3)

    def test_duplicate_dependencies(self):

        regexp = "Dependency (.*)runme_0(.*)run_after_loop(.*) " \
                 "already registered"

        with self.assertRaisesRegexp(AirflowException, regexp):
            self.runme_0.set_downstream(self.run_after_loop)

        with self.assertRaisesRegexp(AirflowException, regexp):
            self.run_after_loop.set_upstream(self.runme_0)

    def test_bad_trigger_rule(self):
        with self.assertRaises(AirflowException):
            DummyOperator(
                task_id='test_bad_trigger',
                trigger_rule="non_existent",
                dag=self.dag)

    def test_terminate_task(self):
        """If a task instance's db state get deleted, it should fail"""
        TI = models.TaskInstance
        dag = self.dagbag.dags.get('test_utils')
        task = dag.task_dict.get('sleeps_forever')

        ti = TI(task=task, execution_date=DEFAULT_DATE)
        job = jobs.LocalTaskJob(
            task_instance=ti, ignore_ti_state=True, executor=SequentialExecutor())

        # Running task instance asynchronously
        p = multiprocessing.Process(target=job.run)
        p.start()
        sleep(5)
        settings.engine.dispose()
        session = settings.Session()
        ti.refresh_from_db(session=session)
        # making sure it's actually running
        self.assertEqual(State.RUNNING, ti.state)
        ti = session.query(TI).filter_by(
            dag_id=task.dag_id,
            task_id=task.task_id,
            execution_date=DEFAULT_DATE
        ).one()

        # deleting the instance should result in a failure
        session.delete(ti)
        session.commit()
        # waiting for the async task to finish
        p.join()

        # making sure that the task ended up as failed
        ti.refresh_from_db(session=session)
        self.assertEqual(State.FAILED, ti.state)
        session.close()

    def test_task_fail_duration(self):
        """If a task fails, the duration should be recorded in TaskFail"""

        p = BashOperator(
            task_id='pass_sleepy',
            bash_command='sleep 3',
            dag=self.dag)
        f = BashOperator(
            task_id='fail_sleepy',
            bash_command='sleep 5',
            execution_timeout=timedelta(seconds=3),
            retry_delay=timedelta(seconds=0),
            dag=self.dag)
        session = settings.Session()
        try:
            p.run(start_date=DEFAULT_DATE, end_date=DEFAULT_DATE, ignore_ti_state=True)
        except Exception:
            pass
        try:
            f.run(start_date=DEFAULT_DATE, end_date=DEFAULT_DATE, ignore_ti_state=True)
        except Exception:
            pass
        p_fails = session.query(models.TaskFail).filter_by(
            task_id='pass_sleepy',
            dag_id=self.dag.dag_id,
            execution_date=DEFAULT_DATE).all()
        f_fails = session.query(models.TaskFail).filter_by(
            task_id='fail_sleepy',
            dag_id=self.dag.dag_id,
            execution_date=DEFAULT_DATE).all()

        self.assertEqual(0, len(p_fails))
        self.assertEqual(1, len(f_fails))
        self.assertGreaterEqual(sum([f.duration for f in f_fails]), 3)

    def test_dag_stats(self):
        """Correctly sets/dirties/cleans rows of DagStat table"""

        session = settings.Session()

        session.query(models.DagRun).delete()
        session.query(models.DagStat).delete()
        session.commit()

        models.DagStat.update([], session=session)

        self.dag_bash.create_dagrun(
            run_id="run1",
            execution_date=DEFAULT_DATE,
            state=State.RUNNING)

        models.DagStat.update([self.dag_bash.dag_id], session=session)

        qry = session.query(models.DagStat).all()

        self.assertEqual(3, len(qry))
        self.assertEqual(self.dag_bash.dag_id, qry[0].dag_id)
        for stats in qry:
            if stats.state == State.RUNNING:
                self.assertEqual(stats.count, 1)
            else:
                self.assertEqual(stats.count, 0)
            self.assertFalse(stats.dirty)

        self.dag_bash.create_dagrun(
            run_id="run2",
            execution_date=DEFAULT_DATE + timedelta(days=1),
            state=State.RUNNING)

        models.DagStat.update([self.dag_bash.dag_id], session=session)

        qry = session.query(models.DagStat).all()

        self.assertEqual(3, len(qry))
        self.assertEqual(self.dag_bash.dag_id, qry[0].dag_id)
        for stats in qry:
            if stats.state == State.RUNNING:
                self.assertEqual(stats.count, 2)
            else:
                self.assertEqual(stats.count, 0)
            self.assertFalse(stats.dirty)

        session.query(models.DagRun).first().state = State.SUCCESS
        session.commit()

        models.DagStat.update([self.dag_bash.dag_id], session=session)

        qry = session.query(models.DagStat).filter(models.DagStat.state == State.SUCCESS).all()
        self.assertEqual(1, len(qry))
        self.assertEqual(self.dag_bash.dag_id, qry[0].dag_id)
        self.assertEqual(State.SUCCESS, qry[0].state)
        self.assertEqual(1, qry[0].count)
        self.assertFalse(qry[0].dirty)

        qry = session.query(models.DagStat).filter(models.DagStat.state == State.RUNNING).all()
        self.assertEqual(1, len(qry))
        self.assertEqual(self.dag_bash.dag_id, qry[0].dag_id)
        self.assertEqual(State.RUNNING, qry[0].state)
        self.assertEqual(1, qry[0].count)
        self.assertFalse(qry[0].dirty)

        session.query(models.DagRun).delete()
        session.query(models.DagStat).delete()
        session.commit()
        session.close()

    def test_run_command(self):
        if six.PY3:
            write = r'sys.stdout.buffer.write("\u1000foo".encode("utf8"))'
        else:
            write = r'sys.stdout.write(u"\u1000foo".encode("utf8"))'

        cmd = 'import sys; {0}; sys.stdout.flush()'.format(write)

        self.assertEqual(run_command("python -c '{0}'".format(cmd)),
                         u'\u1000foo' if six.PY3 else 'foo')

        self.assertEqual(run_command('echo "foo bar"'), u'foo bar\n')
        self.assertRaises(AirflowConfigException, run_command, 'bash -c "exit 1"')

    def test_trigger_dagrun_with_execution_date(self):
        utc_now = timezone.utcnow()
        run_id = 'trig__' + utc_now.isoformat()

        def payload_generator(context, object):
            object.run_id = run_id
            return object

        task = TriggerDagRunOperator(task_id='test_trigger_dagrun_with_execution_date',
                                     trigger_dag_id='example_bash_operator',
                                     python_callable=payload_generator,
                                     execution_date=utc_now,
                                     dag=self.dag)
        task.run(start_date=DEFAULT_DATE, end_date=DEFAULT_DATE, ignore_ti_state=True)
        dag_runs = models.DagRun.find(dag_id='example_bash_operator',
                                      run_id=run_id)
        self.assertEquals(len(dag_runs), 1)
        dag_run = dag_runs[0]
        self.assertEquals(dag_run.execution_date, utc_now)

    def test_trigger_dagrun_with_str_execution_date(self):
        utc_now_str = timezone.utcnow().isoformat()
        self.assertIsInstance(utc_now_str, six.string_types)
        run_id = 'trig__' + utc_now_str

        def payload_generator(context, object):
            object.run_id = run_id
            return object

        task = TriggerDagRunOperator(
            task_id='test_trigger_dagrun_with_str_execution_date',
            trigger_dag_id='example_bash_operator',
            python_callable=payload_generator,
            execution_date=utc_now_str,
            dag=self.dag)
        task.run(start_date=DEFAULT_DATE, end_date=DEFAULT_DATE, ignore_ti_state=True)
        dag_runs = models.DagRun.find(dag_id='example_bash_operator',
                                      run_id=run_id)
        self.assertEquals(len(dag_runs), 1)
        dag_run = dag_runs[0]
        self.assertEquals(dag_run.execution_date.isoformat(), utc_now_str)

    def test_trigger_dagrun_with_templated_execution_date(self):
        task = TriggerDagRunOperator(
            task_id='test_trigger_dagrun_with_str_execution_date',
            trigger_dag_id='example_bash_operator',
            execution_date='{{ execution_date }}',
            dag=self.dag)

        self.assertTrue(isinstance(task.execution_date, six.string_types))
        self.assertEqual(task.execution_date, '{{ execution_date }}')

        ti = TaskInstance(task=task, execution_date=DEFAULT_DATE)
        ti.render_templates()
        self.assertEqual(timezone.parse(task.execution_date), DEFAULT_DATE)

    def test_externally_triggered_dagrun(self):
        TI = models.TaskInstance

        # Create the dagrun between two "scheduled" execution dates of the DAG
        EXECUTION_DATE = DEFAULT_DATE + timedelta(days=2)
        EXECUTION_DS = EXECUTION_DATE.strftime('%Y-%m-%d')
        EXECUTION_DS_NODASH = EXECUTION_DS.replace('-', '')

        dag = DAG(
            TEST_DAG_ID,
            default_args=self.args,
            schedule_interval=timedelta(weeks=1),
            start_date=DEFAULT_DATE)
        task = DummyOperator(task_id='test_externally_triggered_dag_context',
                             dag=dag)
        dag.create_dagrun(run_id=models.DagRun.id_for_date(EXECUTION_DATE),
                          execution_date=EXECUTION_DATE,
                          state=State.RUNNING,
                          external_trigger=True)
        task.run(
            start_date=EXECUTION_DATE, end_date=EXECUTION_DATE)

        ti = TI(task=task, execution_date=EXECUTION_DATE)
        context = ti.get_template_context()

        # next_ds/prev_ds should be the execution date for manually triggered runs
        self.assertEquals(context['next_ds'], EXECUTION_DS)
        self.assertEquals(context['next_ds_nodash'], EXECUTION_DS_NODASH)

        self.assertEquals(context['prev_ds'], EXECUTION_DS)
        self.assertEquals(context['prev_ds_nodash'], EXECUTION_DS_NODASH)


class CliTests(unittest.TestCase):

    @classmethod
    def setUpClass(cls):
        super(CliTests, cls).setUpClass()
        cls._cleanup()

    def setUp(self):
        super(CliTests, self).setUp()
        from airflow.www_rbac import app as application
        configuration.load_test_config()
        self.app, self.appbuilder = application.create_app(session=Session, testing=True)
        self.app.config['TESTING'] = True

        self.parser = cli.CLIFactory.get_parser()
        self.dagbag = models.DagBag(dag_folder=DEV_NULL, include_examples=True)
        settings.configure_orm()
        self.session = Session

    def tearDown(self):
        self._cleanup(session=self.session)
        super(CliTests, self).tearDown()

    @staticmethod
    def _cleanup(session=None):
        if session is None:
            session = Session()

        session.query(models.Pool).delete()
        session.query(models.Variable).delete()
        session.commit()
        session.close()

    def test_cli_list_dags(self):
        args = self.parser.parse_args(['list_dags', '--report'])
        cli.list_dags(args)

    def test_cli_list_dag_runs(self):
        cli.trigger_dag(self.parser.parse_args([
            'trigger_dag', 'example_bash_operator', ]))
        args = self.parser.parse_args(['list_dag_runs',
                                       'example_bash_operator',
                                       '--no_backfill'])
        cli.list_dag_runs(args)

    def test_cli_create_user_random_password(self):
        args = self.parser.parse_args([
            'users', '-c', '--username', 'test1', '--lastname', 'doe',
            '--firstname', 'jon',
            '--email', 'jdoe@foo.com', '--role', 'Viewer', '--use_random_password'
        ])
        cli.users(args)

    def test_cli_create_user_supplied_password(self):
        args = self.parser.parse_args([
            'users', '-c', '--username', 'test2', '--lastname', 'doe',
            '--firstname', 'jon',
            '--email', 'jdoe@apache.org', '--role', 'Viewer', '--password', 'test'
        ])
        cli.users(args)

    def test_cli_delete_user(self):
        args = self.parser.parse_args([
            'users', '-c', '--username', 'test3', '--lastname', 'doe',
            '--firstname', 'jon',
            '--email', 'jdoe@example.com', '--role', 'Viewer', '--use_random_password'
        ])
        cli.users(args)
        args = self.parser.parse_args([
            'users', '-d', '--username', 'test3',
        ])
        cli.users(args)

    def test_cli_list_users(self):
        for i in range(0, 3):
            args = self.parser.parse_args([
                'users', '-c', '--username', 'user{}'.format(i), '--lastname',
                'doe', '--firstname', 'jon',
                '--email', 'jdoe+{}@gmail.com'.format(i), '--role', 'Viewer',
                '--use_random_password'
            ])
            cli.users(args)
        with mock.patch('sys.stdout',
                        new_callable=six.StringIO) as mock_stdout:
            cli.users(self.parser.parse_args(['users', '-l']))
            stdout = mock_stdout.getvalue()
        for i in range(0, 3):
            self.assertIn('user{}'.format(i), stdout)

    def test_cli_sync_perm(self):
        # test whether sync_perm cli will throw exceptions or not
        args = self.parser.parse_args([
            'sync_perm'
        ])
        cli.sync_perm(args)

    def test_cli_delete_user(self):
        args = self.parser.parse_args([
            'create_user', '-u', 'test3', '-l', 'doe', '-f', 'jon',
            '-e', 'jdoe@example.com', '-r', 'Viewer', '--use_random_password'
        ])
        cli.create_user(args)
        args = self.parser.parse_args([
            'delete_user', '-u', 'test3',
        ])
        cli.delete_user(args)

    def test_cli_list_users(self):
        for i in range(0, 3):
            args = self.parser.parse_args([
                'create_user', '-u', 'user{}'.format(i), '-l', 'doe', '-f', 'jon',
                '-e', 'jdoe+{}@gmail.com'.format(i), '-r', 'Viewer',
                '--use_random_password'
            ])
            cli.create_user(args)
        with mock.patch('sys.stdout',
                        new_callable=six.StringIO) as mock_stdout:
            cli.list_users(self.parser.parse_args(['list_users']))
            stdout = mock_stdout.getvalue()
        for i in range(0, 3):
            self.assertIn('user{}'.format(i), stdout)

    def test_cli_sync_perm(self):
        # test whether sync_perm cli will throw exceptions or not
        args = self.parser.parse_args([
            'sync_perm'
        ])
        cli.sync_perm(args)

    def test_cli_list_tasks(self):
        for dag_id in self.dagbag.dags.keys():
            args = self.parser.parse_args(['list_tasks', dag_id])
            cli.list_tasks(args)

        args = self.parser.parse_args([
            'list_tasks', 'example_bash_operator', '--tree'])
        cli.list_tasks(args)

    @mock.patch("airflow.bin.cli.db.initdb")
    def test_cli_initdb(self, initdb_mock):
        cli.initdb(self.parser.parse_args(['initdb']))

        initdb_mock.assert_called_once_with(False)

    @mock.patch("airflow.bin.cli.db.resetdb")
    def test_cli_resetdb(self, resetdb_mock):
        cli.resetdb(self.parser.parse_args(['resetdb', '--yes']))

        resetdb_mock.assert_called_once_with(False)

    def test_cli_connections_list(self):
        with mock.patch('sys.stdout',
                        new_callable=six.StringIO) as mock_stdout:
            cli.connections(self.parser.parse_args(['connections', '--list']))
            stdout = mock_stdout.getvalue()
        conns = [[x.strip("'") for x in re.findall("'\w+'", line)[:2]]
                 for ii, line in enumerate(stdout.split('\n'))
                 if ii % 2 == 1]
        conns = [conn for conn in conns if len(conn) > 0]

        # Assert that some of the connections are present in the output as
        # expected:
        self.assertIn(['aws_default', 'aws'], conns)
        self.assertIn(['beeline_default', 'beeline'], conns)
        self.assertIn(['emr_default', 'emr'], conns)
        self.assertIn(['mssql_default', 'mssql'], conns)
        self.assertIn(['mysql_default', 'mysql'], conns)
        self.assertIn(['postgres_default', 'postgres'], conns)
        self.assertIn(['wasb_default', 'wasb'], conns)
        self.assertIn(['segment_default', 'segment'], conns)

        # Attempt to list connections with invalid cli args
        with mock.patch('sys.stdout',
                        new_callable=six.StringIO) as mock_stdout:
            cli.connections(self.parser.parse_args(
                ['connections', '--list', '--conn_id=fake', '--conn_uri=fake-uri',
                 '--conn_type=fake-type', '--conn_host=fake_host',
                 '--conn_login=fake_login', '--conn_password=fake_password',
                 '--conn_schema=fake_schema', '--conn_port=fake_port', '--conn_extra=fake_extra']))
            stdout = mock_stdout.getvalue()

        # Check list attempt stdout
        lines = [l for l in stdout.split('\n') if len(l) > 0]
        self.assertListEqual(lines, [
            ("\tThe following args are not compatible with the " +
             "--list flag: ['conn_id', 'conn_uri', 'conn_extra', " +
             "'conn_type', 'conn_host', 'conn_login', " +
             "'conn_password', 'conn_schema', 'conn_port']"),
        ])

    def test_cli_connections_list_redirect(self):
        cmd = ['airflow', 'connections', '--list']
        with tempfile.TemporaryFile() as fp:
            p = subprocess.Popen(cmd, stdout=fp)
            p.wait()
            self.assertEqual(0, p.returncode)

    def test_cli_connections_add_delete(self):
        # Add connections:
        uri = 'postgresql://airflow:airflow@host:5432/airflow'
        with mock.patch('sys.stdout',
                        new_callable=six.StringIO) as mock_stdout:
            cli.connections(self.parser.parse_args(
                ['connections', '--add', '--conn_id=new1',
                 '--conn_uri=%s' % uri]))
            cli.connections(self.parser.parse_args(
                ['connections', '-a', '--conn_id=new2',
                 '--conn_uri=%s' % uri]))
            cli.connections(self.parser.parse_args(
                ['connections', '--add', '--conn_id=new3',
                 '--conn_uri=%s' % uri, '--conn_extra', "{'extra': 'yes'}"]))
            cli.connections(self.parser.parse_args(
                ['connections', '-a', '--conn_id=new4',
                 '--conn_uri=%s' % uri, '--conn_extra', "{'extra': 'yes'}"]))
            cli.connections(self.parser.parse_args(
                ['connections', '--add', '--conn_id=new5',
                 '--conn_type=hive_metastore', '--conn_login=airflow',
                 '--conn_password=airflow', '--conn_host=host',
                 '--conn_port=9083', '--conn_schema=airflow']))
            cli.connections(self.parser.parse_args(
                ['connections', '-a', '--conn_id=new6',
                 '--conn_uri', "", '--conn_type=google_cloud_platform', '--conn_extra', "{'extra': 'yes'}"]))
            stdout = mock_stdout.getvalue()

        # Check addition stdout
        lines = [l for l in stdout.split('\n') if len(l) > 0]
        self.assertListEqual(lines, [
            ("\tSuccessfully added `conn_id`=new1 : " +
             "postgresql://airflow:airflow@host:5432/airflow"),
            ("\tSuccessfully added `conn_id`=new2 : " +
             "postgresql://airflow:airflow@host:5432/airflow"),
            ("\tSuccessfully added `conn_id`=new3 : " +
             "postgresql://airflow:airflow@host:5432/airflow"),
            ("\tSuccessfully added `conn_id`=new4 : " +
             "postgresql://airflow:airflow@host:5432/airflow"),
            ("\tSuccessfully added `conn_id`=new5 : " +
             "hive_metastore://airflow:airflow@host:9083/airflow"),
            ("\tSuccessfully added `conn_id`=new6 : " +
             "google_cloud_platform://:@:")
        ])

        # Attempt to add duplicate
        with mock.patch('sys.stdout',
                        new_callable=six.StringIO) as mock_stdout:
            cli.connections(self.parser.parse_args(
                ['connections', '--add', '--conn_id=new1',
                 '--conn_uri=%s' % uri]))
            stdout = mock_stdout.getvalue()

        # Check stdout for addition attempt
        lines = [l for l in stdout.split('\n') if len(l) > 0]
        self.assertListEqual(lines, [
            "\tA connection with `conn_id`=new1 already exists",
        ])

        # Attempt to add without providing conn_id
        with mock.patch('sys.stdout',
                        new_callable=six.StringIO) as mock_stdout:
            cli.connections(self.parser.parse_args(
                ['connections', '--add', '--conn_uri=%s' % uri]))
            stdout = mock_stdout.getvalue()

        # Check stdout for addition attempt
        lines = [l for l in stdout.split('\n') if len(l) > 0]
        self.assertListEqual(lines, [
            ("\tThe following args are required to add a connection:" +
             " ['conn_id']"),
        ])

        # Attempt to add without providing conn_uri
        with mock.patch('sys.stdout',
                        new_callable=six.StringIO) as mock_stdout:
            cli.connections(self.parser.parse_args(
                ['connections', '--add', '--conn_id=new']))
            stdout = mock_stdout.getvalue()

        # Check stdout for addition attempt
        lines = [l for l in stdout.split('\n') if len(l) > 0]
        self.assertListEqual(lines, [
            ("\tThe following args are required to add a connection:" +
             " ['conn_uri or conn_type']"),
        ])

        # Prepare to add connections
        session = settings.Session()
        extra = {'new1': None,
                 'new2': None,
                 'new3': "{'extra': 'yes'}",
                 'new4': "{'extra': 'yes'}"}

        # Add connections
        for index in range(1, 6):
            conn_id = 'new%s' % index
            result = (session
                      .query(models.Connection)
                      .filter(models.Connection.conn_id == conn_id)
                      .first())
            result = (result.conn_id, result.conn_type, result.host,
                      result.port, result.get_extra())
            if conn_id in ['new1', 'new2', 'new3', 'new4']:
                self.assertEqual(result, (conn_id, 'postgres', 'host', 5432,
                                          extra[conn_id]))
            elif conn_id == 'new5':
                self.assertEqual(result, (conn_id, 'hive_metastore', 'host',
                                          9083, None))
            elif conn_id == 'new6':
                self.assertEqual(result, (conn_id, 'google_cloud_platform',
                                          None, None, "{'extra': 'yes'}"))

        # Delete connections
        with mock.patch('sys.stdout',
                        new_callable=six.StringIO) as mock_stdout:
            cli.connections(self.parser.parse_args(
                ['connections', '--delete', '--conn_id=new1']))
            cli.connections(self.parser.parse_args(
                ['connections', '--delete', '--conn_id=new2']))
            cli.connections(self.parser.parse_args(
                ['connections', '--delete', '--conn_id=new3']))
            cli.connections(self.parser.parse_args(
                ['connections', '--delete', '--conn_id=new4']))
            cli.connections(self.parser.parse_args(
                ['connections', '--delete', '--conn_id=new5']))
            cli.connections(self.parser.parse_args(
                ['connections', '--delete', '--conn_id=new6']))
            stdout = mock_stdout.getvalue()

        # Check deletion stdout
        lines = [l for l in stdout.split('\n') if len(l) > 0]
        self.assertListEqual(lines, [
            "\tSuccessfully deleted `conn_id`=new1",
            "\tSuccessfully deleted `conn_id`=new2",
            "\tSuccessfully deleted `conn_id`=new3",
            "\tSuccessfully deleted `conn_id`=new4",
            "\tSuccessfully deleted `conn_id`=new5",
            "\tSuccessfully deleted `conn_id`=new6"
        ])

        # Check deletions
        for index in range(1, 7):
            conn_id = 'new%s' % index
            result = (session.query(models.Connection)
                      .filter(models.Connection.conn_id == conn_id)
                      .first())

            self.assertTrue(result is None)

        # Attempt to delete a non-existing connnection
        with mock.patch('sys.stdout',
                        new_callable=six.StringIO) as mock_stdout:
            cli.connections(self.parser.parse_args(
                ['connections', '--delete', '--conn_id=fake']))
            stdout = mock_stdout.getvalue()

        # Check deletion attempt stdout
        lines = [l for l in stdout.split('\n') if len(l) > 0]
        self.assertListEqual(lines, [
            "\tDid not find a connection with `conn_id`=fake",
        ])

        # Attempt to delete with invalid cli args
        with mock.patch('sys.stdout',
                        new_callable=six.StringIO) as mock_stdout:
            cli.connections(self.parser.parse_args(
                ['connections', '--delete', '--conn_id=fake',
                 '--conn_uri=%s' % uri, '--conn_type=fake-type']))
            stdout = mock_stdout.getvalue()

        # Check deletion attempt stdout
        lines = [l for l in stdout.split('\n') if len(l) > 0]
        self.assertListEqual(lines, [
            ("\tThe following args are not compatible with the " +
             "--delete flag: ['conn_uri', 'conn_type']"),
        ])

        session.close()

    def test_cli_test(self):
        cli.test(self.parser.parse_args([
            'test', 'example_bash_operator', 'runme_0',
            DEFAULT_DATE.isoformat()]))
        cli.test(self.parser.parse_args([
            'test', 'example_bash_operator', 'runme_0', '--dry_run',
            DEFAULT_DATE.isoformat()]))

    def test_cli_test_with_params(self):
        cli.test(self.parser.parse_args([
            'test', 'example_passing_params_via_test_command', 'run_this',
            '-tp', '{"foo":"bar"}', DEFAULT_DATE.isoformat()]))
        cli.test(self.parser.parse_args([
            'test', 'example_passing_params_via_test_command', 'also_run_this',
            '-tp', '{"foo":"bar"}', DEFAULT_DATE.isoformat()]))

    def test_cli_run(self):
        cli.run(self.parser.parse_args([
            'run', 'example_bash_operator', 'runme_0', '-l',
            DEFAULT_DATE.isoformat()]))

    def test_task_state(self):
        cli.task_state(self.parser.parse_args([
            'task_state', 'example_bash_operator', 'runme_0',
            DEFAULT_DATE.isoformat()]))

    def test_dag_state(self):
        self.assertEqual(None, cli.dag_state(self.parser.parse_args([
            'dag_state', 'example_bash_operator', DEFAULT_DATE.isoformat()])))

    def test_pause(self):
        args = self.parser.parse_args([
            'pause', 'example_bash_operator'])
        cli.pause(args)
        self.assertIn(self.dagbag.dags['example_bash_operator'].is_paused, [True, 1])

        args = self.parser.parse_args([
            'unpause', 'example_bash_operator'])
        cli.unpause(args)
        self.assertIn(self.dagbag.dags['example_bash_operator'].is_paused, [False, 0])

    def test_subdag_clear(self):
        args = self.parser.parse_args([
            'clear', 'example_subdag_operator', '--no_confirm'])
        cli.clear(args)
        args = self.parser.parse_args([
            'clear', 'example_subdag_operator', '--no_confirm', '--exclude_subdags'])
        cli.clear(args)

    def test_parentdag_downstream_clear(self):
        args = self.parser.parse_args([
            'clear', 'example_subdag_operator.section-1', '--no_confirm'])
        cli.clear(args)
        args = self.parser.parse_args([
            'clear', 'example_subdag_operator.section-1', '--no_confirm',
            '--exclude_parentdag'])
        cli.clear(args)

    def test_get_dags(self):
        dags = cli.get_dags(self.parser.parse_args(['clear', 'example_subdag_operator',
                                                    '-c']))
        self.assertEqual(len(dags), 1)

        dags = cli.get_dags(self.parser.parse_args(['clear', 'subdag', '-dx', '-c']))
        self.assertGreater(len(dags), 1)

        with self.assertRaises(AirflowException):
            cli.get_dags(self.parser.parse_args(['clear', 'foobar', '-dx', '-c']))

    def test_backfill(self):
        cli.backfill(self.parser.parse_args([
            'backfill', 'example_bash_operator',
            '-s', DEFAULT_DATE.isoformat()]))

        cli.backfill(self.parser.parse_args([
            'backfill', 'example_bash_operator', '-t', 'runme_0', '--dry_run',
            '-s', DEFAULT_DATE.isoformat()]))

        cli.backfill(self.parser.parse_args([
            'backfill', 'example_bash_operator', '--dry_run',
            '-s', DEFAULT_DATE.isoformat()]))

        cli.backfill(self.parser.parse_args([
            'backfill', 'example_bash_operator', '-l',
            '-s', DEFAULT_DATE.isoformat()]))

    def test_process_subdir_path_with_placeholder(self):
        self.assertEqual(os.path.join(settings.DAGS_FOLDER, 'abc'), cli.process_subdir('DAGS_FOLDER/abc'))

    def test_trigger_dag(self):
        cli.trigger_dag(self.parser.parse_args([
            'trigger_dag', 'example_bash_operator',
            '-c', '{"foo": "bar"}']))
        self.assertRaises(
            ValueError,
            cli.trigger_dag,
            self.parser.parse_args([
                'trigger_dag', 'example_bash_operator',
                '--run_id', 'trigger_dag_xxx',
                '-c', 'NOT JSON'])
        )

    def test_delete_dag(self):
        DM = models.DagModel
        key = "my_dag_id"
        session = settings.Session()
        session.add(DM(dag_id=key))
        session.commit()
        cli.delete_dag(self.parser.parse_args([
            'delete_dag', key, '--yes']))
        self.assertEqual(session.query(DM).filter_by(dag_id=key).count(), 0)
        self.assertRaises(
            AirflowException,
            cli.delete_dag,
            self.parser.parse_args([
                'delete_dag',
                'does_not_exist_dag',
                '--yes'])
        )

    def test_pool_create(self):
        cli.pool(self.parser.parse_args(['pool', '-s', 'foo', '1', 'test']))
        self.assertEqual(self.session.query(models.Pool).count(), 1)

    def test_pool_get(self):
        cli.pool(self.parser.parse_args(['pool', '-s', 'foo', '1', 'test']))
        try:
            cli.pool(self.parser.parse_args(['pool', '-g', 'foo']))
        except Exception as e:
            self.fail("The 'pool -g foo' command raised unexpectedly: %s" % e)

    def test_pool_delete(self):
        cli.pool(self.parser.parse_args(['pool', '-s', 'foo', '1', 'test']))
        cli.pool(self.parser.parse_args(['pool', '-x', 'foo']))
        self.assertEqual(self.session.query(models.Pool).count(), 0)

    def test_pool_no_args(self):
        try:
            cli.pool(self.parser.parse_args(['pool']))
        except Exception as e:
            self.fail("The 'pool' command raised unexpectedly: %s" % e)

    def test_pool_import_export(self):
        # Create two pools first
        pool_config_input = {
            "foo": {
                "description": "foo_test",
                "slots": 1
            },
            "baz": {
                "description": "baz_test",
                "slots": 2
            }
        }
        with open('pools_import.json', mode='w') as f:
            json.dump(pool_config_input, f)

        # Import json
        try:
            cli.pool(self.parser.parse_args(['pool', '-i', 'pools_import.json']))
        except Exception as e:
            self.fail("The 'pool -i pools_import.json' failed: %s" % e)

        # Export json
        try:
            cli.pool(self.parser.parse_args(['pool', '-e', 'pools_export.json']))
        except Exception as e:
            self.fail("The 'pool -e pools_export.json' failed: %s" % e)

        with open('pools_export.json', mode='r') as f:
            pool_config_output = json.load(f)
            self.assertEqual(
                pool_config_input,
                pool_config_output,
                "Input and output pool files are not same")
        os.remove('pools_import.json')
        os.remove('pools_export.json')

    def test_variables(self):
        # Checks if all subcommands are properly received
        cli.variables(self.parser.parse_args([
            'variables', '-s', 'foo', '{"foo":"bar"}']))
        cli.variables(self.parser.parse_args([
            'variables', '-g', 'foo']))
        cli.variables(self.parser.parse_args([
            'variables', '-g', 'baz', '-d', 'bar']))
        cli.variables(self.parser.parse_args([
            'variables']))
        cli.variables(self.parser.parse_args([
            'variables', '-x', 'bar']))
        cli.variables(self.parser.parse_args([
            'variables', '-i', DEV_NULL]))
        cli.variables(self.parser.parse_args([
            'variables', '-e', DEV_NULL]))

        cli.variables(self.parser.parse_args([
            'variables', '-s', 'bar', 'original']))
        # First export
        cli.variables(self.parser.parse_args([
            'variables', '-e', 'variables1.json']))

        first_exp = open('variables1.json', 'r')

        cli.variables(self.parser.parse_args([
            'variables', '-s', 'bar', 'updated']))
        cli.variables(self.parser.parse_args([
            'variables', '-s', 'foo', '{"foo":"oops"}']))
        cli.variables(self.parser.parse_args([
            'variables', '-x', 'foo']))
        # First import
        cli.variables(self.parser.parse_args([
            'variables', '-i', 'variables1.json']))

        self.assertEqual('original', models.Variable.get('bar'))
        self.assertEqual('{"foo": "bar"}', models.Variable.get('foo'))
        # Second export
        cli.variables(self.parser.parse_args([
            'variables', '-e', 'variables2.json']))

        second_exp = open('variables2.json', 'r')
        self.assertEqual(first_exp.read(), second_exp.read())
        second_exp.close()
        first_exp.close()
        # Second import
        cli.variables(self.parser.parse_args([
            'variables', '-i', 'variables2.json']))

        self.assertEqual('original', models.Variable.get('bar'))
        self.assertEqual('{"foo": "bar"}', models.Variable.get('foo'))

        os.remove('variables1.json')
        os.remove('variables2.json')

    def _wait_pidfile(self, pidfile):
        while True:
            try:
                with open(pidfile) as f:
                    return int(f.read())
            except Exception:
                sleep(1)

    def test_cli_webserver_foreground(self):
        # Confirm that webserver hasn't been launched.
        # pgrep returns exit status 1 if no process matched.
        self.assertEqual(1, subprocess.Popen(["pgrep", "-c", "airflow"]).wait())
        self.assertEqual(1, subprocess.Popen(["pgrep", "-c", "gunicorn"]).wait())

        # Run webserver in foreground and terminate it.
        p = subprocess.Popen(["airflow", "webserver"])
        p.terminate()
        p.wait()

        # Assert that no process remains.
        self.assertEqual(1, subprocess.Popen(["pgrep", "-c", "airflow"]).wait())
        self.assertEqual(1, subprocess.Popen(["pgrep", "-c", "gunicorn"]).wait())

    @unittest.skipIf("TRAVIS" in os.environ and bool(os.environ["TRAVIS"]),
                     "Skipping test due to lack of required file permission")
    def test_cli_webserver_foreground_with_pid(self):
        # Run webserver in foreground with --pid option
        pidfile = tempfile.mkstemp()[1]
        p = subprocess.Popen(["airflow", "webserver", "--pid", pidfile])

        # Check the file specified by --pid option exists
        self._wait_pidfile(pidfile)

        # Terminate webserver
        p.terminate()
        p.wait()

    @unittest.skipIf("TRAVIS" in os.environ and bool(os.environ["TRAVIS"]),
                     "Skipping test due to lack of required file permission")
    def test_cli_webserver_background(self):
        import psutil

        # Confirm that webserver hasn't been launched.
        self.assertEqual(1, subprocess.Popen(["pgrep", "-c", "airflow"]).wait())
        self.assertEqual(1, subprocess.Popen(["pgrep", "-c", "gunicorn"]).wait())

        # Run webserver in background.
        subprocess.Popen(["airflow", "webserver", "-D"])
        pidfile = cli.setup_locations("webserver")[0]
        self._wait_pidfile(pidfile)

        # Assert that gunicorn and its monitor are launched.
        self.assertEqual(0, subprocess.Popen(["pgrep", "-c", "airflow"]).wait())
        self.assertEqual(0, subprocess.Popen(["pgrep", "-c", "gunicorn"]).wait())

        # Terminate monitor process.
        pidfile = cli.setup_locations("webserver-monitor")[0]
        pid = self._wait_pidfile(pidfile)
        p = psutil.Process(pid)
        p.terminate()
        p.wait()

        # Assert that no process remains.
        self.assertEqual(1, subprocess.Popen(["pgrep", "-c", "airflow"]).wait())
        self.assertEqual(1, subprocess.Popen(["pgrep", "-c", "gunicorn"]).wait())

    # Patch for causing webserver timeout
    @mock.patch("airflow.bin.cli.get_num_workers_running", return_value=0)
    def test_cli_webserver_shutdown_when_gunicorn_master_is_killed(self, _):
        # Shorten timeout so that this test doesn't take too long time
        configuration.conf.set("webserver", "web_server_master_timeout", "10")
        args = self.parser.parse_args(['webserver'])
        with self.assertRaises(SystemExit) as e:
            cli.webserver(args)
        self.assertEqual(e.exception.code, 1)


class SecurityTests(unittest.TestCase):
    def setUp(self):
        configuration.load_test_config()
        configuration.conf.set("webserver", "authenticate", "False")
        configuration.conf.set("webserver", "expose_config", "True")
        app = application.create_app()
        app.config['TESTING'] = True
        self.app = app.test_client()

        self.dagbag = models.DagBag(
            dag_folder=DEV_NULL, include_examples=True)
        self.dag_bash = self.dagbag.dags['example_bash_operator']
        self.runme_0 = self.dag_bash.get_task('runme_0')

    def get_csrf(self, response):
        tree = html.fromstring(response.data)
        form = tree.find('.//form')

        return form.find('.//input[@name="_csrf_token"]').value

    def test_csrf_rejection(self):
        endpoints = ([
            "/admin/queryview/",
            "/admin/airflow/paused?dag_id=example_python_operator&is_paused=false",
        ])
        for endpoint in endpoints:
            response = self.app.post(endpoint)
            self.assertIn('CSRF token is missing', response.data.decode('utf-8'))

    def test_csrf_acceptance(self):
        response = self.app.get("/admin/queryview/")
        csrf = self.get_csrf(response)
        response = self.app.post("/admin/queryview/", data=dict(csrf_token=csrf))
        self.assertEqual(200, response.status_code)

    def test_xss(self):
        try:
            self.app.get("/admin/airflow/tree?dag_id=<script>alert(123456)</script>")
        except Exception:
            # exception is expected here since dag doesnt exist
            pass
        response = self.app.get("/admin/log", follow_redirects=True)
        self.assertIn(bleach.clean("<script>alert(123456)</script>"), response.data.decode('UTF-8'))

    def test_chart_data_template(self):
        """Protect chart_data from being able to do RCE."""
        session = settings.Session()
        Chart = models.Chart
        chart1 = Chart(
            label='insecure_chart',
            conn_id='airflow_db',
            chart_type='bar',
            sql="SELECT {{ ''.__class__.__mro__[1].__subclasses__() }}"
        )
        chart2 = Chart(
            label="{{ ''.__class__.__mro__[1].__subclasses__() }}",
            conn_id='airflow_db',
            chart_type='bar',
            sql="SELECT 1"
        )
        chart3 = Chart(
            label="{{ subprocess.check_output('ls') }}",
            conn_id='airflow_db',
            chart_type='bar',
            sql="SELECT 1"
        )
        session.add(chart1)
        session.add(chart2)
        session.add(chart3)
        session.commit()
        chart1 = session.query(Chart).filter(Chart.label == 'insecure_chart').first()
        with self.assertRaises(SecurityError):
            self.app.get("/admin/airflow/chart_data?chart_id={}".format(chart1.id))

        chart2 = session.query(Chart).filter(
            Chart.label == "{{ ''.__class__.__mro__[1].__subclasses__() }}"
        ).first()
        with self.assertRaises(SecurityError):
            self.app.get("/admin/airflow/chart_data?chart_id={}".format(chart2.id))

        chart3 = session.query(Chart).filter(
            Chart.label == "{{ subprocess.check_output('ls') }}"
        ).first()
        with self.assertRaises(UndefinedError):
            self.app.get("/admin/airflow/chart_data?chart_id={}".format(chart3.id))

    def tearDown(self):
        configuration.conf.set("webserver", "expose_config", "False")
        self.dag_bash.clear(start_date=DEFAULT_DATE, end_date=timezone.utcnow())


class WebUiTests(unittest.TestCase):
    def setUp(self):
        configuration.load_test_config()
        configuration.conf.set("webserver", "authenticate", "False")
        configuration.conf.set("webserver", "expose_config", "True")
        app = application.create_app()
        app.config['TESTING'] = True
        app.config['WTF_CSRF_METHODS'] = []
        self.app = app.test_client()

        self.dagbag = models.DagBag(include_examples=True)
        self.dag_bash = self.dagbag.dags['example_bash_operator']
        self.dag_python = self.dagbag.dags['example_python_operator']
        self.sub_dag = self.dagbag.dags['example_subdag_operator']
        self.runme_0 = self.dag_bash.get_task('runme_0')
        self.example_xcom = self.dagbag.dags['example_xcom']

        self.dagrun_python = self.dag_python.create_dagrun(
            run_id="test_{}".format(models.DagRun.id_for_date(timezone.utcnow())),
            execution_date=EXAMPLE_DAG_DEFAULT_DATE,
            start_date=timezone.utcnow(),
            state=State.RUNNING
        )

        self.sub_dag.create_dagrun(
            run_id="test_{}".format(models.DagRun.id_for_date(timezone.utcnow())),
            execution_date=EXAMPLE_DAG_DEFAULT_DATE,
            start_date=timezone.utcnow(),
            state=State.RUNNING
        )

        self.example_xcom.create_dagrun(
            run_id="test_{}".format(models.DagRun.id_for_date(timezone.utcnow())),
            execution_date=EXAMPLE_DAG_DEFAULT_DATE,
            start_date=timezone.utcnow(),
            state=State.RUNNING
        )

    def test_index(self):
        response = self.app.get('/', follow_redirects=True)
        resp_html = response.data.decode('utf-8')
        self.assertIn("DAGs", resp_html)
        self.assertIn("example_bash_operator", resp_html)

        # The HTML should contain data for the last-run. A link to the specific run,
        #  and the text of the date.
        url = "/admin/airflow/graph?" + urlencode({
            "dag_id": self.dag_python.dag_id,
            "execution_date": self.dagrun_python.execution_date,
        }).replace("&", "&amp;")
        self.assertIn(url, resp_html)
        self.assertIn(
            self.dagrun_python.execution_date.strftime("%Y-%m-%d %H:%M"),
            resp_html)

    def test_query(self):
        response = self.app.get('/admin/queryview/')
        self.assertIn("Ad Hoc Query", response.data.decode('utf-8'))
        response = self.app.post(
            "/admin/queryview/", data=dict(
                conn_id="airflow_db",
                sql="SELECT+COUNT%281%29+as+TEST+FROM+task_instance"))
        self.assertIn("TEST", response.data.decode('utf-8'))

    def test_health(self):
        BJ = jobs.BaseJob
        session = Session()

        # case-1: healthy scheduler status
        last_scheduler_heartbeat_for_testing_1 = timezone.utcnow()
        session.add(BJ(job_type='SchedulerJob',
                       state='running',
                       latest_heartbeat=last_scheduler_heartbeat_for_testing_1))
        session.commit()

        response_json = json.loads(self.app.get('/health').data.decode('utf-8'))

        self.assertEqual('healthy', response_json['metadatabase']['status'])
        self.assertEqual('healthy', response_json['scheduler']['status'])
        self.assertEqual(str(last_scheduler_heartbeat_for_testing_1),
                         response_json['scheduler']['latest_scheduler_heartbeat'])

        session.query(BJ).\
            filter(BJ.job_type == 'SchedulerJob',
                   BJ.state == 'running',
                   BJ.latest_heartbeat == last_scheduler_heartbeat_for_testing_1).\
            delete()
        session.commit()

        # case-2: unhealthy scheduler status - scenario 1 (SchedulerJob is running too slowly)
        last_scheduler_heartbeat_for_testing_2 = timezone.utcnow() - timedelta(minutes=1)
        (session.query(BJ)
                .filter(BJ.job_type == 'SchedulerJob')
                .update({'latest_heartbeat': last_scheduler_heartbeat_for_testing_2 - timedelta(seconds=1)}))
        session.add(BJ(job_type='SchedulerJob',
                       state='running',
                       latest_heartbeat=last_scheduler_heartbeat_for_testing_2))
        session.commit()

        response_json = json.loads(self.app.get('/health').data.decode('utf-8'))

        self.assertEqual('healthy', response_json['metadatabase']['status'])
        self.assertEqual('unhealthy', response_json['scheduler']['status'])
        self.assertEqual(str(last_scheduler_heartbeat_for_testing_2),
                         response_json['scheduler']['latest_scheduler_heartbeat'])

        session.query(BJ).\
            filter(BJ.job_type == 'SchedulerJob',
                   BJ.state == 'running',
                   BJ.latest_heartbeat == last_scheduler_heartbeat_for_testing_1).\
            delete()
        session.commit()

        # case-3: unhealthy scheduler status - scenario 2 (no running SchedulerJob)
        session.query(BJ).\
            filter(BJ.job_type == 'SchedulerJob',
                   BJ.state == 'running').\
            delete()
        session.commit()

        response_json = json.loads(self.app.get('/health').data.decode('utf-8'))

        self.assertEqual('healthy', response_json['metadatabase']['status'])
        self.assertEqual('unhealthy', response_json['scheduler']['status'])
        self.assertEqual('None',
                         response_json['scheduler']['latest_scheduler_heartbeat'])

        session.close()

    def test_noaccess(self):
        response = self.app.get('/admin/airflow/noaccess')
        self.assertIn("You don't seem to have access.", response.data.decode('utf-8'))

    def test_pickle_info(self):
        response = self.app.get('/admin/airflow/pickle_info')
        self.assertIn('{', response.data.decode('utf-8'))

    def test_dag_views(self):
        response = self.app.get(
            '/admin/airflow/graph?dag_id=example_bash_operator')
        self.assertIn("runme_0", response.data.decode('utf-8'))
        # confirm that the graph page loads when execution_date is blank
        response = self.app.get(
            '/admin/airflow/graph?dag_id=example_bash_operator&execution_date=')
        self.assertIn("runme_0", response.data.decode('utf-8'))
        response = self.app.get(
            '/admin/airflow/tree?num_runs=25&dag_id=example_bash_operator')
        self.assertIn("runme_0", response.data.decode('utf-8'))
        response = self.app.get(
            '/admin/airflow/duration?days=30&dag_id=example_bash_operator')
        self.assertIn("example_bash_operator", response.data.decode('utf-8'))
        response = self.app.get(
            '/admin/airflow/duration?days=30&dag_id=missing_dag',
            follow_redirects=True)
        self.assertIn("seems to be missing", response.data.decode('utf-8'))
        response = self.app.get(
            '/admin/airflow/tries?days=30&dag_id=example_bash_operator')
        self.assertIn("example_bash_operator", response.data.decode('utf-8'))
        response = self.app.get(
            '/admin/airflow/landing_times?'
            'days=30&dag_id=example_python_operator')
        self.assertIn("example_python_operator", response.data.decode('utf-8'))
        response = self.app.get(
            '/admin/airflow/landing_times?'
            'days=30&dag_id=example_xcom')
        self.assertIn("example_xcom", response.data.decode('utf-8'))
        response = self.app.get(
            '/admin/airflow/gantt?dag_id=example_bash_operator')
        self.assertIn("example_bash_operator", response.data.decode('utf-8'))
        response = self.app.get(
            '/admin/airflow/code?dag_id=example_bash_operator')
        self.assertIn("example_bash_operator", response.data.decode('utf-8'))
        response = self.app.get(
            '/admin/airflow/blocked')
        response = self.app.get(
            '/admin/configurationview/')
        self.assertIn("Airflow Configuration", response.data.decode('utf-8'))
        self.assertIn("Running Configuration", response.data.decode('utf-8'))
        response = self.app.get(
            '/admin/airflow/rendered?'
            'task_id=runme_1&dag_id=example_bash_operator&'
            'execution_date={}'.format(DEFAULT_DATE_ISO))
        self.assertIn("example_bash_operator", response.data.decode('utf-8'))
        response = self.app.get(
            '/admin/airflow/log?task_id=run_this_last&'
            'dag_id=example_bash_operator&execution_date={}'
            ''.format(DEFAULT_DATE_ISO))
        self.assertIn("run_this_last", response.data.decode('utf-8'))
        response = self.app.get(
            '/admin/airflow/task?'
            'task_id=runme_0&dag_id=example_bash_operator&'
            'execution_date={}'.format(EXAMPLE_DAG_DEFAULT_DATE))
        self.assertIn("Attributes", response.data.decode('utf-8'))
        response = self.app.get(
            '/admin/airflow/dag_stats')
        self.assertIn("example_bash_operator", response.data.decode('utf-8'))
        response = self.app.get(
            '/admin/airflow/task_stats')
        self.assertIn("example_bash_operator", response.data.decode('utf-8'))
        url = (
            "/admin/airflow/success?task_id=print_the_context&"
            "dag_id=example_python_operator&upstream=false&downstream=false&"
            "future=false&past=false&execution_date={}&"
            "origin=/admin".format(EXAMPLE_DAG_DEFAULT_DATE))
        response = self.app.get(url)
        self.assertIn("Wait a minute", response.data.decode('utf-8'))
        response = self.app.get(
            '/admin/airflow/clear?task_id=print_the_context&'
            'dag_id=example_python_operator&future=true&past=false&'
            'upstream=true&downstream=false&'
            'execution_date={}&'
            'origin=/admin'.format(EXAMPLE_DAG_DEFAULT_DATE))
        self.assertIn("Wait a minute", response.data.decode('utf-8'))
        url = (
            "/admin/airflow/success?task_id=section-1&"
            "dag_id=example_subdag_operator&upstream=true&downstream=true&"
            "future=false&past=false&execution_date={}&"
            "origin=/admin".format(EXAMPLE_DAG_DEFAULT_DATE))
        response = self.app.get(url)
        self.assertIn("Wait a minute", response.data.decode('utf-8'))
        self.assertIn("section-1-task-1", response.data.decode('utf-8'))
        self.assertIn("section-1-task-2", response.data.decode('utf-8'))
        self.assertIn("section-1-task-3", response.data.decode('utf-8'))
        self.assertIn("section-1-task-4", response.data.decode('utf-8'))
        self.assertIn("section-1-task-5", response.data.decode('utf-8'))
        response = self.app.get(url + "&confirmed=true")
        url = (
            "/admin/airflow/clear?task_id=print_the_context&"
            "dag_id=example_python_operator&future=false&past=false&"
            "upstream=false&downstream=true&"
            "execution_date={}&"
            "origin=/admin".format(EXAMPLE_DAG_DEFAULT_DATE))
        response = self.app.get(url)
        self.assertIn("Wait a minute", response.data.decode('utf-8'))
        response = self.app.get(url + "&confirmed=true")
        url = (
            "/admin/airflow/clear?task_id=section-1-task-1&"
            "dag_id=example_subdag_operator.section-1&future=false&past=false&"
            "upstream=false&downstream=true&recursive=true&"
            "execution_date={}&"
<<<<<<< HEAD
            "origin=/admin".format(DEFAULT_DATE_DS))
=======
            "origin=/admin".format(EXAMPLE_DAG_DEFAULT_DATE))
>>>>>>> cb8b2a1d
        response = self.app.get(url)
        self.assertIn("Wait a minute", response.data.decode('utf-8'))
        self.assertIn("example_subdag_operator.end",
                      response.data.decode('utf-8'))
        self.assertIn("example_subdag_operator.section-1.section-1-task-1",
                      response.data.decode('utf-8'))
        self.assertIn("example_subdag_operator.section-1",
                      response.data.decode('utf-8'))
        self.assertIn("example_subdag_operator.section-2",
                      response.data.decode('utf-8'))
        self.assertIn("example_subdag_operator.section-2.section-2-task-1",
                      response.data.decode('utf-8'))
        self.assertIn("example_subdag_operator.section-2.section-2-task-2",
                      response.data.decode('utf-8'))
        self.assertIn("example_subdag_operator.section-2.section-2-task-3",
                      response.data.decode('utf-8'))
        self.assertIn("example_subdag_operator.section-2.section-2-task-4",
                      response.data.decode('utf-8'))
        self.assertIn("example_subdag_operator.section-2.section-2-task-5",
                      response.data.decode('utf-8'))
        self.assertIn("example_subdag_operator.some-other-task",
                      response.data.decode('utf-8'))
        url = (
            "/admin/airflow/run?task_id=runme_0&"
            "dag_id=example_bash_operator&ignore_all_deps=false&ignore_ti_state=true&"
            "ignore_task_deps=true&execution_date={}&"
            "origin=/admin".format(EXAMPLE_DAG_DEFAULT_DATE))
        response = self.app.get(url)
        response = self.app.get(
            "/admin/airflow/refresh?dag_id=example_bash_operator")
        response = self.app.get("/admin/airflow/refresh_all")
        response = self.app.post(
            "/admin/airflow/paused?"
            "dag_id=example_python_operator&is_paused=false")
        self.assertIn("OK", response.data.decode('utf-8'))
        response = self.app.get("/admin/xcom", follow_redirects=True)
        self.assertIn("Xcoms", response.data.decode('utf-8'))

    def test_charts(self):
        session = Session()
        chart_label = "Airflow task instance by type"
        chart = session.query(
            models.Chart).filter(models.Chart.label == chart_label).first()
        chart_id = chart.id
        session.close()
        response = self.app.get(
            '/admin/airflow/chart'
            '?chart_id={}&iteration_no=1'.format(chart_id))
        self.assertIn("Airflow task instance by type", response.data.decode('utf-8'))
        response = self.app.get(
            '/admin/airflow/chart_data'
            '?chart_id={}&iteration_no=1'.format(chart_id))
        self.assertIn("example", response.data.decode('utf-8'))
        response = self.app.get(
            '/admin/airflow/dag_details?dag_id=example_branch_operator')
        self.assertIn("run_this_first", response.data.decode('utf-8'))

    def test_fetch_task_instance(self):
        url = (
            "/admin/airflow/object/task_instances?"
            "dag_id=example_python_operator&"
            "execution_date={}".format(EXAMPLE_DAG_DEFAULT_DATE))
        response = self.app.get(url)
        self.assertIn("print_the_context", response.data.decode('utf-8'))

    def test_dag_view_task_with_python_operator_using_partial(self):
        response = self.app.get(
            '/admin/airflow/task?'
            'task_id=test_dagrun_functool_partial&dag_id=test_task_view_type_check&'
<<<<<<< HEAD
            'execution_date={}'.format(DEFAULT_DATE_DS))
=======
            'execution_date={}'.format(EXAMPLE_DAG_DEFAULT_DATE))
>>>>>>> cb8b2a1d
        self.assertIn("A function with two args", response.data.decode('utf-8'))

    def test_dag_view_task_with_python_operator_using_instance(self):
        response = self.app.get(
            '/admin/airflow/task?'
            'task_id=test_dagrun_instance&dag_id=test_task_view_type_check&'
<<<<<<< HEAD
            'execution_date={}'.format(DEFAULT_DATE_DS))
=======
            'execution_date={}'.format(EXAMPLE_DAG_DEFAULT_DATE))
>>>>>>> cb8b2a1d
        self.assertIn("A __call__ method", response.data.decode('utf-8'))

    def tearDown(self):
        configuration.conf.set("webserver", "expose_config", "False")
        self.dag_bash.clear(start_date=EXAMPLE_DAG_DEFAULT_DATE,
                            end_date=timezone.utcnow())
        session = Session()
        session.query(models.DagRun).delete()
        session.query(models.TaskInstance).delete()
        session.commit()
        session.close()


class SecureModeWebUiTests(unittest.TestCase):
    def setUp(self):
        configuration.load_test_config()
        configuration.conf.set("webserver", "authenticate", "False")
        configuration.conf.set("core", "secure_mode", "True")
        app = application.create_app()
        app.config['TESTING'] = True
        self.app = app.test_client()

    def test_query(self):
        response = self.app.get('/admin/queryview/')
        self.assertEqual(response.status_code, 404)

    def test_charts(self):
        response = self.app.get('/admin/chart/')
        self.assertEqual(response.status_code, 404)

    def tearDown(self):
        configuration.conf.remove_option("core", "SECURE_MODE")


class PasswordUserTest(unittest.TestCase):
    def setUp(self):
        user = models.User()
        from airflow.contrib.auth.backends.password_auth import PasswordUser
        self.password_user = PasswordUser(user)
        self.password_user.username = "password_test"

    @mock.patch('airflow.contrib.auth.backends.password_auth.generate_password_hash')
    def test_password_setter(self, mock_gen_pass_hash):
        mock_gen_pass_hash.return_value = b"hashed_pass" if six.PY3 else "hashed_pass"

        self.password_user.password = "secure_password"
        mock_gen_pass_hash.assert_called_with("secure_password", 12)

    def test_password_unicode(self):
        # In python2.7 no conversion is required back to str
        # In python >= 3 the method must convert from bytes to str
        self.password_user.password = "secure_password"
        self.assertIsInstance(self.password_user.password, str)

    def test_password_user_authenticate(self):
        self.password_user.password = "secure_password"
        self.assertTrue(self.password_user.authenticate("secure_password"))

    def test_password_unicode_user_authenticate(self):
        self.password_user.username = u"🐼"  # This is a panda
        self.password_user.password = "secure_password"
        self.assertTrue(self.password_user.authenticate("secure_password"))

    def test_password_authenticate_session(self):
        from airflow.contrib.auth.backends.password_auth import PasswordUser
        self.password_user.password = 'test_password'
        session = Session()
        session.add(self.password_user)
        session.commit()
        query_user = session.query(PasswordUser).filter_by(
            username=self.password_user.username).first()
        self.assertTrue(query_user.authenticate('test_password'))
        session.query(models.User).delete()
        session.commit()
        session.close()


class WebPasswordAuthTest(unittest.TestCase):
    def setUp(self):
        configuration.conf.set("webserver", "authenticate", "True")
        configuration.conf.set("webserver", "auth_backend", "airflow.contrib.auth.backends.password_auth")

        app = application.create_app()
        app.config['TESTING'] = True
        self.app = app.test_client()
        from airflow.contrib.auth.backends.password_auth import PasswordUser

        session = Session()
        user = models.User()
        password_user = PasswordUser(user)
        password_user.username = 'airflow_passwordauth'
        password_user.password = 'password'
        print(password_user._password)
        session.add(password_user)
        session.commit()
        session.close()

    def get_csrf(self, response):
        tree = html.fromstring(response.data)
        form = tree.find('.//form')

        return form.find('.//input[@name="_csrf_token"]').value

    def login(self, username, password):
        response = self.app.get('/admin/airflow/login')
        csrf_token = self.get_csrf(response)

        return self.app.post('/admin/airflow/login', data=dict(
            username=username,
            password=password,
            csrf_token=csrf_token
        ), follow_redirects=True)

    def logout(self):
        return self.app.get('/admin/airflow/logout', follow_redirects=True)

    def test_login_logout_password_auth(self):
        self.assertTrue(configuration.conf.getboolean('webserver', 'authenticate'))

        response = self.login('user1', 'whatever')
        self.assertIn('Incorrect login details', response.data.decode('utf-8'))

        response = self.login('airflow_passwordauth', 'wrongpassword')
        self.assertIn('Incorrect login details', response.data.decode('utf-8'))

        response = self.login('airflow_passwordauth', 'password')
        self.assertIn('Data Profiling', response.data.decode('utf-8'))

        response = self.logout()
        self.assertIn('form-signin', response.data.decode('utf-8'))

    def test_unauthorized_password_auth(self):
        response = self.app.get("/admin/airflow/landing_times")
        self.assertEqual(response.status_code, 302)

    def tearDown(self):
        configuration.load_test_config()
        session = Session()
        session.query(models.User).delete()
        session.commit()
        session.close()
        configuration.conf.set("webserver", "authenticate", "False")


class WebLdapAuthTest(unittest.TestCase):
    def setUp(self):
        configuration.conf.set("webserver", "authenticate", "True")
        configuration.conf.set("webserver", "auth_backend", "airflow.contrib.auth.backends.ldap_auth")
        try:
            configuration.conf.add_section("ldap")
        except Exception:
            pass
        configuration.conf.set("ldap", "uri", "ldap://openldap:389")
        configuration.conf.set("ldap", "user_filter", "objectClass=*")
        configuration.conf.set("ldap", "user_name_attr", "uid")
        configuration.conf.set("ldap", "bind_user", "cn=Manager,dc=example,dc=com")
        configuration.conf.set("ldap", "bind_password", "insecure")
        configuration.conf.set("ldap", "basedn", "dc=example,dc=com")
        configuration.conf.set("ldap", "cacert", "")

        app = application.create_app()
        app.config['TESTING'] = True
        self.app = app.test_client()

    def get_csrf(self, response):
        tree = html.fromstring(response.data)
        form = tree.find('.//form')

        return form.find('.//input[@name="_csrf_token"]').value

    def login(self, username, password):
        response = self.app.get('/admin/airflow/login')
        csrf_token = self.get_csrf(response)

        return self.app.post('/admin/airflow/login', data=dict(
            username=username,
            password=password,
            csrf_token=csrf_token
        ), follow_redirects=True)

    def logout(self):
        return self.app.get('/admin/airflow/logout', follow_redirects=True)

    def test_login_logout_ldap(self):
        self.assertTrue(configuration.conf.getboolean('webserver', 'authenticate'))

        response = self.login('user1', 'userx')
        self.assertIn('Incorrect login details', response.data.decode('utf-8'))

        response = self.login('userz', 'user1')
        self.assertIn('Incorrect login details', response.data.decode('utf-8'))

        response = self.login('user1', 'user1')
        self.assertIn('Data Profiling', response.data.decode('utf-8'))

        response = self.logout()
        self.assertIn('form-signin', response.data.decode('utf-8'))

    def test_unauthorized(self):
        response = self.app.get("/admin/airflow/landing_times")
        self.assertEqual(response.status_code, 302)

    def test_no_filter(self):
        response = self.login('user1', 'user1')
        self.assertIn('Data Profiling', response.data.decode('utf-8'))
        self.assertIn('Connections', response.data.decode('utf-8'))

    def test_with_filters(self):
        configuration.conf.set('ldap', 'superuser_filter',
                               'description=superuser')
        configuration.conf.set('ldap', 'data_profiler_filter',
                               'description=dataprofiler')

        response = self.login('dataprofiler', 'dataprofiler')
        self.assertIn('Data Profiling', response.data.decode('utf-8'))

        response = self.logout()
        self.assertIn('form-signin', response.data.decode('utf-8'))

        response = self.login('superuser', 'superuser')
        self.assertIn('Connections', response.data.decode('utf-8'))

    def tearDown(self):
        configuration.load_test_config()
        session = Session()
        session.query(models.User).delete()
        session.commit()
        session.close()
        configuration.conf.set("webserver", "authenticate", "False")


class LdapGroupTest(unittest.TestCase):
    def setUp(self):
        configuration.conf.set("webserver", "authenticate", "True")
        configuration.conf.set("webserver", "auth_backend", "airflow.contrib.auth.backends.ldap_auth")
        try:
            configuration.conf.add_section("ldap")
        except Exception:
            pass
        configuration.conf.set("ldap", "uri", "ldap://openldap:389")
        configuration.conf.set("ldap", "user_filter", "objectClass=*")
        configuration.conf.set("ldap", "user_name_attr", "uid")
        configuration.conf.set("ldap", "bind_user", "cn=Manager,dc=example,dc=com")
        configuration.conf.set("ldap", "bind_password", "insecure")
        configuration.conf.set("ldap", "basedn", "dc=example,dc=com")
        configuration.conf.set("ldap", "cacert", "")

    def test_group_belonging(self):
        from airflow.contrib.auth.backends.ldap_auth import LdapUser
        users = {"user1": ["group1", "group3"],
                 "user2": ["group2"]
                 }
        for user in users:
            mu = models.User(username=user,
                             is_superuser=False)
            auth = LdapUser(mu)
            self.assertEqual(set(users[user]), set(auth.ldap_groups))

    def tearDown(self):
        configuration.load_test_config()
        configuration.conf.set("webserver", "authenticate", "False")


class FakeWebHDFSHook(object):
    def __init__(self, conn_id):
        self.conn_id = conn_id

    def get_conn(self):
        return self.conn_id

    def check_for_path(self, hdfs_path):
        return hdfs_path


class FakeSnakeBiteClientException(Exception):
    pass


class FakeSnakeBiteClient(object):

    def __init__(self):
        self.started = True

    def ls(self, path, include_toplevel=False):
        """
        the fake snakebite client
        :param path: the array of path to test
        :param include_toplevel: to return the toplevel directory info
        :return: a list for path for the matching queries
        """
        if path[0] == '/datadirectory/empty_directory' and not include_toplevel:
            return []
        elif path[0] == '/datadirectory/datafile':
            return [{
                'group': u'supergroup',
                'permission': 420,
                'file_type': 'f',
                'access_time': 1481122343796,
                'block_replication': 3,
                'modification_time': 1481122343862,
                'length': 0,
                'blocksize': 134217728,
                'owner': u'hdfs',
                'path': '/datadirectory/datafile'
            }]
        elif path[0] == '/datadirectory/empty_directory' and include_toplevel:
            return [{
                'group': u'supergroup',
                'permission': 493,
                'file_type': 'd',
                'access_time': 0,
                'block_replication': 0,
                'modification_time': 1481132141540,
                'length': 0,
                'blocksize': 0,
                'owner': u'hdfs',
                'path': '/datadirectory/empty_directory'
            }]
        elif path[0] == '/datadirectory/not_empty_directory' and include_toplevel:
            return [{
                'group': u'supergroup',
                'permission': 493,
                'file_type': 'd',
                'access_time': 0,
                'block_replication': 0,
                'modification_time': 1481132141540,
                'length': 0,
                'blocksize': 0,
                'owner': u'hdfs',
                'path': '/datadirectory/empty_directory'
            }, {
                'group': u'supergroup',
                'permission': 420,
                'file_type': 'f',
                'access_time': 1481122343796,
                'block_replication': 3,
                'modification_time': 1481122343862,
                'length': 0,
                'blocksize': 134217728,
                'owner': u'hdfs',
                'path': '/datadirectory/not_empty_directory/test_file'
            }]
        elif path[0] == '/datadirectory/not_empty_directory':
            return [{
                'group': u'supergroup',
                'permission': 420,
                'file_type': 'f',
                'access_time': 1481122343796,
                'block_replication': 3,
                'modification_time': 1481122343862,
                'length': 0,
                'blocksize': 134217728,
                'owner': u'hdfs',
                'path': '/datadirectory/not_empty_directory/test_file'
            }]
        elif path[0] == '/datadirectory/not_existing_file_or_directory':
            raise FakeSnakeBiteClientException
        elif path[0] == '/datadirectory/regex_dir':
            return [{
                'group': u'supergroup',
                'permission': 420,
                'file_type': 'f',
                'access_time': 1481122343796,
                'block_replication': 3,
                'modification_time': 1481122343862, 'length': 12582912,
                'blocksize': 134217728,
                'owner': u'hdfs',
                'path': '/datadirectory/regex_dir/test1file'
            }, {
                'group': u'supergroup',
                'permission': 420,
                'file_type': 'f',
                'access_time': 1481122343796,
                'block_replication': 3,
                'modification_time': 1481122343862,
                'length': 12582912,
                'blocksize': 134217728,
                'owner': u'hdfs',
                'path': '/datadirectory/regex_dir/test2file'
            }, {
                'group': u'supergroup',
                'permission': 420,
                'file_type': 'f',
                'access_time': 1481122343796,
                'block_replication': 3,
                'modification_time': 1481122343862,
                'length': 12582912,
                'blocksize': 134217728,
                'owner': u'hdfs',
                'path': '/datadirectory/regex_dir/test3file'
            }, {
                'group': u'supergroup',
                'permission': 420,
                'file_type': 'f',
                'access_time': 1481122343796,
                'block_replication': 3,
                'modification_time': 1481122343862,
                'length': 12582912,
                'blocksize': 134217728,
                'owner': u'hdfs',
                'path': '/datadirectory/regex_dir/copying_file_1.txt._COPYING_'
            }, {
                'group': u'supergroup',
                'permission': 420,
                'file_type': 'f',
                'access_time': 1481122343796,
                'block_replication': 3,
                'modification_time': 1481122343862,
                'length': 12582912,
                'blocksize': 134217728,
                'owner': u'hdfs',
                'path': '/datadirectory/regex_dir/copying_file_3.txt.sftp'
            }]
        else:
            raise FakeSnakeBiteClientException


class FakeHDFSHook(object):
    def __init__(self, conn_id=None):
        self.conn_id = conn_id

    def get_conn(self):
        client = FakeSnakeBiteClient()
        return client


class ConnectionTest(unittest.TestCase):
    def setUp(self):
        configuration.load_test_config()
        utils.db.initdb()
        os.environ['AIRFLOW_CONN_TEST_URI'] = (
            'postgres://username:password@ec2.compute.com:5432/the_database')
        os.environ['AIRFLOW_CONN_TEST_URI_NO_CREDS'] = (
            'postgres://ec2.compute.com/the_database')

    def tearDown(self):
        env_vars = ['AIRFLOW_CONN_TEST_URI', 'AIRFLOW_CONN_AIRFLOW_DB']
        for ev in env_vars:
            if ev in os.environ:
                del os.environ[ev]

    def test_using_env_var(self):
        c = SqliteHook.get_connection(conn_id='test_uri')
        self.assertEqual('ec2.compute.com', c.host)
        self.assertEqual('the_database', c.schema)
        self.assertEqual('username', c.login)
        self.assertEqual('password', c.password)
        self.assertEqual(5432, c.port)

    def test_using_unix_socket_env_var(self):
        c = SqliteHook.get_connection(conn_id='test_uri_no_creds')
        self.assertEqual('ec2.compute.com', c.host)
        self.assertEqual('the_database', c.schema)
        self.assertIsNone(c.login)
        self.assertIsNone(c.password)
        self.assertIsNone(c.port)

    def test_param_setup(self):
        c = models.Connection(conn_id='local_mysql', conn_type='mysql',
                              host='localhost', login='airflow',
                              password='airflow', schema='airflow')
        self.assertEqual('localhost', c.host)
        self.assertEqual('airflow', c.schema)
        self.assertEqual('airflow', c.login)
        self.assertEqual('airflow', c.password)
        self.assertIsNone(c.port)

    def test_env_var_priority(self):
        c = SqliteHook.get_connection(conn_id='airflow_db')
        self.assertNotEqual('ec2.compute.com', c.host)

        os.environ['AIRFLOW_CONN_AIRFLOW_DB'] = \
            'postgres://username:password@ec2.compute.com:5432/the_database'
        c = SqliteHook.get_connection(conn_id='airflow_db')
        self.assertEqual('ec2.compute.com', c.host)
        self.assertEqual('the_database', c.schema)
        self.assertEqual('username', c.login)
        self.assertEqual('password', c.password)
        self.assertEqual(5432, c.port)
        del os.environ['AIRFLOW_CONN_AIRFLOW_DB']

    def test_dbapi_get_uri(self):
        conn = BaseHook.get_connection(conn_id='test_uri')
        hook = conn.get_hook()
        self.assertEqual('postgres://username:password@ec2.compute.com:5432/the_database', hook.get_uri())
        conn2 = BaseHook.get_connection(conn_id='test_uri_no_creds')
        hook2 = conn2.get_hook()
        self.assertEqual('postgres://ec2.compute.com/the_database', hook2.get_uri())

    def test_dbapi_get_sqlalchemy_engine(self):
        conn = BaseHook.get_connection(conn_id='test_uri')
        hook = conn.get_hook()
        engine = hook.get_sqlalchemy_engine()
        self.assertIsInstance(engine, sqlalchemy.engine.Engine)
        self.assertEqual('postgres://username:password@ec2.compute.com:5432/the_database', str(engine.url))

    def test_get_connections_env_var(self):
        conns = SqliteHook.get_connections(conn_id='test_uri')
        assert len(conns) == 1
        assert conns[0].host == 'ec2.compute.com'
        assert conns[0].schema == 'the_database'
        assert conns[0].login == 'username'
        assert conns[0].password == 'password'
        assert conns[0].port == 5432

    def test_get_connections_db(self):
        conns = BaseHook.get_connections(conn_id='airflow_db')
        assert len(conns) == 1
        assert conns[0].host == 'localhost'
        assert conns[0].schema == 'airflow'
        assert conns[0].login == 'root'


class WebHDFSHookTest(unittest.TestCase):
    def setUp(self):
        configuration.load_test_config()

    def test_simple_init(self):
        from airflow.hooks.webhdfs_hook import WebHDFSHook
        c = WebHDFSHook()
        self.assertIsNone(c.proxy_user)

    def test_init_proxy_user(self):
        from airflow.hooks.webhdfs_hook import WebHDFSHook
        c = WebHDFSHook(proxy_user='someone')
        self.assertEqual('someone', c.proxy_user)


HDFSHook = None
if six.PY2:
    from airflow.hooks.hdfs_hook import HDFSHook
    import snakebite


@unittest.skipIf(HDFSHook is None,
                 "Skipping test because HDFSHook is not installed")
class HDFSHookTest(unittest.TestCase):
    def setUp(self):
        configuration.load_test_config()
        os.environ['AIRFLOW_CONN_HDFS_DEFAULT'] = 'hdfs://localhost:8020'

    def test_get_client(self):
        client = HDFSHook(proxy_user='foo').get_conn()
        self.assertIsInstance(client, snakebite.client.Client)
        self.assertEqual('localhost', client.host)
        self.assertEqual(8020, client.port)
        self.assertEqual('foo', client.service.channel.effective_user)

    @mock.patch('airflow.hooks.hdfs_hook.AutoConfigClient')
    @mock.patch('airflow.hooks.hdfs_hook.HDFSHook.get_connections')
    def test_get_autoconfig_client(self, mock_get_connections,
                                   MockAutoConfigClient):
        c = models.Connection(conn_id='hdfs', conn_type='hdfs',
                              host='localhost', port=8020, login='foo',
                              extra=json.dumps({'autoconfig': True}))
        mock_get_connections.return_value = [c]
        HDFSHook(hdfs_conn_id='hdfs').get_conn()
        MockAutoConfigClient.assert_called_once_with(effective_user='foo',
                                                     use_sasl=False)

    @mock.patch('airflow.hooks.hdfs_hook.AutoConfigClient')
    def test_get_autoconfig_client_no_conn(self, MockAutoConfigClient):
        HDFSHook(hdfs_conn_id='hdfs_missing', autoconfig=True).get_conn()
        MockAutoConfigClient.assert_called_once_with(effective_user=None,
                                                     use_sasl=False)

    @mock.patch('airflow.hooks.hdfs_hook.HDFSHook.get_connections')
    def test_get_ha_client(self, mock_get_connections):
        c1 = models.Connection(conn_id='hdfs_default', conn_type='hdfs',
                               host='localhost', port=8020)
        c2 = models.Connection(conn_id='hdfs_default', conn_type='hdfs',
                               host='localhost2', port=8020)
        mock_get_connections.return_value = [c1, c2]
        client = HDFSHook().get_conn()
        self.assertIsInstance(client, snakebite.client.HAClient)


send_email_test = mock.Mock()


class EmailTest(unittest.TestCase):
    def setUp(self):
        configuration.conf.remove_option('email', 'EMAIL_BACKEND')

    @mock.patch('airflow.utils.email.send_email')
    def test_default_backend(self, mock_send_email):
        res = utils.email.send_email('to', 'subject', 'content')
        mock_send_email.assert_called_with('to', 'subject', 'content')
        self.assertEqual(mock_send_email.return_value, res)

    @mock.patch('airflow.utils.email.send_email_smtp')
    def test_custom_backend(self, mock_send_email):
        configuration.conf.set('email', 'EMAIL_BACKEND', 'tests.core.send_email_test')
        utils.email.send_email('to', 'subject', 'content')
        send_email_test.assert_called_with(
            'to', 'subject', 'content', files=None, dryrun=False,
            cc=None, bcc=None, mime_charset='utf-8', mime_subtype='mixed')
        self.assertFalse(mock_send_email.called)


class EmailSmtpTest(unittest.TestCase):
    def setUp(self):
        configuration.conf.set('smtp', 'SMTP_SSL', 'False')

    @mock.patch('airflow.utils.email.send_MIME_email')
    def test_send_smtp(self, mock_send_mime):
        attachment = tempfile.NamedTemporaryFile()
        attachment.write(b'attachment')
        attachment.seek(0)
        utils.email.send_email_smtp('to', 'subject', 'content', files=[attachment.name])
        self.assertTrue(mock_send_mime.called)
        call_args = mock_send_mime.call_args[0]
        self.assertEqual(configuration.conf.get('smtp', 'SMTP_MAIL_FROM'), call_args[0])
        self.assertEqual(['to'], call_args[1])
        msg = call_args[2]
        self.assertEqual('subject', msg['Subject'])
        self.assertEqual(configuration.conf.get('smtp', 'SMTP_MAIL_FROM'), msg['From'])
        self.assertEqual(2, len(msg.get_payload()))
        filename = u'attachment; filename="' + os.path.basename(attachment.name) + '"'
        self.assertEqual(filename, msg.get_payload()[-1].get(u'Content-Disposition'))
        mimeapp = MIMEApplication('attachment')
        self.assertEqual(mimeapp.get_payload(), msg.get_payload()[-1].get_payload())

    @mock.patch('airflow.utils.email.send_MIME_email')
    def test_send_smtp_with_multibyte_content(self, mock_send_mime):
        utils.email.send_email_smtp('to', 'subject', '🔥', mime_charset='utf-8')
        self.assertTrue(mock_send_mime.called)
        call_args = mock_send_mime.call_args[0]
        msg = call_args[2]
        mimetext = MIMEText('🔥', 'mixed', 'utf-8')
        self.assertEqual(mimetext.get_payload(), msg.get_payload()[0].get_payload())

    @mock.patch('airflow.utils.email.send_MIME_email')
    def test_send_bcc_smtp(self, mock_send_mime):
        attachment = tempfile.NamedTemporaryFile()
        attachment.write(b'attachment')
        attachment.seek(0)
        utils.email.send_email_smtp('to', 'subject', 'content', files=[attachment.name], cc='cc', bcc='bcc')
        self.assertTrue(mock_send_mime.called)
        call_args = mock_send_mime.call_args[0]
        self.assertEqual(configuration.conf.get('smtp', 'SMTP_MAIL_FROM'), call_args[0])
        self.assertEqual(['to', 'cc', 'bcc'], call_args[1])
        msg = call_args[2]
        self.assertEqual('subject', msg['Subject'])
        self.assertEqual(configuration.conf.get('smtp', 'SMTP_MAIL_FROM'), msg['From'])
        self.assertEqual(2, len(msg.get_payload()))
        self.assertEqual(u'attachment; filename="' + os.path.basename(attachment.name) + '"',
                         msg.get_payload()[-1].get(u'Content-Disposition'))
        mimeapp = MIMEApplication('attachment')
        self.assertEqual(mimeapp.get_payload(), msg.get_payload()[-1].get_payload())

    @mock.patch('smtplib.SMTP_SSL')
    @mock.patch('smtplib.SMTP')
    def test_send_mime(self, mock_smtp, mock_smtp_ssl):
        mock_smtp.return_value = mock.Mock()
        mock_smtp_ssl.return_value = mock.Mock()
        msg = MIMEMultipart()
        utils.email.send_MIME_email('from', 'to', msg, dryrun=False)
        mock_smtp.assert_called_with(
            configuration.conf.get('smtp', 'SMTP_HOST'),
            configuration.conf.getint('smtp', 'SMTP_PORT'),
        )
        self.assertTrue(mock_smtp.return_value.starttls.called)
        mock_smtp.return_value.login.assert_called_with(
            configuration.conf.get('smtp', 'SMTP_USER'),
            configuration.conf.get('smtp', 'SMTP_PASSWORD'),
        )
        mock_smtp.return_value.sendmail.assert_called_with('from', 'to', msg.as_string())
        self.assertTrue(mock_smtp.return_value.quit.called)

    @mock.patch('smtplib.SMTP_SSL')
    @mock.patch('smtplib.SMTP')
    def test_send_mime_ssl(self, mock_smtp, mock_smtp_ssl):
        configuration.conf.set('smtp', 'SMTP_SSL', 'True')
        mock_smtp.return_value = mock.Mock()
        mock_smtp_ssl.return_value = mock.Mock()
        utils.email.send_MIME_email('from', 'to', MIMEMultipart(), dryrun=False)
        self.assertFalse(mock_smtp.called)
        mock_smtp_ssl.assert_called_with(
            configuration.conf.get('smtp', 'SMTP_HOST'),
            configuration.conf.getint('smtp', 'SMTP_PORT'),
        )

    @mock.patch('smtplib.SMTP_SSL')
    @mock.patch('smtplib.SMTP')
    def test_send_mime_noauth(self, mock_smtp, mock_smtp_ssl):
        configuration.conf.remove_option('smtp', 'SMTP_USER')
        configuration.conf.remove_option('smtp', 'SMTP_PASSWORD')
        mock_smtp.return_value = mock.Mock()
        mock_smtp_ssl.return_value = mock.Mock()
        utils.email.send_MIME_email('from', 'to', MIMEMultipart(), dryrun=False)
        self.assertFalse(mock_smtp_ssl.called)
        mock_smtp.assert_called_with(
            configuration.conf.get('smtp', 'SMTP_HOST'),
            configuration.conf.getint('smtp', 'SMTP_PORT'),
        )
        self.assertFalse(mock_smtp.login.called)

    @mock.patch('smtplib.SMTP_SSL')
    @mock.patch('smtplib.SMTP')
    def test_send_mime_dryrun(self, mock_smtp, mock_smtp_ssl):
        utils.email.send_MIME_email('from', 'to', MIMEMultipart(), dryrun=True)
        self.assertFalse(mock_smtp.called)
        self.assertFalse(mock_smtp_ssl.called)


if __name__ == '__main__':
    unittest.main()<|MERGE_RESOLUTION|>--- conflicted
+++ resolved
@@ -671,12 +671,8 @@
         self.assertEquals(context['prev_ds_nodash'], '20141231')
 
         self.assertEquals(context['ts'], '2015-01-01T00:00:00+00:00')
-<<<<<<< HEAD
-        self.assertEquals(context['ts_nodash'], '20150101T000000+0000')
-=======
         self.assertEquals(context['ts_nodash'], '20150101T000000')
         self.assertEquals(context['ts_nodash_with_tz'], '20150101T000000+0000')
->>>>>>> cb8b2a1d
 
         self.assertEquals(context['yesterday_ds'], '2014-12-31')
         self.assertEquals(context['yesterday_ds_nodash'], '20141231')
@@ -2154,11 +2150,7 @@
             "dag_id=example_subdag_operator.section-1&future=false&past=false&"
             "upstream=false&downstream=true&recursive=true&"
             "execution_date={}&"
-<<<<<<< HEAD
-            "origin=/admin".format(DEFAULT_DATE_DS))
-=======
             "origin=/admin".format(EXAMPLE_DAG_DEFAULT_DATE))
->>>>>>> cb8b2a1d
         response = self.app.get(url)
         self.assertIn("Wait a minute", response.data.decode('utf-8'))
         self.assertIn("example_subdag_operator.end",
@@ -2228,22 +2220,14 @@
         response = self.app.get(
             '/admin/airflow/task?'
             'task_id=test_dagrun_functool_partial&dag_id=test_task_view_type_check&'
-<<<<<<< HEAD
-            'execution_date={}'.format(DEFAULT_DATE_DS))
-=======
             'execution_date={}'.format(EXAMPLE_DAG_DEFAULT_DATE))
->>>>>>> cb8b2a1d
         self.assertIn("A function with two args", response.data.decode('utf-8'))
 
     def test_dag_view_task_with_python_operator_using_instance(self):
         response = self.app.get(
             '/admin/airflow/task?'
             'task_id=test_dagrun_instance&dag_id=test_task_view_type_check&'
-<<<<<<< HEAD
-            'execution_date={}'.format(DEFAULT_DATE_DS))
-=======
             'execution_date={}'.format(EXAMPLE_DAG_DEFAULT_DATE))
->>>>>>> cb8b2a1d
         self.assertIn("A __call__ method", response.data.decode('utf-8'))
 
     def tearDown(self):
