--- conflicted
+++ resolved
@@ -792,7 +792,6 @@
             }
         }, actual_pod)
 
-<<<<<<< HEAD
     @staticmethod
     def test_logging_doesnt_duplicate():
         with mock.patch.object(PodLauncher, 'log') as mock_logger:
@@ -816,7 +815,7 @@
 
             assert counter[(b"+ echo 10\n",)] == 1
             assert counter[(b"+ echo 20\n",)] == 1
-=======
+
     @mock.patch("airflow.kubernetes.pod_launcher.PodLauncher.run_pod")
     @mock.patch("airflow.kubernetes.kube_client.get_kube_client")
     def test_pod_priority_class_name(self, mock_client, launcher_mock):
@@ -844,7 +843,6 @@
         actual_pod = self.api_client.sanitize_for_serialization(k.pod)
         self.expected_pod['spec']['priorityClassName'] = priority_class_name
         self.assertEqual(self.expected_pod, actual_pod)
->>>>>>> 9a94ab24
 
 
 # pylint: enable=unused-argument
