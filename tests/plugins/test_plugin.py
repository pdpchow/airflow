#
# Licensed to the Apache Software Foundation (ASF) under one
# or more contributor license agreements.  See the NOTICE file
# distributed with this work for additional information
# regarding copyright ownership.  The ASF licenses this file
# to you under the Apache License, Version 2.0 (the
# "License"); you may not use this file except in compliance
# with the License.  You may obtain a copy of the License at
#
#   http://www.apache.org/licenses/LICENSE-2.0
#
# Unless required by applicable law or agreed to in writing,
# software distributed under the License is distributed on an
# "AS IS" BASIS, WITHOUT WARRANTIES OR CONDITIONS OF ANY
# KIND, either express or implied.  See the License for the
# specific language governing permissions and limitations
# under the License.

from flask import Blueprint
<<<<<<< HEAD
from flask_admin import BaseView, expose
from flask_admin.base import MenuLink
from flask_appbuilder import BaseView as AppBuilderBaseView

# Importing base classes that we need to derive
from airflow.hooks.base_hook import BaseHook
=======
from flask_appbuilder import BaseView as AppBuilderBaseView, expose

>>>>>>> d25854dd
from airflow.executors.base_executor import BaseExecutor
from airflow.models.baseoperator import BaseOperator
# This is the class you derive to create a plugin
from airflow.plugins_manager import AirflowPlugin
from airflow.sensors.base_sensor_operator import BaseSensorOperator
from airflow.utils.tests import (
    AirflowLink, AirflowLink2, CustomBaseIndexOpLink, CustomOpLink, GithubLink, GoogleLink,
)


# Importing base classes that we need to derive
from airflow.hooks.base import BaseHook
from airflow.models.baseoperator import BaseOperator

# This is the class you derive to create a plugin
from airflow.plugins_manager import AirflowPlugin
from airflow.sensors.base import BaseSensorOperator
from tests.test_utils.mock_operators import (
    AirflowLink,
    AirflowLink2,
    CustomBaseIndexOpLink,
    CustomOpLink,
    GithubLink,
    GoogleLink,
)


# Will show up under airflow.hooks.test_plugin.PluginHook
class PluginHook(BaseHook):
    pass


# Will show up under airflow.operators.test_plugin.PluginOperator
class PluginOperator(BaseOperator):
    pass


# Will show up under airflow.sensors.test_plugin.PluginSensorOperator
class PluginSensorOperator(BaseSensorOperator):
    pass


# Will show up under airflow.executors.test_plugin.PluginExecutor
class PluginExecutor(BaseExecutor):
    pass


# Will show up under airflow.macros.test_plugin.plugin_macro
def plugin_macro():
    pass


<<<<<<< HEAD
# Creating a flask admin BaseView
class PluginTestView(BaseView):
    @expose('/')
    def test(self):
        # in this example, put your test_plugin/test.html
        # template at airflow/plugins/templates/test_plugin/test.html
        return self.render("test_plugin/test.html", content="Hello galaxy!")


v = PluginTestView(category="Test Plugin", name="Test View")


# Creating a flask appbuilder BaseView
class PluginTestAppBuilderBaseView(AppBuilderBaseView):
    default_view = "test"

    @expose("/")
    def test(self):
        return self.render("test_plugin/test.html", content="Hello galaxy!")


v_appbuilder_view = PluginTestAppBuilderBaseView()
v_appbuilder_package = {"name": "Test View",
                        "category": "Test Plugin",
                        "view": v_appbuilder_view}

# Creating a flask appbuilder Menu Item
appbuilder_mitem = {"name": "Google",
                    "category": "Search",
                    "category_icon": "fa-th",
                    "href": "https://www.google.com"}

=======
# Creating a flask appbuilder BaseView
class PluginTestAppBuilderBaseView(AppBuilderBaseView):
    default_view = "test"

    @expose("/")
    def test(self):
        return self.render_template("test_plugin/test.html", content="Hello galaxy!")


v_appbuilder_view = PluginTestAppBuilderBaseView()
v_appbuilder_package = {"name": "Test View", "category": "Test Plugin", "view": v_appbuilder_view}

v_nomenu_appbuilder_package = {"view": v_appbuilder_view}
>>>>>>> d25854dd

# Creating flask appbuilder Menu Items
appbuilder_mitem = {
    "name": "Google",
    "href": "https://www.google.com",
    "category": "Search",
}
appbuilder_mitem_toplevel = {
    "name": "apache",
    "href": "https://www.apache.org/",
    "label": "The Apache Software Foundation",
}

# Creating a flask blueprint to integrate the templates and static folder
bp = Blueprint(
<<<<<<< HEAD
    "test_plugin", __name__,
    template_folder='templates',  # registers airflow/plugins/templates as a Jinja template folder
    static_folder='static',
    static_url_path='/static/test_plugin')


ml = MenuLink(
    category='Test Plugin',
    name="Test Menu Link",
    url="https://airflow.apache.org/")
=======
    "test_plugin",
    __name__,
    template_folder='templates',  # registers airflow/plugins/templates as a Jinja template folder
    static_folder='static',
    static_url_path='/static/test_plugin',
)
>>>>>>> d25854dd


# Defining the plugin class
class AirflowTestPlugin(AirflowPlugin):
    name = "test_plugin"
    operators = [PluginOperator]
    sensors = [PluginSensorOperator]
    hooks = [PluginHook]
    executors = [PluginExecutor]
    macros = [plugin_macro]
    flask_blueprints = [bp]
<<<<<<< HEAD
    menu_links = [ml]
    appbuilder_views = [v_appbuilder_package]
    appbuilder_menu_items = [appbuilder_mitem]
=======
    appbuilder_views = [v_appbuilder_package]
    appbuilder_menu_items = [appbuilder_mitem, appbuilder_mitem_toplevel]
>>>>>>> d25854dd
    global_operator_extra_links = [
        AirflowLink(),
        GithubLink(),
    ]
<<<<<<< HEAD
    operator_extra_links = [
        GoogleLink(), AirflowLink2(), CustomOpLink(), CustomBaseIndexOpLink(1)
    ]
=======
    operator_extra_links = [GoogleLink(), AirflowLink2(), CustomOpLink(), CustomBaseIndexOpLink(1)]
>>>>>>> d25854dd


class MockPluginA(AirflowPlugin):
    name = 'plugin-a'


class MockPluginB(AirflowPlugin):
    name = 'plugin-b'


class MockPluginC(AirflowPlugin):
<<<<<<< HEAD
    name = 'plugin-c'
=======
    name = 'plugin-c'


class AirflowTestOnLoadPlugin(AirflowPlugin):
    name = 'preload'

    def on_load(self, *args, **kwargs):
        self.name = 'postload'
>>>>>>> d25854dd
<|MERGE_RESOLUTION|>--- conflicted
+++ resolved
@@ -17,26 +17,9 @@
 # under the License.
 
 from flask import Blueprint
-<<<<<<< HEAD
-from flask_admin import BaseView, expose
-from flask_admin.base import MenuLink
-from flask_appbuilder import BaseView as AppBuilderBaseView
-
-# Importing base classes that we need to derive
-from airflow.hooks.base_hook import BaseHook
-=======
 from flask_appbuilder import BaseView as AppBuilderBaseView, expose
 
->>>>>>> d25854dd
 from airflow.executors.base_executor import BaseExecutor
-from airflow.models.baseoperator import BaseOperator
-# This is the class you derive to create a plugin
-from airflow.plugins_manager import AirflowPlugin
-from airflow.sensors.base_sensor_operator import BaseSensorOperator
-from airflow.utils.tests import (
-    AirflowLink, AirflowLink2, CustomBaseIndexOpLink, CustomOpLink, GithubLink, GoogleLink,
-)
-
 
 # Importing base classes that we need to derive
 from airflow.hooks.base import BaseHook
@@ -80,40 +63,6 @@
     pass
 
 
-<<<<<<< HEAD
-# Creating a flask admin BaseView
-class PluginTestView(BaseView):
-    @expose('/')
-    def test(self):
-        # in this example, put your test_plugin/test.html
-        # template at airflow/plugins/templates/test_plugin/test.html
-        return self.render("test_plugin/test.html", content="Hello galaxy!")
-
-
-v = PluginTestView(category="Test Plugin", name="Test View")
-
-
-# Creating a flask appbuilder BaseView
-class PluginTestAppBuilderBaseView(AppBuilderBaseView):
-    default_view = "test"
-
-    @expose("/")
-    def test(self):
-        return self.render("test_plugin/test.html", content="Hello galaxy!")
-
-
-v_appbuilder_view = PluginTestAppBuilderBaseView()
-v_appbuilder_package = {"name": "Test View",
-                        "category": "Test Plugin",
-                        "view": v_appbuilder_view}
-
-# Creating a flask appbuilder Menu Item
-appbuilder_mitem = {"name": "Google",
-                    "category": "Search",
-                    "category_icon": "fa-th",
-                    "href": "https://www.google.com"}
-
-=======
 # Creating a flask appbuilder BaseView
 class PluginTestAppBuilderBaseView(AppBuilderBaseView):
     default_view = "test"
@@ -127,7 +76,6 @@
 v_appbuilder_package = {"name": "Test View", "category": "Test Plugin", "view": v_appbuilder_view}
 
 v_nomenu_appbuilder_package = {"view": v_appbuilder_view}
->>>>>>> d25854dd
 
 # Creating flask appbuilder Menu Items
 appbuilder_mitem = {
@@ -143,25 +91,12 @@
 
 # Creating a flask blueprint to integrate the templates and static folder
 bp = Blueprint(
-<<<<<<< HEAD
-    "test_plugin", __name__,
-    template_folder='templates',  # registers airflow/plugins/templates as a Jinja template folder
-    static_folder='static',
-    static_url_path='/static/test_plugin')
-
-
-ml = MenuLink(
-    category='Test Plugin',
-    name="Test Menu Link",
-    url="https://airflow.apache.org/")
-=======
     "test_plugin",
     __name__,
     template_folder='templates',  # registers airflow/plugins/templates as a Jinja template folder
     static_folder='static',
     static_url_path='/static/test_plugin',
 )
->>>>>>> d25854dd
 
 
 # Defining the plugin class
@@ -173,25 +108,13 @@
     executors = [PluginExecutor]
     macros = [plugin_macro]
     flask_blueprints = [bp]
-<<<<<<< HEAD
-    menu_links = [ml]
-    appbuilder_views = [v_appbuilder_package]
-    appbuilder_menu_items = [appbuilder_mitem]
-=======
     appbuilder_views = [v_appbuilder_package]
     appbuilder_menu_items = [appbuilder_mitem, appbuilder_mitem_toplevel]
->>>>>>> d25854dd
     global_operator_extra_links = [
         AirflowLink(),
         GithubLink(),
     ]
-<<<<<<< HEAD
-    operator_extra_links = [
-        GoogleLink(), AirflowLink2(), CustomOpLink(), CustomBaseIndexOpLink(1)
-    ]
-=======
     operator_extra_links = [GoogleLink(), AirflowLink2(), CustomOpLink(), CustomBaseIndexOpLink(1)]
->>>>>>> d25854dd
 
 
 class MockPluginA(AirflowPlugin):
@@ -203,9 +126,6 @@
 
 
 class MockPluginC(AirflowPlugin):
-<<<<<<< HEAD
-    name = 'plugin-c'
-=======
     name = 'plugin-c'
 
 
@@ -213,5 +133,4 @@
     name = 'preload'
 
     def on_load(self, *args, **kwargs):
-        self.name = 'postload'
->>>>>>> d25854dd
+        self.name = 'postload'