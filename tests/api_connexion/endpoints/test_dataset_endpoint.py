--- conflicted
+++ resolved
@@ -25,16 +25,13 @@
 from airflow.api_connexion.exceptions import EXCEPTIONS_LINK_MAP
 from airflow.models import DagModel
 from airflow.models.dagrun import DagRun
-<<<<<<< HEAD
 from airflow.models.dataset import (
     DagScheduleDatasetReference,
+    DatasetDagRunQueue,
     DatasetEvent,
     DatasetModel,
     TaskOutletDatasetReference,
 )
-=======
-from airflow.models.dataset import DatasetDagRunQueue, DatasetEvent, DatasetModel
->>>>>>> f36e1c75
 from airflow.security import permissions
 from airflow.utils import timezone
 from airflow.utils.session import provide_session
