# -*- coding: utf-8 -*-
#
# Licensed to the Apache Software Foundation (ASF) under one
# or more contributor license agreements.  See the NOTICE file
# distributed with this work for additional information
# regarding copyright ownership.  The ASF licenses this file
# to you under the Apache License, Version 2.0 (the
# "License"); you may not use this file except in compliance
# with the License.  You may obtain a copy of the License at
#
#   http://www.apache.org/licenses/LICENSE-2.0
#
# Unless required by applicable law or agreed to in writing,
# software distributed under the License is distributed on an
# "AS IS" BASIS, WITHOUT WARRANTIES OR CONDITIONS OF ANY
# KIND, either express or implied.  See the License for the
# specific language governing permissions and limitations
# under the License.

from __future__ import absolute_import
from __future__ import division
from __future__ import print_function
from __future__ import unicode_literals

import datetime
import json
import logging
import multiprocessing
import os
import shutil
import threading
import time
import unittest
from tempfile import mkdtemp

import psutil
import six
import sqlalchemy
from mock import Mock, patch, MagicMock, PropertyMock
from parameterized import parameterized

from airflow.utils.db import create_session
from airflow import AirflowException, settings, models
from airflow import configuration
from airflow.bin import cli
import airflow.example_dags
from airflow.executors import BaseExecutor, SequentialExecutor
from airflow.jobs import BaseJob, BackfillJob, SchedulerJob, LocalTaskJob
from airflow.models import DAG, DagModel, DagBag, DagRun, Pool, TaskInstance as TI, \
    errors
from airflow.models.slamiss import SlaMiss
from airflow.operators.bash_operator import BashOperator
from airflow.operators.dummy_operator import DummyOperator
from airflow.task.task_runner.base_task_runner import BaseTaskRunner
from airflow.utils import timezone
from airflow.utils.dag_processing import SimpleDag, SimpleDagBag, list_py_file_paths
from airflow.utils.dates import days_ago
from airflow.utils.db import provide_session
from airflow.utils.net import get_hostname
from airflow.utils.state import State
from airflow.utils.timeout import timeout
from tests.core import TEST_DAG_FOLDER
from tests.executors.test_executor import TestExecutor

configuration.load_test_config()

logger = logging.getLogger(__name__)

try:
    from unittest import mock
except ImportError:
    try:
        import mock
    except ImportError:
        mock = None

DEV_NULL = '/dev/null'
DEFAULT_DATE = timezone.datetime(2016, 1, 1)
TRY_NUMBER = 1
# Include the words "airflow" and "dag" in the file contents,
# tricking airflow into thinking these
# files contain a DAG (otherwise Airflow will skip them)
PARSEABLE_DAG_FILE_CONTENTS = '"airflow DAG"'
UNPARSEABLE_DAG_FILE_CONTENTS = 'airflow DAG'

# Filename to be used for dags that are created in an ad-hoc manner and can be removed/
# created at runtime
TEMP_DAG_FILENAME = "temp_dag.py"
TEST_DAGS_FOLDER = os.path.join(
    os.path.dirname(os.path.realpath(__file__)), 'dags')


class BaseJobTest(unittest.TestCase):
    class TestJob(BaseJob):
        __mapper_args__ = {
            'polymorphic_identity': 'TestJob'
        }

        def __init__(self, cb):
            self.cb = cb
            super(BaseJobTest.TestJob, self).__init__()

        def _execute(self):
            return self.cb()

    def test_state_success(self):
        job = self.TestJob(lambda: True)
        job.run()

        self.assertEqual(job.state, State.SUCCESS)
        self.assertIsNotNone(job.end_date)

    def test_state_sysexit(self):
        import sys
        job = self.TestJob(lambda: sys.exit(0))
        job.run()

        self.assertEqual(job.state, State.SUCCESS)
        self.assertIsNotNone(job.end_date)

    def test_state_failed(self):
        def abort():
            raise RuntimeError("fail")

        job = self.TestJob(abort)
        with self.assertRaises(RuntimeError):
            job.run()

        self.assertEqual(job.state, State.FAILED)
        self.assertIsNotNone(job.end_date)


class BackfillJobTest(unittest.TestCase):

    def clear_runs(self):
        with create_session() as session:
            session.query(models.DagRun).delete()
            session.query(models.TaskInstance).delete()
            session.query(models.DagEdge).delete()
            session.query(models.Pool).delete()

    def setUp(self):
        self.clear_runs()
        self.parser = cli.CLIFactory.get_parser()
        self.dagbag = DagBag(include_examples=True)

    @unittest.skipIf('sqlite' in configuration.conf.get('core', 'sql_alchemy_conn'),
                     "concurrent access not supported in sqlite")
    def test_trigger_controller_dag(self):
        dag = self.dagbag.get_dag('example_trigger_controller_dag')
        target_dag = self.dagbag.get_dag('example_trigger_target_dag')
        dag.clear()
        target_dag.clear()

        scheduler = SchedulerJob()
        queue = Mock()
        scheduler._process_task_instances(target_dag, queue=queue)
        self.assertFalse(queue.append.called)

        job = BackfillJob(
            dag=dag,
            start_date=DEFAULT_DATE,
            end_date=DEFAULT_DATE,
            ignore_first_depends_on_past=True
        )
        job.run()

        scheduler = SchedulerJob()
        queue = Mock()
        scheduler._process_task_instances(target_dag, queue=queue)

        self.assertTrue(queue.append.called)
        target_dag.clear()
        dag.clear()

    @unittest.skipIf('sqlite' in configuration.conf.get('core', 'sql_alchemy_conn'),
                     "concurrent access not supported in sqlite")
    def test_backfill_multi_dates(self):
        dag = self.dagbag.get_dag('example_bash_operator')
        dag.clear()

        job = BackfillJob(
            dag=dag,
            start_date=DEFAULT_DATE,
            end_date=DEFAULT_DATE + datetime.timedelta(days=1),
            ignore_first_depends_on_past=True
        )
        job.run()

        session = settings.Session()
        drs = session.query(DagRun).filter(
            DagRun.dag_id == 'example_bash_operator'
        ).order_by(DagRun.execution_date).all()

        self.assertTrue(drs[0].execution_date == DEFAULT_DATE)
        self.assertTrue(drs[0].state == State.SUCCESS)
        self.assertTrue(drs[1].execution_date ==
                        DEFAULT_DATE + datetime.timedelta(days=1))
        self.assertTrue(drs[1].state == State.SUCCESS)

        dag.clear()
        session.close()

    @unittest.skipIf('sqlite' in configuration.conf.get('core', 'sql_alchemy_conn'),
                     "concurrent access not supported in sqlite")
    def test_backfill_examples(self):
        """
        Test backfilling example dags

        Try to backfill some of the example dags. Be careful, not all dags are suitable
        for doing this. For example, a dag that sleeps forever, or does not have a
        schedule won't work here since you simply can't backfill them.
        """
        include_dags = {
            'example_branch_operator',
            'example_bash_operator',
            'example_skip_dag',
            'latest_only'
        }

        dags = [
            dag for dag in self.dagbag.dags.values()
            if 'example_dags' in dag.full_filepath and dag.dag_id in include_dags
        ]

        for dag in dags:
            dag.clear(
                start_date=DEFAULT_DATE,
                end_date=DEFAULT_DATE)

        # Make sure that we have the dags that we want to test available
        # in the example_dags folder, if this assertion fails, one of the
        # dags in the include_dags array isn't available anymore
        self.assertEqual(len(include_dags), len(dags))

        for i, dag in enumerate(sorted(dags, key=lambda d: d.dag_id)):
            logger.info('*** Running example DAG #{}: {}'.format(i, dag.dag_id))
            job = BackfillJob(
                dag=dag,
                start_date=DEFAULT_DATE,
                end_date=DEFAULT_DATE,
                ignore_first_depends_on_past=True)
            job.run()

    def test_backfill_conf(self):
        dag = DAG(
            dag_id='test_backfill_conf',
            start_date=DEFAULT_DATE,
            schedule_interval='@daily',
            default_args={'owner': 'owner1'}
        )

        configuration
        with dag:
            DummyOperator(
                task_id='op',
                dag=dag)
        dag.sync_to_db()
        dag.clear()

        executor = TestExecutor(do_update=True)

        conf = json.loads("""{"key": "value"}""")
        job = BackfillJob(dag=dag,
                          executor=executor,
                          start_date=DEFAULT_DATE,
                          end_date=DEFAULT_DATE + datetime.timedelta(days=2),
                          conf=conf)
        job.run()

        dr = DagRun.find(dag_id='test_backfill_conf')

        self.assertEqual(conf, dr[0].conf)

    def test_backfill_run_rescheduled(self):
        dag = DAG(
            dag_id='test_backfill_run_rescheduled',
            start_date=DEFAULT_DATE,
            schedule_interval='@daily')

        with dag:
            DummyOperator(
                task_id='test_backfill_run_rescheduled_task-1',
                dag=dag,
            )
        dag.sync_to_db()
        dag.clear()

        executor = TestExecutor(do_update=True)

        job = BackfillJob(dag=dag,
                          executor=executor,
                          start_date=DEFAULT_DATE,
                          end_date=DEFAULT_DATE + datetime.timedelta(days=2),
                          )
        job.run()

        ti = TI(task=dag.get_task('test_backfill_run_rescheduled_task-1'),
                execution_date=DEFAULT_DATE)
        ti.refresh_from_db()
        ti.set_state(State.UP_FOR_RESCHEDULE)

        job = BackfillJob(dag=dag,
                          executor=executor,
                          start_date=DEFAULT_DATE,
                          end_date=DEFAULT_DATE + datetime.timedelta(days=2),
                          rerun_failed_tasks=True
                          )
        job.run()
        ti = TI(task=dag.get_task('test_backfill_run_rescheduled_task-1'),
                execution_date=DEFAULT_DATE)
        ti.refresh_from_db()
        self.assertEqual(ti.state, State.SUCCESS)

    def test_backfill_rerun_failed_tasks(self):
        dag = DAG(
            dag_id='test_backfill_rerun_failed',
            start_date=DEFAULT_DATE,
            schedule_interval='@daily')

        with dag:
            DummyOperator(
                task_id='test_backfill_rerun_failed_task-1',
                dag=dag)
        dag.sync_to_db()
        dag.clear()

        executor = TestExecutor(do_update=True)

        job = BackfillJob(dag=dag,
                          executor=executor,
                          start_date=DEFAULT_DATE,
                          end_date=DEFAULT_DATE + datetime.timedelta(days=2),
                          )
        job.run()

        ti = TI(task=dag.get_task('test_backfill_rerun_failed_task-1'),
                execution_date=DEFAULT_DATE)
        ti.refresh_from_db()
        ti.set_state(State.FAILED)

        job = BackfillJob(dag=dag,
                          executor=executor,
                          start_date=DEFAULT_DATE,
                          end_date=DEFAULT_DATE + datetime.timedelta(days=2),
                          rerun_failed_tasks=True
                          )
        job.run()
        ti = TI(task=dag.get_task('test_backfill_rerun_failed_task-1'),
                execution_date=DEFAULT_DATE)
        ti.refresh_from_db()
        self.assertEqual(ti.state, State.SUCCESS)

    def test_backfill_rerun_upstream_failed_tasks(self):
        dag = DAG(
            dag_id='test_backfill_rerun_upstream_failed',
            start_date=DEFAULT_DATE,
            schedule_interval='@daily')

<<<<<<< HEAD
            with dag:
                t1 = DummyOperator(task_id='test_backfill_rerun_upstream_failed_task-1',
                                   dag=dag)
                t2 = DummyOperator(task_id='test_backfill_rerun_upstream_failed_task-2',
                                   dag=dag)
                t1.set_upstream(t2)
            dag.sync_to_db()
            dag.clear()
            executor = TestExecutor(do_update=True)
=======
        with dag:
            t1 = DummyOperator(task_id='test_backfill_rerun_upstream_failed_task-1',
                               dag=dag)
            t2 = DummyOperator(task_id='test_backfill_rerun_upstream_failed_task-2',
                               dag=dag)
            t1.set_upstream(t2)

        dag.clear()
        executor = TestExecutor(do_update=True)
>>>>>>> 0f02e45b

        job = BackfillJob(dag=dag,
                          executor=executor,
                          start_date=DEFAULT_DATE,
                          end_date=DEFAULT_DATE + datetime.timedelta(days=2),
                          )
        job.run()

        ti = TI(task=dag.get_task('test_backfill_rerun_upstream_failed_task-1'),
                execution_date=DEFAULT_DATE)
        ti.refresh_from_db()
        ti.set_state(State.UPSTREAM_FAILED)

        job = BackfillJob(dag=dag,
                          executor=executor,
                          start_date=DEFAULT_DATE,
                          end_date=DEFAULT_DATE + datetime.timedelta(days=2),
                          rerun_failed_tasks=True
                          )
        job.run()
        ti = TI(task=dag.get_task('test_backfill_rerun_upstream_failed_task-1'),
                execution_date=DEFAULT_DATE)
        ti.refresh_from_db()
        self.assertEqual(ti.state, State.SUCCESS)

    def test_backfill_rerun_failed_tasks_without_flag(self):
        dag = DAG(
            dag_id='test_backfill_rerun_failed',
            start_date=DEFAULT_DATE,
            schedule_interval='@daily')

        with dag:
            DummyOperator(
                task_id='test_backfill_rerun_failed_task-1',
                dag=dag)
        dag.sync_to_db()
        dag.clear()

        executor = TestExecutor(do_update=True)

        job = BackfillJob(dag=dag,
                          executor=executor,
                          start_date=DEFAULT_DATE,
                          end_date=DEFAULT_DATE + datetime.timedelta(days=2),
                          )
        job.run()

        ti = TI(task=dag.get_task('test_backfill_rerun_failed_task-1'),
                execution_date=DEFAULT_DATE)
        ti.refresh_from_db()
        ti.set_state(State.FAILED)

        job = BackfillJob(dag=dag,
                          executor=executor,
                          start_date=DEFAULT_DATE,
                          end_date=DEFAULT_DATE + datetime.timedelta(days=2),
                          rerun_failed_tasks=False
                          )

        with self.assertRaises(AirflowException):
            job.run()

    def test_backfill_ordered_concurrent_execute(self):
        dag = DAG(
            dag_id='test_backfill_ordered_concurrent_execute',
            start_date=DEFAULT_DATE,
            schedule_interval="@daily")

        with dag:
            op1 = DummyOperator(task_id='leave1')
            op2 = DummyOperator(task_id='leave2')
            op3 = DummyOperator(task_id='upstream_level_1')
            op4 = DummyOperator(task_id='upstream_level_2')
            op5 = DummyOperator(task_id='upstream_level_3')
            # order randomly
            op2.set_downstream(op3)
            op1.set_downstream(op3)
            op4.set_downstream(op5)
            op3.set_downstream(op4)
        dag.sync_to_db()
        dag.clear()

        executor = TestExecutor(do_update=True)
        job = BackfillJob(dag=dag,
                          executor=executor,
                          start_date=DEFAULT_DATE,
                          end_date=DEFAULT_DATE + datetime.timedelta(days=2),
                          )
        job.run()

        # test executor history keeps a list
        history = executor.history

        # check if right order. Every loop has a 'pause' (0) to change state
        # from RUNNING to SUCCESS.
        # 6,0,3,0,3,0,3,0 = 8 loops
        self.assertEqual(8, len(history))

        loop_count = 0

        while len(history) > 0:
            queued_tasks = history.pop(0)
            if loop_count == 0:
                # first loop should contain 6 tasks (3 days x 2 tasks)
                self.assertEqual(6, len(queued_tasks))
            if loop_count == 2 or loop_count == 4 or loop_count == 6:
                # 3 days x 1 task
                self.assertEqual(3, len(queued_tasks))
            loop_count += 1

    def test_backfill_pooled_tasks(self):
        """
        Test that queued tasks are executed by BackfillJob
        """
        self.clear_runs()
        pool = Pool(pool='test_backfill_pooled_task_pool', slots=1)
        with create_session() as session:
            session.add(pool)

        dag = self.dagbag.get_dag('test_backfill_pooled_task_dag')
        dag.clear()

        job = BackfillJob(
            dag=dag,
            start_date=DEFAULT_DATE,
            end_date=DEFAULT_DATE)

        # run with timeout because this creates an infinite loop if not
        # caught
        with timeout(seconds=30):
            job.run()

        ti = TI(
            task=dag.get_task('test_backfill_pooled_task'),
            execution_date=DEFAULT_DATE)
        ti.refresh_from_db()
        self.assertEqual(ti.state, State.SUCCESS)

    def test_backfill_depends_on_past(self):
        """
        Test that backfill respects ignore_depends_on_past
        """
        self.clear_runs()
        dag = self.dagbag.get_dag('test_depends_on_past')
        dag.sync_to_db()
        dag.clear()
        run_date = DEFAULT_DATE + datetime.timedelta(days=5)

        # backfill should deadlock
        self.assertRaisesRegexp(
            AirflowException,
            'BackfillJob is deadlocked',
            BackfillJob(dag=dag, start_date=run_date, end_date=run_date).run)

        BackfillJob(
            dag=dag,
            start_date=run_date,
            end_date=run_date,
            ignore_first_depends_on_past=True).run()

        # ti should have succeeded
        ti = TI(dag.tasks[0], run_date)
        ti.refresh_from_db()
        self.assertEqual(ti.state, State.SUCCESS)

    def test_run_ignores_all_dependencies(self):
        """
        Test that run respects ignore_all_dependencies
        """
        dag_id = 'test_run_ignores_all_dependencies'

        dag = self.dagbag.get_dag('test_run_ignores_all_dependencies')
        dag.clear()

        task0_id = 'test_run_dependent_task'
        args0 = ['run',
                 '-A',
                 dag_id,
                 task0_id,
                 DEFAULT_DATE.isoformat()]
        cli.run(self.parser.parse_args(args0))
        ti_dependent0 = TI(
            task=dag.get_task(task0_id),
            execution_date=DEFAULT_DATE)

        ti_dependent0.refresh_from_db()
        self.assertEqual(ti_dependent0.state, State.FAILED)

        task1_id = 'test_run_dependency_task'
        args1 = ['run',
                 '-A',
                 dag_id,
                 task1_id,
                 (DEFAULT_DATE + datetime.timedelta(days=1)).isoformat()]
        cli.run(self.parser.parse_args(args1))

        ti_dependency = TI(
            task=dag.get_task(task1_id),
            execution_date=DEFAULT_DATE + datetime.timedelta(days=1))
        ti_dependency.refresh_from_db()
        self.assertEqual(ti_dependency.state, State.FAILED)

        task2_id = 'test_run_dependent_task'
        args2 = ['run',
                 '-A',
                 dag_id,
                 task2_id,
                 (DEFAULT_DATE + datetime.timedelta(days=1)).isoformat()]
        cli.run(self.parser.parse_args(args2))

        ti_dependent = TI(
            task=dag.get_task(task2_id),
            execution_date=DEFAULT_DATE + datetime.timedelta(days=1))
        ti_dependent.refresh_from_db()
        self.assertEqual(ti_dependent.state, State.SUCCESS)

    def test_run_naive_taskinstance(self):
        """
        Test that we can run naive (non-localized) task instances
        """
        NAIVE_DATE = datetime.datetime(2016, 1, 1)
        dag_id = 'test_run_ignores_all_dependencies'

        dag = self.dagbag.get_dag('test_run_ignores_all_dependencies')
        dag.clear()

        task0_id = 'test_run_dependent_task'
        args0 = ['run',
                 '-A',
                 dag_id,
                 task0_id,
                 NAIVE_DATE.isoformat()]

        cli.run(self.parser.parse_args(args0))
        ti_dependent0 = TI(
            task=dag.get_task(task0_id),
            execution_date=NAIVE_DATE)

        ti_dependent0.refresh_from_db()
        self.assertEqual(ti_dependent0.state, State.FAILED)

    def test_cli_backfill_depends_on_past(self):
        """
        Test that CLI respects -I argument
        """
        self.clear_runs()
        dag_id = 'test_dagrun_states_deadlock'
        run_date = DEFAULT_DATE + datetime.timedelta(days=1)
        args = [
            'backfill',
            dag_id,
            '-l',
            '-s',
            run_date.isoformat(),
        ]
        dag = self.dagbag.get_dag(dag_id)
        dag.sync_to_db()
        dag.clear()

        self.assertRaisesRegexp(
            AirflowException,
            'BackfillJob is deadlocked',
            cli.backfill,
            self.parser.parse_args(args))

        cli.backfill(self.parser.parse_args(args + ['-I']))
        ti = TI(dag.get_task('test_depends_on_past'), run_date)
        ti.refresh_from_db()
        # task ran
        self.assertEqual(ti.state, State.SUCCESS)
        dag.clear()

    def test_cli_receives_delay_arg(self):
        """
        Tests that the --delay argument is passed correctly to the BackfillJob
        """
        dag_id = 'example_bash_operator'
        run_date = DEFAULT_DATE
        args = [
            'backfill',
            dag_id,
            '-s',
            run_date.isoformat(),
            '--delay_on_limit',
            '0.5',
        ]
        parsed_args = self.parser.parse_args(args)
        self.assertEqual(0.5, parsed_args.delay_on_limit)

    def _get_dag_test_max_active_limits(self, dag_id, max_active_runs=1):
        dag = DAG(
            dag_id=dag_id,
            start_date=DEFAULT_DATE,
            schedule_interval="@hourly",
            max_active_runs=max_active_runs
        )

        with dag:
            op1 = DummyOperator(task_id='leave1')
            op2 = DummyOperator(task_id='leave2')
            op3 = DummyOperator(task_id='upstream_level_1')
            op4 = DummyOperator(task_id='upstream_level_2')

            op1 >> op2 >> op3
            op4 >> op3
        dag.sync_to_db()
        dag.clear()
        return dag

    def test_backfill_max_limit_check_within_limit(self):
        dag = self._get_dag_test_max_active_limits(
            'test_backfill_max_limit_check_within_limit',
            max_active_runs=16)
        dag.sync_to_db()
        start_date = DEFAULT_DATE - datetime.timedelta(hours=1)
        end_date = DEFAULT_DATE

        executor = TestExecutor(do_update=True)
        job = BackfillJob(dag=dag,
                          start_date=start_date,
                          end_date=end_date,
                          executor=executor,
                          donot_pickle=True)
        job.run()

        dagruns = DagRun.find(dag_id=dag.dag_id)
        self.assertEqual(2, len(dagruns))
        self.assertTrue(all([run.state == State.SUCCESS for run in dagruns]))

    def test_backfill_max_limit_check(self):
        self.clear_runs()
        dag_id = 'test_backfill_max_limit_check'
        run_id = 'test_dagrun'
        start_date = DEFAULT_DATE - datetime.timedelta(hours=1)
        end_date = DEFAULT_DATE

        dag_run_created_cond = threading.Condition()

        def run_backfill(cond):
            cond.acquire()
            try:
                dag = self._get_dag_test_max_active_limits(dag_id)

                # this session object is different than the one in the main thread
                thread_session = settings.Session()

                # Existing dagrun that is not within the backfill range
                dag.create_dagrun(
                    run_id=run_id,
                    state=State.RUNNING,
                    execution_date=DEFAULT_DATE + datetime.timedelta(hours=1),
                    start_date=DEFAULT_DATE,
                )

                thread_session.commit()
                cond.notify()
            finally:
                cond.release()

            executor = TestExecutor(do_update=True)
            job = BackfillJob(dag=dag,
                              start_date=start_date,
                              end_date=end_date,
                              executor=executor,
                              donot_pickle=True)
            job.run()

            thread_session.close()

        backfill_job_thread = threading.Thread(target=run_backfill,
                                               name="run_backfill",
                                               args=(dag_run_created_cond,))

        dag_run_created_cond.acquire()
        session = settings.Session()
        backfill_job_thread.start()
        try:
            # at this point backfill can't run since the max_active_runs has been
            # reached, so it is waiting
            dag_run_created_cond.wait(timeout=1.5)
            dagruns = DagRun.find(dag_id=dag_id)
            dr = dagruns[0]
            self.assertEqual(1, len(dagruns))
            self.assertEqual(dr.run_id, run_id)

            # allow the backfill to execute by setting the existing dag run to SUCCESS,
            # backfill will execute dag runs 1 by 1
            dr.set_state(State.SUCCESS)
            session.merge(dr)
            session.commit()
            session.close()

            backfill_job_thread.join()

            dagruns = DagRun.find(dag_id=dag_id)
            self.assertEqual(3, len(dagruns))  # 2 from backfill + 1 existing
            self.assertEqual(dagruns[-1].run_id, dr.run_id)
        finally:
            dag_run_created_cond.release()

    def test_backfill_max_limit_check_no_count_existing(self):
        self.clear_runs()
        dag = self._get_dag_test_max_active_limits(
            'test_backfill_max_limit_check_no_count_existing')
        start_date = DEFAULT_DATE
        end_date = DEFAULT_DATE
        dag.sync_to_db()
        # Existing dagrun that is within the backfill range
        dag.create_dagrun(run_id="test_existing_backfill",
                          state=State.RUNNING,
                          execution_date=DEFAULT_DATE,
                          start_date=DEFAULT_DATE)

        executor = TestExecutor(do_update=True)
        job = BackfillJob(dag=dag,
                          start_date=start_date,
                          end_date=end_date,
                          executor=executor,
                          donot_pickle=True)
        job.run()

        # BackfillJob will run since the existing DagRun does not count for the max
        # active limit since it's within the backfill date range.
        dagruns = DagRun.find(dag_id=dag.dag_id)
        # will only be able to run 1 (the existing one) since there's just
        # one dag run slot left given the max_active_runs limit
        self.assertEqual(1, len(dagruns))
        self.assertEqual(State.SUCCESS, dagruns[0].state)

    def test_backfill_max_limit_check_complete_loop(self):
        dag = self._get_dag_test_max_active_limits(
            'test_backfill_max_limit_check_complete_loop')
        start_date = DEFAULT_DATE - datetime.timedelta(hours=1)
        end_date = DEFAULT_DATE
        dag.sync_to_db()

        # Given the max limit to be 1 in active dag runs, we need to run the
        # backfill job 3 times
        success_expected = 2
        executor = TestExecutor(do_update=True)
        job = BackfillJob(dag=dag,
                          start_date=start_date,
                          end_date=end_date,
                          executor=executor,
                          donot_pickle=True)
        job.run()

        success_dagruns = len(DagRun.find(dag_id=dag.dag_id, state=State.SUCCESS))
        running_dagruns = len(DagRun.find(dag_id=dag.dag_id, state=State.RUNNING))
        self.assertEqual(success_expected, success_dagruns)
        self.assertEqual(0, running_dagruns)  # no dag_runs in running state are left

    def test_sub_set_subdag(self):
        dag = DAG(
            'test_sub_set_subdag',
            start_date=DEFAULT_DATE,
            default_args={'owner': 'owner1'})

        with dag:
            op1 = DummyOperator(task_id='leave1')
            op2 = DummyOperator(task_id='leave2')
            op3 = DummyOperator(task_id='upstream_level_1')
            op4 = DummyOperator(task_id='upstream_level_2')
            op5 = DummyOperator(task_id='upstream_level_3')
            # order randomly
            op2.set_downstream(op3)
            op1.set_downstream(op3)
            op4.set_downstream(op5)
            op3.set_downstream(op4)
        dag.sync_to_db()
        dag.clear()
        dr = dag.create_dagrun(run_id="test",
                               state=State.RUNNING,
                               execution_date=DEFAULT_DATE,
                               start_date=DEFAULT_DATE)

        executor = TestExecutor(do_update=True)
        sub_dag = dag.sub_dag(task_regex="leave*",
                              include_downstream=False,
                              include_upstream=False)
        job = BackfillJob(dag=sub_dag,
                          start_date=DEFAULT_DATE,
                          end_date=DEFAULT_DATE,
                          executor=executor)
        job.run()

        self.assertRaises(sqlalchemy.orm.exc.NoResultFound, dr.refresh_from_db)
        # the run_id should have changed, so a refresh won't work
        drs = DagRun.find(dag_id=dag.dag_id, execution_date=DEFAULT_DATE)
        dr = drs[0]

        self.assertEqual(BackfillJob.ID_FORMAT_PREFIX.format(DEFAULT_DATE.isoformat()),
                         dr.run_id)
        for ti in dr.get_task_instances():
            if ti.task_id == 'leave1' or ti.task_id == 'leave2':
                self.assertEqual(State.SUCCESS, ti.state)
            else:
                self.assertEqual(State.NONE, ti.state)

    def test_backfill_fill_blanks(self):
        self.clear_runs()
        dag = DAG(
            'test_backfill_fill_blanks',
            start_date=DEFAULT_DATE,
            default_args={'owner': 'owner1'},
        )

        with dag:
            op1 = DummyOperator(task_id='op1')
            op2 = DummyOperator(task_id='op2')
            op3 = DummyOperator(task_id='op3')
            op4 = DummyOperator(task_id='op4')
            op5 = DummyOperator(task_id='op5')
            op6 = DummyOperator(task_id='op6')
        dag.sync_to_db()
        dag.clear()
        dr = dag.create_dagrun(run_id='test',
                               state=State.RUNNING,
                               execution_date=DEFAULT_DATE,
                               start_date=DEFAULT_DATE)
        executor = TestExecutor(do_update=True)

        session = settings.Session()

        tis = dr.get_task_instances()
        for ti in tis:
            if ti.task_id == op1.task_id:
                ti.state = State.UP_FOR_RETRY
                ti.end_date = DEFAULT_DATE
            elif ti.task_id == op2.task_id:
                ti.state = State.FAILED
            elif ti.task_id == op3.task_id:
                ti.state = State.SKIPPED
            elif ti.task_id == op4.task_id:
                ti.state = State.SCHEDULED
            elif ti.task_id == op5.task_id:
                ti.state = State.UPSTREAM_FAILED
            # op6 = None
            session.merge(ti)
        session.commit()
        session.close()

        job = BackfillJob(dag=dag,
                          start_date=DEFAULT_DATE,
                          end_date=DEFAULT_DATE,
                          executor=executor)
        self.assertRaisesRegexp(
            AirflowException,
            'Some task instances failed',
            job.run)

        self.assertRaises(sqlalchemy.orm.exc.NoResultFound, dr.refresh_from_db)
        # the run_id should have changed, so a refresh won't work
        drs = DagRun.find(dag_id=dag.dag_id, execution_date=DEFAULT_DATE)
        dr = drs[0]

        self.assertEqual(dr.state, State.FAILED)

        tis = dr.get_task_instances()
        for ti in tis:
            if ti.task_id in (op1.task_id, op4.task_id, op6.task_id):
                self.assertEqual(ti.state, State.SUCCESS)
            elif ti.task_id == op2.task_id:
                self.assertEqual(ti.state, State.FAILED)
            elif ti.task_id == op3.task_id:
                self.assertEqual(ti.state, State.SKIPPED)
            elif ti.task_id == op5.task_id:
                self.assertEqual(ti.state, State.UPSTREAM_FAILED)

    def test_backfill_execute_subdag(self):
        dag = self.dagbag.get_dag('example_subdag_operator')
        subdag_op_task = dag.get_task('section-1')

        subdag = subdag_op_task.subdag
        subdag.schedule_interval = '@daily'

        start_date = timezone.utcnow()
        executor = TestExecutor(do_update=True)
        job = BackfillJob(dag=subdag,
                          start_date=start_date,
                          end_date=start_date,
                          executor=executor,
                          donot_pickle=True)
        job.run()

        history = executor.history
        subdag_history = history[0]

        # check that all 5 task instances of the subdag 'section-1' were executed
        self.assertEqual(5, len(subdag_history))
        for sdh in subdag_history:
            ti = sdh[3]
            self.assertIn('section-1-task-', ti.task_id)

        subdag.clear()
        dag.clear()

    def test_subdag_clear_parentdag_downstream_clear(self):
        dag = self.dagbag.get_dag('example_subdag_operator')
        subdag_op_task = dag.get_task('section-1')

        subdag = subdag_op_task.subdag
        subdag.schedule_interval = '@daily'

        executor = TestExecutor(do_update=True)
        job = BackfillJob(dag=subdag,
                          start_date=DEFAULT_DATE,
                          end_date=DEFAULT_DATE,
                          executor=executor,
                          donot_pickle=True)

        with timeout(seconds=30):
            job.run()

        ti0 = TI(
            task=subdag.get_task('section-1-task-1'),
            execution_date=DEFAULT_DATE)
        ti0.refresh_from_db()
        self.assertEqual(ti0.state, State.SUCCESS)

        sdag = subdag.sub_dag(
            task_regex='section-1-task-1',
            include_downstream=True,
            include_upstream=False)

        sdag.clear(
            start_date=DEFAULT_DATE,
            end_date=DEFAULT_DATE,
            include_parentdag=True)

        ti0.refresh_from_db()
        self.assertEqual(State.NONE, ti0.state)

        ti1 = TI(
            task=dag.get_task('some-other-task'),
            execution_date=DEFAULT_DATE)
        self.assertEqual(State.NONE, ti1.state)

        # Checks that all the Downstream tasks for Parent DAG
        # have been cleared
        for task in subdag_op_task.downstream_list:
            ti = TI(
                task=dag.get_task(task.task_id),
                execution_date=DEFAULT_DATE
            )
            self.assertEqual(State.NONE, ti.state)

        subdag.clear()
        dag.clear()

    def test_backfill_execute_subdag_with_removed_task(self):
        """
        Ensure that subdag operators execute properly in the case where
        an associated task of the subdag has been removed from the dag
        definition, but has instances in the database from previous runs.
        """
        dag = self.dagbag.get_dag('example_subdag_operator')
        subdag = dag.get_task('section-1').subdag

        executor = TestExecutor(do_update=True)
        job = BackfillJob(dag=subdag,
                          start_date=DEFAULT_DATE,
                          end_date=DEFAULT_DATE,
                          executor=executor,
                          donot_pickle=True)

        removed_task_ti = TI(
            task=DummyOperator(task_id='removed_task'),
            execution_date=DEFAULT_DATE,
            state=State.REMOVED)
        removed_task_ti.dag_id = subdag.dag_id

        session = settings.Session()
        session.merge(removed_task_ti)

        with timeout(seconds=30):
            job.run()

        for task in subdag.tasks:
            instance = session.query(TI).filter(
                TI.dag_id == subdag.dag_id,
                TI.task_id == task.task_id,
                TI.execution_date == DEFAULT_DATE).first()

            self.assertIsNotNone(instance)
            self.assertEqual(instance.state, State.SUCCESS)

        removed_task_ti.refresh_from_db()
        self.assertEqual(removed_task_ti.state, State.REMOVED)

        subdag.clear()
        dag.clear()

    def test_update_counters(self):
        dag = DAG(
            dag_id='test_manage_executor_state',
            start_date=DEFAULT_DATE)

        task1 = DummyOperator(
            task_id='dummy',
            dag=dag,
            owner='airflow')
        dag.sync_to_db()

        job = BackfillJob(dag=dag)

        session = settings.Session()
        dr = dag.create_dagrun(run_id=DagRun.ID_PREFIX,
                               state=State.RUNNING,
                               execution_date=DEFAULT_DATE,
                               start_date=DEFAULT_DATE,
                               session=session)
        ti = TI(task1, dr.execution_date)
        ti.refresh_from_db()

        ti_status = BackfillJob._DagRunTaskStatus()

        # test for success
        ti.set_state(State.SUCCESS, session)
        ti_status.running[ti.key] = ti
        job._update_counters(ti_status=ti_status)
        self.assertTrue(len(ti_status.running) == 0)
        self.assertTrue(len(ti_status.succeeded) == 1)
        self.assertTrue(len(ti_status.skipped) == 0)
        self.assertTrue(len(ti_status.failed) == 0)
        self.assertTrue(len(ti_status.to_run) == 0)

        ti_status.succeeded.clear()

        # test for skipped
        ti.set_state(State.SKIPPED, session)
        ti_status.running[ti.key] = ti
        job._update_counters(ti_status=ti_status)
        self.assertTrue(len(ti_status.running) == 0)
        self.assertTrue(len(ti_status.succeeded) == 0)
        self.assertTrue(len(ti_status.skipped) == 1)
        self.assertTrue(len(ti_status.failed) == 0)
        self.assertTrue(len(ti_status.to_run) == 0)

        ti_status.skipped.clear()

        # test for failed
        ti.set_state(State.FAILED, session)
        ti_status.running[ti.key] = ti
        job._update_counters(ti_status=ti_status)
        self.assertTrue(len(ti_status.running) == 0)
        self.assertTrue(len(ti_status.succeeded) == 0)
        self.assertTrue(len(ti_status.skipped) == 0)
        self.assertTrue(len(ti_status.failed) == 1)
        self.assertTrue(len(ti_status.to_run) == 0)

        ti_status.failed.clear()

        # test for retry
        ti.set_state(State.UP_FOR_RETRY, session)
        ti_status.running[ti.key] = ti
        job._update_counters(ti_status=ti_status)
        self.assertTrue(len(ti_status.running) == 0)
        self.assertTrue(len(ti_status.succeeded) == 0)
        self.assertTrue(len(ti_status.skipped) == 0)
        self.assertTrue(len(ti_status.failed) == 0)
        self.assertTrue(len(ti_status.to_run) == 1)

        ti_status.to_run.clear()

        # test for reschedule
        ti.set_state(State.UP_FOR_RESCHEDULE, session)
        ti_status.running[ti.key] = ti
        job._update_counters(ti_status=ti_status)
        self.assertTrue(len(ti_status.running) == 0)
        self.assertTrue(len(ti_status.succeeded) == 0)
        self.assertTrue(len(ti_status.skipped) == 0)
        self.assertTrue(len(ti_status.failed) == 0)
        self.assertTrue(len(ti_status.to_run) == 1)

        ti_status.to_run.clear()

        # test for none
        ti.set_state(State.NONE, session)
        ti_status.running[ti.key] = ti
        job._update_counters(ti_status=ti_status)
        self.assertTrue(len(ti_status.running) == 0)
        self.assertTrue(len(ti_status.succeeded) == 0)
        self.assertTrue(len(ti_status.skipped) == 0)
        self.assertTrue(len(ti_status.failed) == 0)
        self.assertTrue(len(ti_status.to_run) == 1)

        ti_status.to_run.clear()

        session.close()

    def test_dag_get_run_dates(self):

        def get_test_dag_for_backfill(schedule_interval=None):
            dag = DAG(
                dag_id='test_get_dates',
                start_date=DEFAULT_DATE,
                schedule_interval=schedule_interval)
            DummyOperator(
                task_id='dummy',
                dag=dag,
                owner='airflow')
            return dag

        test_dag = get_test_dag_for_backfill()
        self.assertEqual([DEFAULT_DATE], test_dag.get_run_dates(
            start_date=DEFAULT_DATE,
            end_date=DEFAULT_DATE))

        test_dag = get_test_dag_for_backfill(schedule_interval="@hourly")
        self.assertEqual([DEFAULT_DATE - datetime.timedelta(hours=3),
                          DEFAULT_DATE - datetime.timedelta(hours=2),
                          DEFAULT_DATE - datetime.timedelta(hours=1),
                          DEFAULT_DATE],
                         test_dag.get_run_dates(
                             start_date=DEFAULT_DATE - datetime.timedelta(hours=3),
                             end_date=DEFAULT_DATE,))


class LocalTaskJobTest(unittest.TestCase):
    def setUp(self):
        pass

    def test_localtaskjob_essential_attr(self):
        """
        Check whether essential attributes
        of LocalTaskJob can be assigned with
        proper values without intervention
        """
        dag = DAG(
            'test_localtaskjob_essential_attr',
            start_date=DEFAULT_DATE,
            default_args={'owner': 'owner1'})

        with dag:
            op1 = DummyOperator(task_id='op1')
        dag.sync_to_db()
        dag.clear()
        dr = dag.create_dagrun(run_id="test",
                               state=State.SUCCESS,
                               execution_date=DEFAULT_DATE,
                               start_date=DEFAULT_DATE)
        ti = dr.get_task_instance(task_id=op1.task_id)

        job1 = LocalTaskJob(task_instance=ti,
                            ignore_ti_state=True,
                            executor=SequentialExecutor())

        essential_attr = ["dag_id", "job_type", "start_date", "hostname"]

        check_result_1 = [hasattr(job1, attr) for attr in essential_attr]
        self.assertTrue(all(check_result_1))

        check_result_2 = [getattr(job1, attr) is not None for attr in essential_attr]
        self.assertTrue(all(check_result_2))

    @patch('os.getpid')
    def test_localtaskjob_heartbeat(self, mock_pid):
        session = settings.Session()
        dag = DAG(
            'test_localtaskjob_heartbeat',
            start_date=DEFAULT_DATE,
            default_args={'owner': 'owner1'})

        with dag:
            op1 = DummyOperator(task_id='op1')
        dag.sync_to_db()
        dag.clear()
        dr = dag.create_dagrun(run_id="test",
                               state=State.SUCCESS,
                               execution_date=DEFAULT_DATE,
                               start_date=DEFAULT_DATE,
                               session=session)
        ti = dr.get_task_instance(task_id=op1.task_id, session=session)
        ti.state = State.RUNNING
        ti.hostname = "blablabla"
        session.commit()

        job1 = LocalTaskJob(task_instance=ti,
                            ignore_ti_state=True,
                            executor=SequentialExecutor())
        self.assertRaises(AirflowException, job1.heartbeat_callback)

        mock_pid.return_value = 1
        ti.state = State.RUNNING
        ti.hostname = get_hostname()
        ti.pid = 1
        session.merge(ti)
        session.commit()

        ret = job1.heartbeat_callback()
        self.assertEqual(ret, None)

        mock_pid.return_value = 2
        self.assertRaises(AirflowException, job1.heartbeat_callback)

    @unittest.skipIf('mysql' in configuration.conf.get('core', 'sql_alchemy_conn'),
                     "flaky when run on mysql")
    @unittest.skipIf('postgresql' in configuration.conf.get('core', 'sql_alchemy_conn'),
                     'flaky when run on postgresql')
    def test_mark_success_no_kill(self):
        """
        Test that ensures that mark_success in the UI doesn't cause
        the task to fail, and that the task exits
        """
        dagbag = models.DagBag(
            dag_folder=TEST_DAG_FOLDER,
            include_examples=False,
        )
        dag = dagbag.dags.get('test_mark_success')
        task = dag.get_task('task1')

        session = settings.Session()

        dag.clear()
        dag.create_dagrun(run_id="test",
                          state=State.RUNNING,
                          execution_date=DEFAULT_DATE,
                          start_date=DEFAULT_DATE,
                          session=session)
        ti = TI(task=task, execution_date=DEFAULT_DATE)
        ti.refresh_from_db()
        job1 = LocalTaskJob(task_instance=ti, ignore_ti_state=True)
        process = multiprocessing.Process(target=job1.run)
        process.start()
        ti.refresh_from_db()
        for i in range(0, 50):
            if ti.state == State.RUNNING:
                break
            time.sleep(0.1)
            ti.refresh_from_db()
        self.assertEqual(State.RUNNING, ti.state)
        ti.state = State.SUCCESS
        session.merge(ti)
        session.commit()

        process.join(timeout=10)
        self.assertFalse(process.is_alive())
        ti.refresh_from_db()
        self.assertEqual(State.SUCCESS, ti.state)

    def test_localtaskjob_double_trigger(self):
        dagbag = models.DagBag(
            dag_folder=TEST_DAG_FOLDER,
            include_examples=False,
        )
        dag = dagbag.dags.get('test_localtaskjob_double_trigger')
        task = dag.get_task('test_localtaskjob_double_trigger_task')

        session = settings.Session()

        dag.clear()
        dr = dag.create_dagrun(run_id="test",
                               state=State.SUCCESS,
                               execution_date=DEFAULT_DATE,
                               start_date=DEFAULT_DATE,
                               session=session)
        ti = dr.get_task_instance(task_id=task.task_id, session=session)
        ti.state = State.RUNNING
        ti.hostname = get_hostname()
        ti.pid = 1
        session.commit()

        ti_run = TI(task=task, execution_date=DEFAULT_DATE)
        job1 = LocalTaskJob(task_instance=ti_run,
                            ignore_ti_state=True,
                            executor=SequentialExecutor())
        with patch.object(BaseTaskRunner, 'start', return_value=None) as mock_method:
            job1.run()
            mock_method.assert_not_called()

        ti = dr.get_task_instance(task_id=task.task_id, session=session)
        self.assertEqual(ti.pid, 1)
        self.assertEqual(ti.state, State.RUNNING)

        session.close()


class SchedulerJobTest(unittest.TestCase):

    def setUp(self):
        self.dagbag = DagBag()
        with create_session() as session:
            session.query(models.DagRun).delete()
            session.query(errors.ImportError).delete()
            session.commit()

    @staticmethod
    def run_single_scheduler_loop_with_no_dags(dags_folder):
        """
        Utility function that runs a single scheduler loop without actually
        changing/scheduling any dags. This is useful to simulate the other side effects of
        running a scheduler loop, e.g. to see what parse errors there are in the
        dags_folder.

        :param dags_folder: the directory to traverse
        :type directory: str
        """
        scheduler = SchedulerJob(
            dag_id='this_dag_doesnt_exist',  # We don't want to actually run anything
            num_runs=1,
            subdir=os.path.join(dags_folder))
        scheduler.heartrate = 0
        scheduler.run()

    def _make_simple_dag_bag(self, dags):
        return SimpleDagBag([SimpleDag(dag) for dag in dags])

    def test_no_orphan_process_will_be_left(self):
        empty_dir = mkdtemp()
        current_process = psutil.Process()
        old_children = current_process.children(recursive=True)
        scheduler = SchedulerJob(subdir=empty_dir,
                                 num_runs=1)
        scheduler.executor = TestExecutor()
        scheduler.run()
        shutil.rmtree(empty_dir)

        # Remove potential noise created by previous tests.
        current_children = set(current_process.children(recursive=True)) - set(
            old_children)
        self.assertFalse(current_children)

    def test_process_executor_events(self):
        dag_id = "test_process_executor_events"
        dag_id2 = "test_process_executor_events_2"
        task_id_1 = 'dummy_task'

        dag = DAG(dag_id=dag_id, start_date=DEFAULT_DATE)
        dag2 = DAG(dag_id=dag_id2, start_date=DEFAULT_DATE)
        task1 = DummyOperator(dag=dag, task_id=task_id_1)
        DummyOperator(dag=dag2, task_id=task_id_1)

        dagbag1 = self._make_simple_dag_bag([dag])
        dagbag2 = self._make_simple_dag_bag([dag2])

        scheduler = SchedulerJob()
        session = settings.Session()

        ti1 = TI(task1, DEFAULT_DATE)
        ti1.state = State.QUEUED
        session.merge(ti1)
        session.commit()

        executor = TestExecutor()
        executor.event_buffer[ti1.key] = State.FAILED

        scheduler.executor = executor

        # dag bag does not contain dag_id
        scheduler._process_executor_events(simple_dag_bag=dagbag2)
        ti1.refresh_from_db()
        self.assertEqual(ti1.state, State.QUEUED)

        # dag bag does contain dag_id
        scheduler._process_executor_events(simple_dag_bag=dagbag1)
        ti1.refresh_from_db()
        self.assertEqual(ti1.state, State.FAILED)

        ti1.state = State.SUCCESS
        session.merge(ti1)
        session.commit()
        executor.event_buffer[ti1.key] = State.SUCCESS

        scheduler._process_executor_events(simple_dag_bag=dagbag1)
        ti1.refresh_from_db()
        self.assertEqual(ti1.state, State.SUCCESS)

    def test_execute_task_instances_is_paused_wont_execute(self):
        dag_id = 'SchedulerJobTest.test_execute_task_instances_is_paused_wont_execute'
        task_id_1 = 'dummy_task'

        dag = DAG(dag_id=dag_id, start_date=DEFAULT_DATE)
        task1 = DummyOperator(dag=dag, task_id=task_id_1)
        dagbag = self._make_simple_dag_bag([dag])
        dag.sync_to_db()

        scheduler = SchedulerJob()
        session = settings.Session()

        dr1 = scheduler.create_dag_run(dag)
        ti1 = TI(task1, DEFAULT_DATE)
        ti1.state = State.SCHEDULED
        dr1.state = State.RUNNING
        dagmodel = models.DagModel()
        dagmodel.dag_id = dag_id
        dagmodel.is_paused = True
        session.merge(ti1)
        session.merge(dr1)
        session.add(dagmodel)
        session.commit()

        scheduler._execute_task_instances(dagbag, [State.SCHEDULED])
        ti1.refresh_from_db()
        self.assertEqual(State.SCHEDULED, ti1.state)

    def test_execute_task_instances_no_dagrun_task_will_execute(self):
        """
        Tests that tasks without dagrun still get executed.
        """
        dag_id = 'SchedulerJobTest.test_execute_task_instances_no_dagrun_task_will_execute'
        task_id_1 = 'dummy_task'

        dag = DAG(dag_id=dag_id, start_date=DEFAULT_DATE)
        task1 = DummyOperator(dag=dag, task_id=task_id_1)
        dagbag = self._make_simple_dag_bag([dag])
        dag.sync_to_db()

        scheduler = SchedulerJob()
        session = settings.Session()

        scheduler.create_dag_run(dag)
        ti1 = TI(task1, DEFAULT_DATE)
        ti1.state = State.SCHEDULED
        ti1.execution_date = ti1.execution_date + datetime.timedelta(days=1)
        session.merge(ti1)
        session.commit()

        scheduler._execute_task_instances(dagbag, [State.SCHEDULED])
        ti1.refresh_from_db()
        self.assertEqual(State.QUEUED, ti1.state)

    def test_execute_task_instances_backfill_tasks_wont_execute(self):
        """
        Tests that backfill tasks won't get executed.
        """
        dag_id = 'SchedulerJobTest.test_execute_task_instances_backfill_tasks_wont_execute'
        task_id_1 = 'dummy_task'

        dag = DAG(dag_id=dag_id, start_date=DEFAULT_DATE)
        task1 = DummyOperator(dag=dag, task_id=task_id_1)
        dagbag = self._make_simple_dag_bag([dag])
        dag.sync_to_db()

        scheduler = SchedulerJob()
        session = settings.Session()

        dr1 = scheduler.create_dag_run(dag)
        dr1.run_id = BackfillJob.ID_PREFIX + '_blah'
        ti1 = TI(task1, dr1.execution_date)
        ti1.refresh_from_db()
        ti1.state = State.SCHEDULED
        session.merge(ti1)
        session.merge(dr1)
        session.commit()

        self.assertTrue(dr1.is_backfill)

        scheduler._execute_task_instances(dagbag, [State.SCHEDULED])
        ti1.refresh_from_db()
        self.assertEqual(State.SCHEDULED, ti1.state)

    def test_find_executable_task_instances_backfill_nodagrun(self):
        dag_id = 'SchedulerJobTest.test_find_executable_task_instances_backfill_nodagrun'
        task_id_1 = 'dummy'
        dag = DAG(dag_id=dag_id, start_date=DEFAULT_DATE, concurrency=16)
        task1 = DummyOperator(dag=dag, task_id=task_id_1)
        dagbag = self._make_simple_dag_bag([dag])
        dag.sync_to_db()

        scheduler = SchedulerJob()
        session = settings.Session()

        dr1 = scheduler.create_dag_run(dag)
        dr2 = scheduler.create_dag_run(dag)
        dr2.run_id = BackfillJob.ID_PREFIX + 'asdf'

        ti_no_dagrun = TI(task1, DEFAULT_DATE - datetime.timedelta(days=1))
        ti_backfill = TI(task1, dr2.execution_date)
        ti_with_dagrun = TI(task1, dr1.execution_date)
        # ti_with_paused
        ti_no_dagrun.state = State.SCHEDULED
        ti_backfill.state = State.SCHEDULED
        ti_with_dagrun.state = State.SCHEDULED

        session.merge(dr2)
        session.merge(ti_no_dagrun)
        session.merge(ti_backfill)
        session.merge(ti_with_dagrun)
        session.commit()

        res = scheduler._find_executable_task_instances(
            dagbag,
            states=[State.SCHEDULED],
            session=session)

        self.assertEqual(2, len(res))
        res_keys = map(lambda x: x.key, res)
        self.assertIn(ti_no_dagrun.key, res_keys)
        self.assertIn(ti_with_dagrun.key, res_keys)

    def test_find_executable_task_instances_pool(self):
        dag_id = 'SchedulerJobTest.test_find_executable_task_instances_pool'
        task_id_1 = 'dummy'
        task_id_2 = 'dummydummy'
        dag = DAG(dag_id=dag_id, start_date=DEFAULT_DATE, concurrency=16)
        task1 = DummyOperator(dag=dag, task_id=task_id_1, pool='a')
        task2 = DummyOperator(dag=dag, task_id=task_id_2, pool='b')
        dagbag = self._make_simple_dag_bag([dag])
        dag.sync_to_db()

        scheduler = SchedulerJob()
        session = settings.Session()

        dr1 = scheduler.create_dag_run(dag)
        dr2 = scheduler.create_dag_run(dag)

        tis = ([
            TI(task1, dr1.execution_date),
            TI(task2, dr1.execution_date),
            TI(task1, dr2.execution_date),
            TI(task2, dr2.execution_date)
        ])
        for ti in tis:
            ti.state = State.SCHEDULED
            session.merge(ti)
        pool = models.Pool(pool='a', slots=1, description='haha')
        pool2 = models.Pool(pool='b', slots=100, description='haha')
        session.add(pool)
        session.add(pool2)
        session.commit()

        res = scheduler._find_executable_task_instances(
            dagbag,
            states=[State.SCHEDULED],
            session=session)
        session.commit()
        self.assertEqual(3, len(res))
        res_keys = []
        for ti in res:
            res_keys.append(ti.key)
        self.assertIn(tis[0].key, res_keys)
        self.assertIn(tis[1].key, res_keys)
        self.assertIn(tis[3].key, res_keys)

    def test_nonexistent_pool(self):
        dag_id = 'SchedulerJobTest.test_nonexistent_pool'
        task_id = 'dummy_wrong_pool'
        dag = DAG(dag_id=dag_id, start_date=DEFAULT_DATE, concurrency=16)
        task = DummyOperator(dag=dag, task_id=task_id, pool="this_pool_doesnt_exist")
        dagbag = self._make_simple_dag_bag([dag])
        dag.sync_to_db()

        scheduler = SchedulerJob()
        session = settings.Session()

        dr = scheduler.create_dag_run(dag)

        ti = TI(task, dr.execution_date)
        ti.state = State.SCHEDULED
        session.merge(ti)
        session.commit()

        res = scheduler._find_executable_task_instances(
            dagbag,
            states=[State.SCHEDULED],
            session=session)
        session.commit()
        self.assertEqual(0, len(res))

    def test_find_executable_task_instances_none(self):
        dag_id = 'SchedulerJobTest.test_find_executable_task_instances_none'
        task_id_1 = 'dummy'
        dag = DAG(dag_id=dag_id, start_date=DEFAULT_DATE, concurrency=16)
        DummyOperator(dag=dag, task_id=task_id_1)
        dagbag = self._make_simple_dag_bag([dag])
        dag.sync_to_db()

        scheduler = SchedulerJob()
        session = settings.Session()

        scheduler.create_dag_run(dag)
        session.commit()

        self.assertEqual(0, len(scheduler._find_executable_task_instances(
            dagbag,
            states=[State.SCHEDULED],
            session=session)))

    def test_find_executable_task_instances_concurrency(self):
        dag_id = 'SchedulerJobTest.test_find_executable_task_instances_concurrency'
        task_id_1 = 'dummy'
        dag = DAG(dag_id=dag_id, start_date=DEFAULT_DATE, concurrency=2)
        task1 = DummyOperator(dag=dag, task_id=task_id_1)
        dagbag = self._make_simple_dag_bag([dag])
        dag.sync_to_db()

        scheduler = SchedulerJob()
        session = settings.Session()

        dr1 = scheduler.create_dag_run(dag)
        dr2 = scheduler.create_dag_run(dag)
        dr3 = scheduler.create_dag_run(dag)

        ti1 = TI(task1, dr1.execution_date)
        ti2 = TI(task1, dr2.execution_date)
        ti3 = TI(task1, dr3.execution_date)
        ti1.state = State.RUNNING
        ti2.state = State.SCHEDULED
        ti3.state = State.SCHEDULED
        session.merge(ti1)
        session.merge(ti2)
        session.merge(ti3)

        session.commit()

        res = scheduler._find_executable_task_instances(
            dagbag,
            states=[State.SCHEDULED],
            session=session)

        self.assertEqual(1, len(res))
        res_keys = map(lambda x: x.key, res)
        self.assertIn(ti2.key, res_keys)

        ti2.state = State.RUNNING
        session.merge(ti2)
        session.commit()

        res = scheduler._find_executable_task_instances(
            dagbag,
            states=[State.SCHEDULED],
            session=session)

        self.assertEqual(0, len(res))

    def test_find_executable_task_instances_concurrency_queued(self):
        dag_id = 'SchedulerJobTest.test_find_executable_task_instances_concurrency_queued'
        dag = DAG(dag_id=dag_id, start_date=DEFAULT_DATE, concurrency=3)
        task1 = DummyOperator(dag=dag, task_id='dummy1')
        task2 = DummyOperator(dag=dag, task_id='dummy2')
        task3 = DummyOperator(dag=dag, task_id='dummy3')
        dagbag = self._make_simple_dag_bag([dag])
        dag.sync_to_db()

        scheduler = SchedulerJob()
        session = settings.Session()
        dag_run = scheduler.create_dag_run(dag)

        ti1 = TI(task1, dag_run.execution_date)
        ti2 = TI(task2, dag_run.execution_date)
        ti3 = TI(task3, dag_run.execution_date)
        ti1.state = State.RUNNING
        ti2.state = State.QUEUED
        ti3.state = State.SCHEDULED

        session.merge(ti1)
        session.merge(ti2)
        session.merge(ti3)

        session.commit()

        res = scheduler._find_executable_task_instances(
            dagbag,
            states=[State.SCHEDULED],
            session=session)

        self.assertEqual(1, len(res))
        self.assertEqual(res[0].key, ti3.key)

    def test_find_executable_task_instances_task_concurrency(self):
        dag_id = 'SchedulerJobTest.test_find_executable_task_instances_task_concurrency'
        task_id_1 = 'dummy'
        task_id_2 = 'dummy2'
        dag = DAG(dag_id=dag_id, start_date=DEFAULT_DATE, concurrency=16)
        task1 = DummyOperator(dag=dag, task_id=task_id_1, task_concurrency=2)
        task2 = DummyOperator(dag=dag, task_id=task_id_2)
        dagbag = self._make_simple_dag_bag([dag])
        dag.sync_to_db()

        scheduler = SchedulerJob()
        session = settings.Session()

        dr1 = scheduler.create_dag_run(dag)
        dr2 = scheduler.create_dag_run(dag)
        dr3 = scheduler.create_dag_run(dag)

        ti1_1 = TI(task1, dr1.execution_date)
        ti2 = TI(task2, dr1.execution_date)

        ti1_1.state = State.SCHEDULED
        ti2.state = State.SCHEDULED
        session.merge(ti1_1)
        session.merge(ti2)
        session.commit()

        res = scheduler._find_executable_task_instances(
            dagbag,
            states=[State.SCHEDULED],
            session=session)

        self.assertEqual(2, len(res))

        ti1_1.state = State.RUNNING
        ti2.state = State.RUNNING
        ti1_2 = TI(task1, dr2.execution_date)
        ti1_2.state = State.SCHEDULED
        session.merge(ti1_1)
        session.merge(ti2)
        session.merge(ti1_2)
        session.commit()

        res = scheduler._find_executable_task_instances(
            dagbag,
            states=[State.SCHEDULED],
            session=session)

        self.assertEqual(1, len(res))

        ti1_2.state = State.RUNNING
        ti1_3 = TI(task1, dr3.execution_date)
        ti1_3.state = State.SCHEDULED
        session.merge(ti1_2)
        session.merge(ti1_3)
        session.commit()

        res = scheduler._find_executable_task_instances(
            dagbag,
            states=[State.SCHEDULED],
            session=session)

        self.assertEqual(0, len(res))

        ti1_1.state = State.SCHEDULED
        ti1_2.state = State.SCHEDULED
        ti1_3.state = State.SCHEDULED
        session.merge(ti1_1)
        session.merge(ti1_2)
        session.merge(ti1_3)
        session.commit()

        res = scheduler._find_executable_task_instances(
            dagbag,
            states=[State.SCHEDULED],
            session=session)

        self.assertEqual(2, len(res))

        ti1_1.state = State.RUNNING
        ti1_2.state = State.SCHEDULED
        ti1_3.state = State.SCHEDULED
        session.merge(ti1_1)
        session.merge(ti1_2)
        session.merge(ti1_3)
        session.commit()

        res = scheduler._find_executable_task_instances(
            dagbag,
            states=[State.SCHEDULED],
            session=session)

        self.assertEqual(1, len(res))

    def test_change_state_for_executable_task_instances_no_tis(self):
        scheduler = SchedulerJob()
        session = settings.Session()
        res = scheduler._change_state_for_executable_task_instances(
            [], [State.NONE], session)
        self.assertEqual(0, len(res))

    def test_change_state_for_executable_task_instances_no_tis_with_state(self):
        dag_id = 'SchedulerJobTest.test_change_state_for__no_tis_with_state'
        task_id_1 = 'dummy'
        dag = DAG(dag_id=dag_id, start_date=DEFAULT_DATE, concurrency=2)
        task1 = DummyOperator(dag=dag, task_id=task_id_1)
        self._make_simple_dag_bag([dag])
        dag.sync_to_db()

        scheduler = SchedulerJob()
        session = settings.Session()

        dr1 = scheduler.create_dag_run(dag)
        dr2 = scheduler.create_dag_run(dag)
        dr3 = scheduler.create_dag_run(dag)

        ti1 = TI(task1, dr1.execution_date)
        ti2 = TI(task1, dr2.execution_date)
        ti3 = TI(task1, dr3.execution_date)
        ti1.state = State.SCHEDULED
        ti2.state = State.SCHEDULED
        ti3.state = State.SCHEDULED
        session.merge(ti1)
        session.merge(ti2)
        session.merge(ti3)

        session.commit()

        res = scheduler._change_state_for_executable_task_instances(
            [ti1, ti2, ti3],
            [State.RUNNING],
            session)
        self.assertEqual(0, len(res))

    def test_change_state_for_executable_task_instances_none_state(self):
        dag_id = 'SchedulerJobTest.test_change_state_for__none_state'
        task_id_1 = 'dummy'
        dag = DAG(dag_id=dag_id, start_date=DEFAULT_DATE, concurrency=2)
        task1 = DummyOperator(dag=dag, task_id=task_id_1)
        self._make_simple_dag_bag([dag])
        dag.sync_to_db()

        scheduler = SchedulerJob()
        session = settings.Session()

        dr1 = scheduler.create_dag_run(dag)
        dr2 = scheduler.create_dag_run(dag)
        dr3 = scheduler.create_dag_run(dag)

        ti1 = TI(task1, dr1.execution_date)
        ti2 = TI(task1, dr2.execution_date)
        ti3 = TI(task1, dr3.execution_date)
        ti1.state = State.SCHEDULED
        ti2.state = State.QUEUED
        ti3.state = State.NONE
        session.merge(ti1)
        session.merge(ti2)
        session.merge(ti3)

        session.commit()

        res = scheduler._change_state_for_executable_task_instances(
            [ti1, ti2, ti3],
            [State.NONE, State.SCHEDULED],
            session)
        self.assertEqual(2, len(res))
        ti1.refresh_from_db()
        ti3.refresh_from_db()
        self.assertEqual(State.QUEUED, ti1.state)
        self.assertEqual(State.QUEUED, ti3.state)

    def test_enqueue_task_instances_with_queued_state(self):
        dag_id = 'SchedulerJobTest.test_enqueue_task_instances_with_queued_state'
        task_id_1 = 'dummy'
        dag = DAG(dag_id=dag_id, start_date=DEFAULT_DATE)
        task1 = DummyOperator(dag=dag, task_id=task_id_1)
        dagbag = self._make_simple_dag_bag([dag])
        dag.sync_to_db()

        scheduler = SchedulerJob()
        session = settings.Session()

        dr1 = scheduler.create_dag_run(dag)

        ti1 = TI(task1, dr1.execution_date)
        session.merge(ti1)
        session.commit()

        with patch.object(BaseExecutor, 'queue_command') as mock_queue_command:
            scheduler._enqueue_task_instances_with_queued_state(dagbag, [ti1])

        mock_queue_command.assert_called()

    def test_execute_task_instances_nothing(self):
        dag_id = 'SchedulerJobTest.test_execute_task_instances_nothing'
        task_id_1 = 'dummy'
        dag = DAG(dag_id=dag_id, start_date=DEFAULT_DATE, concurrency=2)
        task1 = DummyOperator(dag=dag, task_id=task_id_1)
        dagbag = SimpleDagBag([])
        dag.sync_to_db()

        scheduler = SchedulerJob()
        session = settings.Session()

        dr1 = scheduler.create_dag_run(dag)
        ti1 = TI(task1, dr1.execution_date)
        ti1.state = State.SCHEDULED
        session.merge(ti1)
        session.commit()

        self.assertEqual(0, scheduler._execute_task_instances(dagbag, states=[State.SCHEDULED]))

    def test_execute_task_instances(self):
        dag_id = 'SchedulerJobTest.test_execute_task_instances'
        task_id_1 = 'dummy_task'
        task_id_2 = 'dummy_task_nonexistent_queue'
        # important that len(tasks) is less than concurrency
        # because before scheduler._execute_task_instances would only
        # check the num tasks once so if concurrency was 3,
        # we could execute arbitrarily many tasks in the second run
        dag = DAG(dag_id=dag_id, start_date=DEFAULT_DATE, concurrency=3)
        task1 = DummyOperator(dag=dag, task_id=task_id_1)
        task2 = DummyOperator(dag=dag, task_id=task_id_2)
        dagbag = self._make_simple_dag_bag([dag])
        dag.sync_to_db()

        scheduler = SchedulerJob()
        session = settings.Session()

        # create first dag run with 1 running and 1 queued
        dr1 = scheduler.create_dag_run(dag)
        ti1 = TI(task1, dr1.execution_date)
        ti2 = TI(task2, dr1.execution_date)
        ti1.refresh_from_db()
        ti2.refresh_from_db()
        ti1.state = State.RUNNING
        ti2.state = State.RUNNING
        session.merge(ti1)
        session.merge(ti2)
        session.commit()

        self.assertEqual(State.RUNNING, dr1.state)
        self.assertEqual(
            2,
            DAG.get_num_task_instances(
                dag_id, dag.task_ids, states=[State.RUNNING], session=session
            )
        )

        # create second dag run
        dr2 = scheduler.create_dag_run(dag)
        ti3 = TI(task1, dr2.execution_date)
        ti4 = TI(task2, dr2.execution_date)
        ti3.refresh_from_db()
        ti4.refresh_from_db()
        # manually set to scheduled so we can pick them up
        ti3.state = State.SCHEDULED
        ti4.state = State.SCHEDULED
        session.merge(ti3)
        session.merge(ti4)
        session.commit()

        self.assertEqual(State.RUNNING, dr2.state)

        res = scheduler._execute_task_instances(dagbag, [State.SCHEDULED])

        # check that concurrency is respected
        ti1.refresh_from_db()
        ti2.refresh_from_db()
        ti3.refresh_from_db()
        ti4.refresh_from_db()
        self.assertEqual(
            3,
            DAG.get_num_task_instances(
                dag_id, dag.task_ids, states=[State.RUNNING, State.QUEUED], session=session
            )
        )
        self.assertEqual(State.RUNNING, ti1.state)
        self.assertEqual(State.RUNNING, ti2.state)
        six.assertCountEqual(self, [State.QUEUED, State.SCHEDULED], [ti3.state, ti4.state])
        self.assertEqual(1, res)

    def test_execute_task_instances_limit(self):
        dag_id = 'SchedulerJobTest.test_execute_task_instances_limit'
        task_id_1 = 'dummy_task'
        task_id_2 = 'dummy_task_2'
        # important that len(tasks) is less than concurrency
        # because before scheduler._execute_task_instances would only
        # check the num tasks once so if concurrency was 3,
        # we could execute arbitrarily many tasks in the second run
        dag = DAG(dag_id=dag_id, start_date=DEFAULT_DATE, concurrency=16)
        task1 = DummyOperator(dag=dag, task_id=task_id_1)
        task2 = DummyOperator(dag=dag, task_id=task_id_2)
        dagbag = self._make_simple_dag_bag([dag])
        dag.sync_to_db()

        scheduler = SchedulerJob()
        scheduler.max_tis_per_query = 3
        session = settings.Session()

        tis = []
        for i in range(0, 4):
            dr = scheduler.create_dag_run(dag)
            ti1 = TI(task1, dr.execution_date)
            ti2 = TI(task2, dr.execution_date)
            tis.append(ti1)
            tis.append(ti2)
            ti1.refresh_from_db()
            ti2.refresh_from_db()
            ti1.state = State.SCHEDULED
            ti2.state = State.SCHEDULED
            session.merge(ti1)
            session.merge(ti2)
            session.commit()
        res = scheduler._execute_task_instances(dagbag, [State.SCHEDULED])

        self.assertEqual(8, res)
        for ti in tis:
            ti.refresh_from_db()
            self.assertEqual(State.QUEUED, ti.state)

    @unittest.skipUnless("INTEGRATION" in os.environ,
                         "The test is flaky with nondeterministic result")
    def test_change_state_for_tis_without_dagrun(self):
        dag1 = DAG(dag_id='test_change_state_for_tis_without_dagrun', start_date=DEFAULT_DATE)

        DummyOperator(task_id='dummy', dag=dag1, owner='airflow')

        DummyOperator(task_id='dummy_b', dag=dag1, owner='airflow')

        dag2 = DAG(dag_id='test_change_state_for_tis_without_dagrun_dont_change', start_date=DEFAULT_DATE)

        DummyOperator(task_id='dummy', dag=dag2, owner='airflow')

        dag3 = DAG(dag_id='test_change_state_for_tis_without_dagrun_no_dagrun', start_date=DEFAULT_DATE)

        DummyOperator(task_id='dummy', dag=dag3, owner='airflow')

        session = settings.Session()
        dr1 = dag1.create_dagrun(run_id=DagRun.ID_PREFIX,
                                 state=State.RUNNING,
                                 execution_date=DEFAULT_DATE,
                                 start_date=DEFAULT_DATE,
                                 session=session)

        dr2 = dag2.create_dagrun(run_id=DagRun.ID_PREFIX,
                                 state=State.RUNNING,
                                 execution_date=DEFAULT_DATE,
                                 start_date=DEFAULT_DATE,
                                 session=session)

        ti1a = dr1.get_task_instance(task_id='dummy', session=session)
        ti1a.state = State.SCHEDULED
        ti1b = dr1.get_task_instance(task_id='dummy_b', session=session)
        ti1b.state = State.SUCCESS
        session.commit()

        ti2 = dr2.get_task_instance(task_id='dummy', session=session)
        ti2.state = State.SCHEDULED
        session.commit()

        ti3 = TI(dag3.get_task('dummy'), DEFAULT_DATE)
        ti3.state = State.SCHEDULED
        session.merge(ti3)
        session.commit()

        dagbag = self._make_simple_dag_bag([dag1, dag2, dag3])
        scheduler = SchedulerJob(num_runs=0)
        scheduler._change_state_for_tis_without_dagrun(
            simple_dag_bag=dagbag,
            old_states=[State.SCHEDULED, State.QUEUED],
            new_state=State.NONE,
            session=session)

        ti1a = dr1.get_task_instance(task_id='dummy', session=session)
        ti1a.refresh_from_db(session=session)
        self.assertEqual(ti1a.state, State.SCHEDULED)

        ti1b = dr1.get_task_instance(task_id='dummy_b', session=session)
        ti1b.refresh_from_db(session=session)
        self.assertEqual(ti1b.state, State.SUCCESS)

        ti2 = dr2.get_task_instance(task_id='dummy', session=session)
        ti2.refresh_from_db(session=session)
        self.assertEqual(ti2.state, State.SCHEDULED)

        ti3.refresh_from_db(session=session)
        self.assertEqual(ti3.state, State.NONE)

        dr1.refresh_from_db(session=session)
        dr1.state = State.FAILED

        # why o why
        session.merge(dr1)
        session.commit()

        scheduler._change_state_for_tis_without_dagrun(
            simple_dag_bag=dagbag,
            old_states=[State.SCHEDULED, State.QUEUED],
            new_state=State.NONE,
            session=session)
        ti1a.refresh_from_db(session=session)
        self.assertEqual(ti1a.state, State.SCHEDULED)

        # don't touch ti1b
        ti1b.refresh_from_db(session=session)
        self.assertEqual(ti1b.state, State.SUCCESS)

        # don't touch ti2
        ti2.refresh_from_db(session=session)
        self.assertEqual(ti2.state, State.SCHEDULED)

    def test_change_state_for_tasks_failed_to_execute(self):
        dag = DAG(
            dag_id='dag_id',
            start_date=DEFAULT_DATE)

        task = DummyOperator(
            task_id='task_id',
            dag=dag,
            owner='airflow')

        # If there's no left over task in executor.queued_tasks, nothing happens
        session = settings.Session()
        scheduler_job = SchedulerJob()
        mock_logger = mock.MagicMock()
        test_executor = TestExecutor()
        scheduler_job.executor = test_executor
        scheduler_job._logger = mock_logger
        scheduler_job._change_state_for_tasks_failed_to_execute()
        mock_logger.info.assert_not_called()

        # Tasks failed to execute with QUEUED state will be set to SCHEDULED state.
        session.query(TI).delete()
        session.commit()
        key = 'dag_id', 'task_id', DEFAULT_DATE, 1
        test_executor.queued_tasks[key] = 'value'
        ti = TI(task, DEFAULT_DATE)
        ti.state = State.QUEUED
        session.merge(ti)
        session.commit()

        scheduler_job._change_state_for_tasks_failed_to_execute()

        ti.refresh_from_db()
        self.assertEqual(State.SCHEDULED, ti.state)

        # Tasks failed to execute with RUNNING state will not be set to SCHEDULED state.
        session.query(TI).delete()
        session.commit()
        ti.state = State.RUNNING

        session.merge(ti)
        session.commit()

        scheduler_job._change_state_for_tasks_failed_to_execute()

        ti.refresh_from_db()
        self.assertEqual(State.RUNNING, ti.state)

    def test_execute_helper_reset_orphaned_tasks(self):
        session = settings.Session()
        dag = DAG(
            'test_execute_helper_reset_orphaned_tasks',
            start_date=DEFAULT_DATE,
            default_args={'owner': 'owner1'})

        with dag:
            op1 = DummyOperator(task_id='op1')
        dag.sync_to_db()
        dag.clear()
        dr = dag.create_dagrun(run_id=DagRun.ID_PREFIX,
                               state=State.RUNNING,
                               execution_date=DEFAULT_DATE,
                               start_date=DEFAULT_DATE,
                               session=session)
        dr2 = dag.create_dagrun(run_id=BackfillJob.ID_PREFIX,
                                state=State.RUNNING,
                                execution_date=DEFAULT_DATE + datetime.timedelta(1),
                                start_date=DEFAULT_DATE,
                                session=session)
        ti = dr.get_task_instance(task_id=op1.task_id, session=session)
        ti.state = State.SCHEDULED
        ti2 = dr2.get_task_instance(task_id=op1.task_id, session=session)
        ti2.state = State.SCHEDULED
        session.commit()

        processor = mock.MagicMock()

        scheduler = SchedulerJob(num_runs=0)
        executor = TestExecutor()
        scheduler.executor = executor
        scheduler.processor_agent = processor

        scheduler._execute_helper()

        ti = dr.get_task_instance(task_id=op1.task_id, session=session)
        self.assertEqual(ti.state, State.NONE)

        ti2 = dr2.get_task_instance(task_id=op1.task_id, session=session)
        self.assertEqual(ti2.state, State.SCHEDULED)

    @parameterized.expand([
        [State.UP_FOR_RETRY, State.FAILED],
        [State.QUEUED, State.NONE],
        [State.SCHEDULED, State.NONE],
        [State.UP_FOR_RESCHEDULE, State.NONE],
    ])
    def test_execute_helper_should_change_state_for_tis_without_dagrun(
            self, initial_task_state, expected_task_state):
        session = settings.Session()
        dag = DAG(
            'test_execute_helper_should_change_state_for_tis_without_dagrun',
            start_date=DEFAULT_DATE,
            default_args={'owner': 'owner1'})

        with dag:
            op1 = DummyOperator(task_id='op1')

        dag.sync_to_db()
        # Create DAG run with FAILED state
        dag.clear()
        dr = dag.create_dagrun(run_id=DagRun.ID_PREFIX,
                               state=State.FAILED,
                               execution_date=DEFAULT_DATE,
                               start_date=DEFAULT_DATE,
                               session=session)
        ti = dr.get_task_instance(task_id=op1.task_id, session=session)
        ti.state = initial_task_state
        session.commit()

        # Create scheduler and mock calls to processor. Run duration is set
        # to a high value to ensure loop is entered. Poll interval is 0 to
        # avoid sleep. Done flag is set to true to exist the loop immediately.
        scheduler = SchedulerJob(num_runs=0, processor_poll_interval=0)
        executor = TestExecutor()
        executor.queued_tasks
        scheduler.executor = executor
        processor = mock.MagicMock()
        processor.harvest_simple_dags.return_value = [dag]
        processor.done = True
        scheduler.processor_agent = processor

        scheduler._execute_helper()

        ti = dr.get_task_instance(task_id=op1.task_id, session=session)
        self.assertEqual(ti.state, expected_task_state)

    @provide_session
    def evaluate_dagrun(
            self,
            dag_id,
            expected_task_states,  # dict of task_id: state
            dagrun_state,
            run_kwargs=None,
            advance_execution_date=False,
            session=None):
        """
        Helper for testing DagRun states with simple two-task DAGS.
        This is hackish: a dag run is created but its tasks are
        run by a backfill.
        """
        if run_kwargs is None:
            run_kwargs = {}

        scheduler = SchedulerJob()
        dag = self.dagbag.get_dag(dag_id)
        dag.clear()
        dr = scheduler.create_dag_run(dag)

        if advance_execution_date:
            # run a second time to schedule a dagrun after the start_date
            dr = scheduler.create_dag_run(dag)
        ex_date = dr.execution_date

        try:
            dag.run(start_date=ex_date, end_date=ex_date, **run_kwargs)
        except AirflowException:
            pass

        # test tasks
        for task_id, expected_state in expected_task_states.items():
            task = dag.get_task(task_id)
            ti = TI(task, ex_date)
            ti.refresh_from_db()
            self.assertEqual(ti.state, expected_state)

        # load dagrun
        dr = DagRun.find(dag_id=dag_id, execution_date=ex_date)
        dr = dr[0]
        dr.dag = dag

        self.assertEqual(dr.state, dagrun_state)

    def test_dagrun_fail(self):
        """
        DagRuns with one failed and one incomplete root task -> FAILED
        """
        self.evaluate_dagrun(
            dag_id='test_dagrun_states_fail',
            expected_task_states={
                'test_dagrun_fail': State.FAILED,
                'test_dagrun_succeed': State.UPSTREAM_FAILED,
            },
            dagrun_state=State.FAILED)

    def test_dagrun_success(self):
        """
        DagRuns with one failed and one successful root task -> SUCCESS
        """
        self.evaluate_dagrun(
            dag_id='test_dagrun_states_success',
            expected_task_states={
                'test_dagrun_fail': State.FAILED,
                'test_dagrun_succeed': State.SUCCESS,
            },
            dagrun_state=State.SUCCESS)

    def test_dagrun_root_fail(self):
        """
        DagRuns with one successful and one failed root task -> FAILED
        """
        self.evaluate_dagrun(
            dag_id='test_dagrun_states_root_fail',
            expected_task_states={
                'test_dagrun_succeed': State.SUCCESS,
                'test_dagrun_fail': State.FAILED,
            },
            dagrun_state=State.FAILED)

    def test_dagrun_root_fail_unfinished(self):
        """
        DagRuns with one unfinished and one failed root task -> RUNNING
        """
        # Run both the failed and successful tasks
        scheduler = SchedulerJob()
        dag_id = 'test_dagrun_states_root_fail_unfinished'
        dag = self.dagbag.get_dag(dag_id)
        dag.clear()
        dr = scheduler.create_dag_run(dag)
        try:
            dag.run(start_date=dr.execution_date, end_date=dr.execution_date)
        except AirflowException:  # Expect an exception since there is a failed task
            pass

        # Mark the successful task as never having run since we want to see if the
        # dagrun will be in a running state despite haveing an unfinished task.
        with create_session() as session:
            ti = dr.get_task_instance('test_dagrun_unfinished', session=session)
            ti.state = State.NONE
            session.commit()
        dr_state = dr.update_state()
        self.assertEqual(dr_state, State.RUNNING)

    def test_dagrun_deadlock_ignore_depends_on_past_advance_ex_date(self):
        """
        DagRun is marked a success if ignore_first_depends_on_past=True

        Test that an otherwise-deadlocked dagrun is marked as a success
        if ignore_first_depends_on_past=True and the dagrun execution_date
        is after the start_date.
        """
        self.evaluate_dagrun(
            dag_id='test_dagrun_states_deadlock',
            expected_task_states={
                'test_depends_on_past': State.SUCCESS,
                'test_depends_on_past_2': State.SUCCESS,
            },
            dagrun_state=State.SUCCESS,
            advance_execution_date=True,
            run_kwargs=dict(ignore_first_depends_on_past=True))

    def test_dagrun_deadlock_ignore_depends_on_past(self):
        """
        Test that ignore_first_depends_on_past doesn't affect results
        (this is the same test as
        test_dagrun_deadlock_ignore_depends_on_past_advance_ex_date except
        that start_date == execution_date so depends_on_past is irrelevant).
        """
        self.evaluate_dagrun(
            dag_id='test_dagrun_states_deadlock',
            expected_task_states={
                'test_depends_on_past': State.SUCCESS,
                'test_depends_on_past_2': State.SUCCESS,
            },
            dagrun_state=State.SUCCESS,
            run_kwargs=dict(ignore_first_depends_on_past=True))

    def test_scheduler_start_date(self):
        """
        Test that the scheduler respects start_dates, even when DAGS have run
        """
        with create_session() as session:
            dag_id = 'test_start_date_scheduling'
            dag = self.dagbag.get_dag(dag_id)
            dag.clear()
            self.assertTrue(dag.start_date > datetime.datetime.utcnow())

            scheduler = SchedulerJob(dag_id,
                                     num_runs=2)
            scheduler.run()

            # zero tasks ran
            self.assertEqual(
                len(session.query(TI).filter(TI.dag_id == dag_id).all()), 0)
            session.commit()

            # previously, running this backfill would kick off the Scheduler
            # because it would take the most recent run and start from there
            # That behavior still exists, but now it will only do so if after the
            # start date
            backfill = BackfillJob(
                dag=dag,
                start_date=DEFAULT_DATE,
                end_date=DEFAULT_DATE)
            backfill.run()

            # one task ran
            self.assertEqual(
                len(session.query(TI).filter(TI.dag_id == dag_id).all()), 1)
            session.commit()

            scheduler = SchedulerJob(dag_id,
                                     num_runs=2)
            scheduler.run()

            # still one task
            self.assertEqual(
                len(session.query(TI).filter(TI.dag_id == dag_id).all()), 1)
            session.commit()

    def test_scheduler_task_start_date(self):
        """
        Test that the scheduler respects task start dates that are different
        from DAG start dates
        """
        session = settings.Session()
        session.query(TI).delete()
        session.commit()
        dag_id = 'test_task_start_date_scheduling'
        dag = self.dagbag.get_dag(dag_id)
        dag.clear()
        scheduler = SchedulerJob(dag_id,
                                 num_runs=2,
                                 subdir=os.path.join(settings.DAGS_FOLDER, "test_scheduler_dags.py"))
        scheduler.run()

        tiq = session.query(TI).filter(TI.dag_id == dag_id)
        ti1s = tiq.filter(TI.task_id == 'dummy1').all()
        ti2s = tiq.filter(TI.task_id == 'dummy2').all()
        self.assertEqual(len(ti1s), 0)
        self.assertEqual(len(ti2s), 2)
        for t in ti2s:
            self.assertTrue(t.state == State.QUEUED or t.state == State.SUCCESS)

    def test_scheduler_multiprocessing(self):
        """
        Test that the scheduler can successfully queue multiple dags in parallel
        """
        dag_ids = ['test_start_date_scheduling', 'test_dagrun_states_success']
        for dag_id in dag_ids:
            dag = self.dagbag.get_dag(dag_id)
            dag.clear()

        scheduler = SchedulerJob(dag_ids=dag_ids,
                                 num_runs=2)
        scheduler.run()

        # zero tasks ran
        dag_id = 'test_start_date_scheduling'
        session = settings.Session()
        self.assertEqual(
            len(session.query(TI).filter(TI.dag_id == dag_id).all()), 0)

    def test_scheduler_dagrun_once(self):
        """
        Test if the scheduler does not create multiple dagruns
        if a dag is scheduled with @once and a start_date
        """
        dag = DAG(
            'test_scheduler_dagrun_once',
            start_date=timezone.datetime(2015, 1, 1),
            schedule_interval="@once")
        dag.sync_to_db()

        scheduler = SchedulerJob()
        dag.clear()
        dr = scheduler.create_dag_run(dag)
        self.assertIsNotNone(dr)
        dr = scheduler.create_dag_run(dag)
        self.assertIsNone(dr)

    @parameterized.expand([
        [State.NONE, None, None],
        [State.UP_FOR_RETRY, timezone.utcnow() - datetime.timedelta(minutes=30),
            timezone.utcnow() - datetime.timedelta(minutes=15)],
        [State.UP_FOR_RESCHEDULE, timezone.utcnow() - datetime.timedelta(minutes=30),
            timezone.utcnow() - datetime.timedelta(minutes=15)],
    ])
    def test_scheduler_process_task_instances(self, state, start_date, end_date):
        """
        Test if _process_task_instances puts the right task instances into the
        queue.
        """
        dag = DAG(
            dag_id='test_scheduler_process_execute_task',
            start_date=DEFAULT_DATE)
        dag_task1 = DummyOperator(
            task_id='dummy',
            dag=dag,
            owner='airflow')

        with create_session() as session:
            orm_dag = DagModel(dag_id=dag.dag_id)
            session.merge(orm_dag)

        scheduler = SchedulerJob()
        dag.clear()
        dr = scheduler.create_dag_run(dag)
        self.assertIsNotNone(dr)

        with create_session() as session:
            tis = dr.get_task_instances(session=session)
            for ti in tis:
                ti.state = state
                ti.start_date = start_date
                ti.end_date = end_date

        queue = Mock()
        scheduler._process_task_instances(dag, queue=queue)

        queue.append.assert_called_with(
            (dag.dag_id, dag_task1.task_id, DEFAULT_DATE, TRY_NUMBER)
        )

    def test_scheduler_do_not_schedule_removed_task(self):
        dag = DAG(
            dag_id='test_scheduler_do_not_schedule_removed_task',
            start_date=DEFAULT_DATE)
        DummyOperator(
            task_id='dummy',
            dag=dag,
            owner='airflow')

        session = settings.Session()
        orm_dag = DagModel(dag_id=dag.dag_id)
        session.merge(orm_dag)
        session.commit()
        session.close()

        scheduler = SchedulerJob()
        dag.clear()

        dr = scheduler.create_dag_run(dag)
        self.assertIsNotNone(dr)

        dag = DAG(
            dag_id='test_scheduler_do_not_schedule_removed_task',
            start_date=DEFAULT_DATE)

        queue = Mock()
        scheduler._process_task_instances(dag, queue=queue)

        queue.put.assert_not_called()

    def test_scheduler_do_not_schedule_too_early(self):
        dag = DAG(
            dag_id='test_scheduler_do_not_schedule_too_early',
            start_date=timezone.datetime(2200, 1, 1))
        DummyOperator(
            task_id='dummy',
            dag=dag,
            owner='airflow')

        session = settings.Session()
        orm_dag = DagModel(dag_id=dag.dag_id)
        session.merge(orm_dag)
        session.commit()
        session.close()

        scheduler = SchedulerJob()
        dag.clear()

        dr = scheduler.create_dag_run(dag)
        self.assertIsNone(dr)

        queue = Mock()
        scheduler._process_task_instances(dag, queue=queue)

        queue.put.assert_not_called()

    def test_scheduler_do_not_run_finished(self):
        dag = DAG(
            dag_id='test_scheduler_do_not_run_finished',
            start_date=DEFAULT_DATE)
        DummyOperator(
            task_id='dummy',
            dag=dag,
            owner='airflow')

        session = settings.Session()
        orm_dag = DagModel(dag_id=dag.dag_id)
        session.merge(orm_dag)
        session.commit()

        scheduler = SchedulerJob()
        dag.clear()

        dr = scheduler.create_dag_run(dag)
        self.assertIsNotNone(dr)

        tis = dr.get_task_instances(session=session)
        for ti in tis:
            ti.state = State.SUCCESS

        session.commit()
        session.close()

        queue = Mock()
        scheduler._process_task_instances(dag, queue=queue)

        queue.put.assert_not_called()

    def test_scheduler_add_new_task(self):
        """
        Test if a task instance will be added if the dag is updated
        """
        dag = DAG(
            dag_id='test_scheduler_add_new_task',
            start_date=DEFAULT_DATE)

        DummyOperator(
            task_id='dummy',
            dag=dag,
            owner='airflow')

        session = settings.Session()
        orm_dag = DagModel(dag_id=dag.dag_id)
        session.merge(orm_dag)
        session.commit()
        session.close()

        scheduler = SchedulerJob()
        dag.clear()

        dr = scheduler.create_dag_run(dag)
        self.assertIsNotNone(dr)

        tis = dr.get_task_instances()
        self.assertEqual(len(tis), 1)

        DummyOperator(
            task_id='dummy2',
            dag=dag,
            owner='airflow')

        queue = Mock()
        scheduler._process_task_instances(dag, queue=queue)

        tis = dr.get_task_instances()
        self.assertEqual(len(tis), 2)

    def test_scheduler_verify_max_active_runs(self):
        """
        Test if a a dagrun will not be scheduled if max_dag_runs has been reached
        """
        dag = DAG(
            dag_id='test_scheduler_verify_max_active_runs',
            start_date=DEFAULT_DATE)
        dag.max_active_runs = 1

        DummyOperator(
            task_id='dummy',
            dag=dag,
            owner='airflow')

        session = settings.Session()
        orm_dag = DagModel(dag_id=dag.dag_id)
        session.merge(orm_dag)
        session.commit()
        session.close()

        scheduler = SchedulerJob()
        dag.clear()

        dr = scheduler.create_dag_run(dag)
        self.assertIsNotNone(dr)

        dr = scheduler.create_dag_run(dag)
        self.assertIsNone(dr)

    def test_scheduler_fail_dagrun_timeout(self):
        """
        Test if a a dagrun wil be set failed if timeout
        """
        dag = DAG(
            dag_id='test_scheduler_fail_dagrun_timeout',
            start_date=DEFAULT_DATE)
        dag.dagrun_timeout = datetime.timedelta(seconds=60)

        DummyOperator(
            task_id='dummy',
            dag=dag,
            owner='airflow')

        session = settings.Session()
        orm_dag = DagModel(dag_id=dag.dag_id)
        session.merge(orm_dag)
        session.commit()

        scheduler = SchedulerJob()
        dag.clear()

        dr = scheduler.create_dag_run(dag)
        self.assertIsNotNone(dr)
        dr.start_date = timezone.utcnow() - datetime.timedelta(days=1)
        session.merge(dr)
        session.commit()

        dr2 = scheduler.create_dag_run(dag)
        self.assertIsNotNone(dr2)

        dr.refresh_from_db(session=session)
        self.assertEqual(dr.state, State.FAILED)

    def test_scheduler_verify_max_active_runs_and_dagrun_timeout(self):
        """
        Test if a a dagrun will not be scheduled if max_dag_runs
        has been reached and dagrun_timeout is not reached

        Test if a a dagrun will be scheduled if max_dag_runs has
        been reached but dagrun_timeout is also reached
        """
        dag = DAG(
            dag_id='test_scheduler_verify_max_active_runs_and_dagrun_timeout',
            start_date=DEFAULT_DATE)
        dag.max_active_runs = 1
        dag.dagrun_timeout = datetime.timedelta(seconds=60)

        DummyOperator(
            task_id='dummy',
            dag=dag,
            owner='airflow')

        session = settings.Session()
        orm_dag = DagModel(dag_id=dag.dag_id)
        session.merge(orm_dag)
        session.commit()
        session.close()

        scheduler = SchedulerJob()
        dag.clear()

        dr = scheduler.create_dag_run(dag)
        self.assertIsNotNone(dr)

        # Should not be scheduled as DagRun has not timedout and max_active_runs is reached
        new_dr = scheduler.create_dag_run(dag)
        self.assertIsNone(new_dr)

        # Should be scheduled as dagrun_timeout has passed
        dr.start_date = timezone.utcnow() - datetime.timedelta(days=1)
        session.merge(dr)
        session.commit()
        new_dr = scheduler.create_dag_run(dag)
        self.assertIsNotNone(new_dr)

    def test_scheduler_max_active_runs_respected_after_clear(self):
        """
        Test if _process_task_instances only schedules ti's up to max_active_runs
        (related to issue AIRFLOW-137)
        """
        dag = DAG(
            dag_id='test_scheduler_max_active_runs_respected_after_clear',
            start_date=DEFAULT_DATE)
        dag.max_active_runs = 3

        dag_task1 = DummyOperator(
            task_id='dummy',
            dag=dag,
            owner='airflow')

        session = settings.Session()
        orm_dag = DagModel(dag_id=dag.dag_id)
        session.merge(orm_dag)
        session.commit()
        session.close()

        scheduler = SchedulerJob()
        dag.clear()

        # First create up to 3 dagruns in RUNNING state.
        scheduler.create_dag_run(dag)

        # Reduce max_active_runs to 1
        dag.max_active_runs = 1

        queue = Mock()
        # and schedule them in, so we can check how many
        # tasks are put on the queue (should be one, not 3)
        scheduler._process_task_instances(dag, queue=queue)

        queue.append.assert_called_with(
            (dag.dag_id, dag_task1.task_id, DEFAULT_DATE, TRY_NUMBER)
        )

    @patch.object(TI, 'pool_full')
    def test_scheduler_verify_pool_full(self, mock_pool_full):
        """
        Test task instances not queued when pool is full
        """
        mock_pool_full.return_value = False

        dag = DAG(
            dag_id='test_scheduler_verify_pool_full',
            start_date=DEFAULT_DATE)

        DummyOperator(
            task_id='dummy',
            dag=dag,
            owner='airflow',
            pool='test_scheduler_verify_pool_full')

        session = settings.Session()
        pool = Pool(pool='test_scheduler_verify_pool_full', slots=1)
        session.add(pool)
        orm_dag = DagModel(dag_id=dag.dag_id)
        orm_dag.is_paused = False
        session.merge(orm_dag)
        session.commit()

        scheduler = SchedulerJob()
        dag.clear()

        # Create 2 dagruns, which will create 2 task instances.
        dr = scheduler.create_dag_run(dag)
        self.assertIsNotNone(dr)
        self.assertEqual(dr.execution_date, DEFAULT_DATE)
        dr = scheduler.create_dag_run(dag)
        self.assertIsNotNone(dr)
        queue = []
        scheduler._process_task_instances(dag, queue=queue)
        self.assertEqual(len(queue), 2)
        dagbag = self._make_simple_dag_bag([dag])

        # Recreated part of the scheduler here, to kick off tasks -> executor
        for ti_key in queue:
            task = dag.get_task(ti_key[1])
            ti = TI(task, ti_key[2])
            # Task starts out in the scheduled state. All tasks in the
            # scheduled state will be sent to the executor
            ti.state = State.SCHEDULED

            # Also save this task instance to the DB.
            session.merge(ti)
            session.commit()

        scheduler._execute_task_instances(dagbag,
                                          (State.SCHEDULED,
                                           State.UP_FOR_RETRY))

        self.assertEqual(len(scheduler.executor.queued_tasks), 1)

    def test_scheduler_auto_align(self):
        """
        Test if the schedule_interval will be auto aligned with the start_date
        such that if the start_date coincides with the schedule the first
        execution_date will be start_date, otherwise it will be start_date +
        interval.
        """
        dag = DAG(
            dag_id='test_scheduler_auto_align_1',
            start_date=timezone.datetime(2016, 1, 1, 10, 10, 0),
            schedule_interval="4 5 * * *"
        )
        DummyOperator(
            task_id='dummy',
            dag=dag,
            owner='airflow')

        session = settings.Session()
        orm_dag = DagModel(dag_id=dag.dag_id)
        session.merge(orm_dag)
        session.commit()

        scheduler = SchedulerJob()
        dag.clear()

        dr = scheduler.create_dag_run(dag)
        self.assertIsNotNone(dr)
        self.assertEqual(dr.execution_date, timezone.datetime(2016, 1, 2, 5, 4))

        dag = DAG(
            dag_id='test_scheduler_auto_align_2',
            start_date=timezone.datetime(2016, 1, 1, 10, 10, 0),
            schedule_interval="10 10 * * *"
        )
        DummyOperator(
            task_id='dummy',
            dag=dag,
            owner='airflow')

        session = settings.Session()
        orm_dag = DagModel(dag_id=dag.dag_id)
        session.merge(orm_dag)
        session.commit()

        scheduler = SchedulerJob()
        dag.clear()

        dr = scheduler.create_dag_run(dag)
        self.assertIsNotNone(dr)
        self.assertEqual(dr.execution_date, timezone.datetime(2016, 1, 1, 10, 10))

    def test_scheduler_reschedule(self):
        """
        Checks if tasks that are not taken up by the executor
        get rescheduled
        """
        executor = TestExecutor()

        dagbag = DagBag(executor=executor)
        dagbag.dags.clear()
        dagbag.executor = executor

        dag = DAG(
            dag_id='test_scheduler_reschedule',
            start_date=DEFAULT_DATE)
        DummyOperator(
            task_id='dummy',
            dag=dag,
            owner='airflow')

        dag.clear()
        dag.is_subdag = False

        session = settings.Session()
        orm_dag = DagModel(dag_id=dag.dag_id)
        orm_dag.is_paused = False
        session.merge(orm_dag)
        session.commit()

        dagbag.bag_dag(dag=dag, root_dag=dag, parent_dag=dag)

        @mock.patch('airflow.models.DagBag', return_value=dagbag)
        @mock.patch('airflow.models.DagBag.collect_dags')
        def do_schedule(function, function2):
            # Use a empty file since the above mock will return the
            # expected DAGs. Also specify only a single file so that it doesn't
            # try to schedule the above DAG repeatedly.
            scheduler = SchedulerJob(num_runs=1,
                                     executor=executor,
                                     subdir=os.path.join(settings.DAGS_FOLDER,
                                                         "no_dags.py"))
            scheduler.heartrate = 0
            scheduler.run()

        do_schedule()
        self.assertEqual(1, len(executor.queued_tasks))
        executor.queued_tasks.clear()

        do_schedule()
        self.assertEqual(2, len(executor.queued_tasks))

    def test_scheduler_sla_miss_callback(self):
        """
        Test that the scheduler does not call the sla_miss_callback when a notification has already been sent
        """
        session = settings.Session()

        # Mock the callback function so we can verify that it was not called
        sla_callback = MagicMock()

        # Create dag with a start of 2 days ago, but an sla of 1 day
        # ago so we'll already have an sla_miss on the books
        test_start_date = days_ago(2)
        dag = DAG(dag_id='test_sla_miss',
                  sla_miss_callback=sla_callback,
                  default_args={'start_date': test_start_date,
                                'sla': datetime.timedelta(days=1)})

        task = DummyOperator(task_id='dummy',
                             dag=dag,
                             owner='airflow')

        # Create a TaskInstance for two days ago
        session.merge(models.TaskInstance(task=task,
                                          execution_date=test_start_date,
                                          state='success'))

        # Create an SlaMiss where notification was sent, but email was not
        session.merge(SlaMiss(task_id='dummy',
                              dag_id='test_sla_miss',
                              execution_date=test_start_date,
                              email_sent=False,
                              notification_sent=True))

        # Now call manage_slas and see if the sla_miss callback gets called
        scheduler = SchedulerJob(dag_id='test_sla_miss',
                                 num_runs=1)
        scheduler.manage_slas(dag=dag, session=session)

        sla_callback.assert_not_called()

    def test_scheduler_sla_miss_callback_exception(self):
        """
        Test that the scheduler gracefully logs an exception if there is a problem
         calling the sla_miss_callback
        """
        session = settings.Session()

        sla_callback = MagicMock(side_effect=RuntimeError('Could not call function'))

        test_start_date = days_ago(2)
        dag = DAG(dag_id='test_sla_miss',
                  sla_miss_callback=sla_callback,
                  default_args={'start_date': test_start_date})

        task = DummyOperator(task_id='dummy',
                             dag=dag,
                             owner='airflow',
                             sla=datetime.timedelta(hours=1))

        session.merge(models.TaskInstance(task=task,
                                          execution_date=test_start_date,
                                          state='Success'))

        # Create an SlaMiss where notification was sent, but email was not
        session.merge(SlaMiss(task_id='dummy',
                              dag_id='test_sla_miss',
                              execution_date=test_start_date))

        # Now call manage_slas and see if the sla_miss callback gets called
        scheduler = SchedulerJob(dag_id='test_sla_miss')

        with mock.patch('airflow.jobs.SchedulerJob.log',
                        new_callable=PropertyMock) as mock_log:
            scheduler.manage_slas(dag=dag, session=session)
            sla_callback.assert_called()
            mock_log().exception.assert_called_with(
                'Could not call sla_miss_callback for DAG %s',
                'test_sla_miss')

    @mock.patch("airflow.utils.email.send_email")
    def test_scheduler_sla_miss_email_exception(self, mock_send_email):
        """
        Test that the scheduler gracefully logs an exception if there is a problem
          sending an email
        """
        session = settings.Session()

        # Mock the callback function so we can verify that it was not called
        mock_send_email.side_effect = RuntimeError('Could not send an email')

        test_start_date = days_ago(2)
        dag = DAG(dag_id='test_sla_miss',
                  default_args={'start_date': test_start_date,
                                'sla': datetime.timedelta(days=1)})

        task = DummyOperator(task_id='dummy',
                             dag=dag,
                             owner='airflow',
                             email='test@test.com',
                             sla=datetime.timedelta(hours=1))

        session.merge(models.TaskInstance(task=task,
                                          execution_date=test_start_date,
                                          state='Success'))

        # Create an SlaMiss where notification was sent, but email was not
        session.merge(SlaMiss(task_id='dummy',
                              dag_id='test_sla_miss',
                              execution_date=test_start_date))

        scheduler = SchedulerJob(dag_id='test_sla_miss',
                                 num_runs=1)

        with mock.patch('airflow.jobs.SchedulerJob.log',
                        new_callable=PropertyMock) as mock_log:
            scheduler.manage_slas(dag=dag, session=session)
            mock_log().exception.assert_called_with(
                'Could not send SLA Miss email notification for DAG %s',
                'test_sla_miss')

    def test_retry_still_in_executor(self):
        """
        Checks if the scheduler does not put a task in limbo, when a task is retried
        but is still present in the executor.
        """
        executor = TestExecutor()
        dagbag = DagBag(executor=executor)
        dagbag.dags.clear()
        dagbag.executor = executor

        dag = DAG(
            dag_id='test_retry_still_in_executor',
            start_date=DEFAULT_DATE,
            schedule_interval="@once")
        dag_task1 = BashOperator(
            task_id='test_retry_handling_op',
            bash_command='exit 1',
            retries=1,
            dag=dag,
            owner='airflow')

        dag.clear()
        dag.is_subdag = False

        session = settings.Session()
        orm_dag = DagModel(dag_id=dag.dag_id)
        orm_dag.is_paused = False
        session.merge(orm_dag)
        session.commit()

        dagbag.bag_dag(dag=dag, root_dag=dag, parent_dag=dag)

        @mock.patch('airflow.models.DagBag', return_value=dagbag)
        @mock.patch('airflow.models.DagBag.collect_dags')
        def do_schedule(function, function2):
            # Use a empty file since the above mock will return the
            # expected DAGs. Also specify only a single file so that it doesn't
            # try to schedule the above DAG repeatedly.
            scheduler = SchedulerJob(num_runs=1,
                                     executor=executor,
                                     subdir=os.path.join(settings.DAGS_FOLDER,
                                                         "no_dags.py"))
            scheduler.heartrate = 0
            scheduler.run()

        do_schedule()
        self.assertEqual(1, len(executor.queued_tasks))

        def run_with_error(task):
            try:
                task.run()
            except AirflowException:
                pass

        ti_tuple = six.next(six.itervalues(executor.queued_tasks))
        (command, priority, queue, simple_ti) = ti_tuple
        ti = simple_ti.construct_task_instance()
        ti.task = dag_task1

        self.assertEqual(ti.try_number, 1)
        # fail execution
        run_with_error(ti)
        self.assertEqual(ti.state, State.UP_FOR_RETRY)
        self.assertEqual(ti.try_number, 2)

        ti.refresh_from_db(lock_for_update=True, session=session)
        ti.state = State.SCHEDULED
        session.merge(ti)
        session.commit()

        # do not schedule
        do_schedule()
        self.assertTrue(executor.has_task(ti))
        ti.refresh_from_db()
        # removing self.assertEqual(ti.state, State.SCHEDULED)
        # as scheduler will move state from SCHEDULED to QUEUED

        # now the executor has cleared and it should be allowed the re-queue,
        # but tasks stay in the executor.queued_tasks after executor.heartbeat()
        # will be set back to SCHEDULED state
        executor.queued_tasks.clear()
        do_schedule()
        ti.refresh_from_db()

        self.assertEqual(ti.state, State.SCHEDULED)

        # To verify that task does get re-queued.
        executor.queued_tasks.clear()
        executor.do_update = True
        do_schedule()
        ti.refresh_from_db()
        self.assertEqual(ti.state, State.RUNNING)

    @unittest.skipUnless("INTEGRATION" in os.environ, "Can only run end to end")
    def test_retry_handling_job(self):
        """
        Integration test of the scheduler not accidentally resetting
        the try_numbers for a task
        """
        dag = self.dagbag.get_dag('test_retry_handling_job')
        dag_task1 = dag.get_task("test_retry_handling_op")
        dag.clear()

        scheduler = SchedulerJob(dag_id=dag.dag_id,
                                 num_runs=1)
        scheduler.heartrate = 0
        scheduler.run()

        session = settings.Session()
        ti = session.query(TI).filter(TI.dag_id == dag.dag_id,
                                      TI.task_id == dag_task1.task_id).first()

        # make sure the counter has increased
        self.assertEqual(ti.try_number, 2)
        self.assertEqual(ti.state, State.UP_FOR_RETRY)

    def test_dag_with_system_exit(self):
        """
        Test to check that a DAG with a system.exit() doesn't break the scheduler.
        """

        dag_id = 'exit_test_dag'
        dag_ids = [dag_id]
        dag_directory = os.path.join(settings.DAGS_FOLDER,
                                     "..",
                                     "dags_with_system_exit")
        dag_file = os.path.join(dag_directory,
                                'b_test_scheduler_dags.py')

        dagbag = DagBag(dag_folder=dag_file)
        for dag_id in dag_ids:
            dag = dagbag.get_dag(dag_id)
            dag.clear()

        scheduler = SchedulerJob(dag_ids=dag_ids,
                                 subdir=dag_directory,
                                 num_runs=1)
        scheduler.run()
        with create_session() as session:
            self.assertEqual(
                len(session.query(TI).filter(TI.dag_id == dag_id).all()), 1)

    def test_dag_get_active_runs(self):
        """
        Test to check that a DAG returns its active runs
        """

        now = timezone.utcnow()
        six_hours_ago_to_the_hour = \
            (now - datetime.timedelta(hours=6)).replace(minute=0, second=0, microsecond=0)

        START_DATE = six_hours_ago_to_the_hour
        DAG_NAME1 = 'get_active_runs_test'

        default_args = {
            'owner': 'airflow',
            'depends_on_past': False,
            'start_date': START_DATE

        }
        dag1 = DAG(DAG_NAME1,
                   schedule_interval='* * * * *',
                   max_active_runs=1,
                   default_args=default_args
                   )

        run_this_1 = DummyOperator(task_id='run_this_1', dag=dag1)
        run_this_2 = DummyOperator(task_id='run_this_2', dag=dag1)
        run_this_2.set_upstream(run_this_1)
        run_this_3 = DummyOperator(task_id='run_this_3', dag=dag1)
        run_this_3.set_upstream(run_this_2)

        session = settings.Session()
        orm_dag = DagModel(dag_id=dag1.dag_id)
        session.merge(orm_dag)
        session.commit()
        session.close()

        scheduler = SchedulerJob()
        dag1.clear()

        dr = scheduler.create_dag_run(dag1)

        # We had better get a dag run
        self.assertIsNotNone(dr)

        execution_date = dr.execution_date

        running_dates = dag1.get_active_runs()

        try:
            running_date = running_dates[0]
        except Exception:
            running_date = 'Except'

        self.assertEqual(execution_date, running_date, 'Running Date must match Execution Date')

    def test_dag_catchup_option(self):
        """
        Test to check that a DAG with catchup = False only schedules beginning now, not back to the start date
        """

        def setup_dag(dag_id, schedule_interval, start_date, catchup):
            default_args = {
                'owner': 'airflow',
                'depends_on_past': False,
                'start_date': start_date
            }
            dag = DAG(dag_id,
                      schedule_interval=schedule_interval,
                      max_active_runs=1,
                      catchup=catchup,
                      default_args=default_args)

            t1 = DummyOperator(task_id='t1', dag=dag)
            t2 = DummyOperator(task_id='t2', dag=dag)
            t2.set_upstream(t1)
            t3 = DummyOperator(task_id='t3', dag=dag)
            t3.set_upstream(t2)

            session = settings.Session()
            orm_dag = DagModel(dag_id=dag.dag_id)
            session.merge(orm_dag)
            session.commit()
            session.close()

            return dag

        now = timezone.utcnow()
        six_hours_ago_to_the_hour = (now - datetime.timedelta(hours=6)).replace(
            minute=0, second=0, microsecond=0)
        half_an_hour_ago = now - datetime.timedelta(minutes=30)
        two_hours_ago = now - datetime.timedelta(hours=2)

        scheduler = SchedulerJob()

        dag1 = setup_dag(dag_id='dag_with_catchup',
                         schedule_interval='* * * * *',
                         start_date=six_hours_ago_to_the_hour,
                         catchup=True)
        default_catchup = configuration.conf.getboolean('scheduler', 'catchup_by_default')
        self.assertEqual(default_catchup, True)
        self.assertEqual(dag1.catchup, True)

        dag2 = setup_dag(dag_id='dag_without_catchup_ten_minute',
                         schedule_interval='*/10 * * * *',
                         start_date=six_hours_ago_to_the_hour,
                         catchup=False)
        dr = scheduler.create_dag_run(dag2)
        # We had better get a dag run
        self.assertIsNotNone(dr)
        # The DR should be scheduled in the last half an hour, not 6 hours ago
        self.assertGreater(dr.execution_date, half_an_hour_ago)
        # The DR should be scheduled BEFORE now
        self.assertLess(dr.execution_date, timezone.utcnow())

        dag3 = setup_dag(dag_id='dag_without_catchup_hourly',
                         schedule_interval='@hourly',
                         start_date=six_hours_ago_to_the_hour,
                         catchup=False)
        dr = scheduler.create_dag_run(dag3)
        # We had better get a dag run
        self.assertIsNotNone(dr)
        # The DR should be scheduled in the last 2 hours, not 6 hours ago
        self.assertGreater(dr.execution_date, two_hours_ago)
        # The DR should be scheduled BEFORE now
        self.assertLess(dr.execution_date, timezone.utcnow())

        dag4 = setup_dag(dag_id='dag_without_catchup_once',
                         schedule_interval='@once',
                         start_date=six_hours_ago_to_the_hour,
                         catchup=False)
        dr = scheduler.create_dag_run(dag4)
        self.assertIsNotNone(dr)

    def test_add_unparseable_file_before_sched_start_creates_import_error(self):
        dags_folder = mkdtemp()
        try:
            unparseable_filename = os.path.join(dags_folder, TEMP_DAG_FILENAME)
            with open(unparseable_filename, 'w') as unparseable_file:
                unparseable_file.writelines(UNPARSEABLE_DAG_FILE_CONTENTS)
            self.run_single_scheduler_loop_with_no_dags(dags_folder)
        finally:
            shutil.rmtree(dags_folder)

        with create_session() as session:
            import_errors = session.query(errors.ImportError).all()

        self.assertEqual(len(import_errors), 1)
        import_error = import_errors[0]
        self.assertEqual(import_error.filename,
                         unparseable_filename)
        self.assertEqual(import_error.stacktrace,
                         "invalid syntax ({}, line 1)".format(TEMP_DAG_FILENAME))

    def test_add_unparseable_file_after_sched_start_creates_import_error(self):
        dags_folder = mkdtemp()
        try:
            unparseable_filename = os.path.join(dags_folder, TEMP_DAG_FILENAME)
            self.run_single_scheduler_loop_with_no_dags(dags_folder)

            with open(unparseable_filename, 'w') as unparseable_file:
                unparseable_file.writelines(UNPARSEABLE_DAG_FILE_CONTENTS)
            self.run_single_scheduler_loop_with_no_dags(dags_folder)
        finally:
            shutil.rmtree(dags_folder)

        with create_session() as session:
            import_errors = session.query(errors.ImportError).all()

        self.assertEqual(len(import_errors), 1)
        import_error = import_errors[0]
        self.assertEqual(import_error.filename,
                         unparseable_filename)
        self.assertEqual(import_error.stacktrace,
                         "invalid syntax ({}, line 1)".format(TEMP_DAG_FILENAME))

    def test_no_import_errors_with_parseable_dag(self):
        try:
            dags_folder = mkdtemp()
            parseable_filename = os.path.join(dags_folder, TEMP_DAG_FILENAME)

            with open(parseable_filename, 'w') as parseable_file:
                parseable_file.writelines(PARSEABLE_DAG_FILE_CONTENTS)
            self.run_single_scheduler_loop_with_no_dags(dags_folder)
        finally:
            shutil.rmtree(dags_folder)

        with create_session() as session:
            import_errors = session.query(errors.ImportError).all()

        self.assertEqual(len(import_errors), 0)

    def test_new_import_error_replaces_old(self):
        try:
            dags_folder = mkdtemp()
            unparseable_filename = os.path.join(dags_folder, TEMP_DAG_FILENAME)

            # Generate original import error
            with open(unparseable_filename, 'w') as unparseable_file:
                unparseable_file.writelines(UNPARSEABLE_DAG_FILE_CONTENTS)
            self.run_single_scheduler_loop_with_no_dags(dags_folder)

            # Generate replacement import error (the error will be on the second line now)
            with open(unparseable_filename, 'w') as unparseable_file:
                unparseable_file.writelines(
                    PARSEABLE_DAG_FILE_CONTENTS +
                    os.linesep +
                    UNPARSEABLE_DAG_FILE_CONTENTS)
            self.run_single_scheduler_loop_with_no_dags(dags_folder)
        finally:
            shutil.rmtree(dags_folder)

        session = settings.Session()
        import_errors = session.query(errors.ImportError).all()

        self.assertEqual(len(import_errors), 1)
        import_error = import_errors[0]
        self.assertEqual(import_error.filename,
                         unparseable_filename)
        self.assertEqual(import_error.stacktrace,
                         "invalid syntax ({}, line 2)".format(TEMP_DAG_FILENAME))

    def test_remove_error_clears_import_error(self):
        try:
            dags_folder = mkdtemp()
            filename_to_parse = os.path.join(dags_folder, TEMP_DAG_FILENAME)

            # Generate original import error
            with open(filename_to_parse, 'w') as file_to_parse:
                file_to_parse.writelines(UNPARSEABLE_DAG_FILE_CONTENTS)
            self.run_single_scheduler_loop_with_no_dags(dags_folder)

            # Remove the import error from the file
            with open(filename_to_parse, 'w') as file_to_parse:
                file_to_parse.writelines(
                    PARSEABLE_DAG_FILE_CONTENTS)
            self.run_single_scheduler_loop_with_no_dags(dags_folder)
        finally:
            shutil.rmtree(dags_folder)

        session = settings.Session()
        import_errors = session.query(errors.ImportError).all()

        self.assertEqual(len(import_errors), 0)

    def test_remove_file_clears_import_error(self):
        try:
            dags_folder = mkdtemp()
            filename_to_parse = os.path.join(dags_folder, TEMP_DAG_FILENAME)

            # Generate original import error
            with open(filename_to_parse, 'w') as file_to_parse:
                file_to_parse.writelines(UNPARSEABLE_DAG_FILE_CONTENTS)
            self.run_single_scheduler_loop_with_no_dags(dags_folder)
        finally:
            shutil.rmtree(dags_folder)

        # Rerun the scheduler once the dag file has been removed
        self.run_single_scheduler_loop_with_no_dags(dags_folder)

        with create_session() as session:
            import_errors = session.query(errors.ImportError).all()

        self.assertEqual(len(import_errors), 0)

    def test_list_py_file_paths(self):
        """
        [JIRA-1357] Test the 'list_py_file_paths' function used by the
        scheduler to list and load DAGs.
        """
        detected_files = set()
        expected_files = set()
        # No_dags is empty, _invalid_ is ignored by .airflowignore
        ignored_files = [
            'no_dags.py',
            'test_invalid_cron.py',
            'test_zip_invalid_cron.zip',
        ]
        for file_name in os.listdir(TEST_DAGS_FOLDER):
            if file_name.endswith('.py') or file_name.endswith('.zip'):
                if file_name not in ignored_files:
                    expected_files.add(
                        '{}/{}'.format(TEST_DAGS_FOLDER, file_name))
        for file_path in list_py_file_paths(TEST_DAGS_FOLDER, include_examples=False):
            detected_files.add(file_path)
        self.assertEqual(detected_files, expected_files)

        example_dag_folder = airflow.example_dags.__path__[0]
        for root, dirs, files in os.walk(example_dag_folder):
            for file_name in files:
                if file_name.endswith('.py') or file_name.endswith('.zip'):
                    if file_name not in ['__init__.py']:
                        expected_files.add(os.path.join(root, file_name))
        detected_files.clear()
        for file_path in list_py_file_paths(TEST_DAGS_FOLDER, include_examples=True):
            detected_files.add(file_path)
        self.assertEqual(detected_files, expected_files)

    def test_reset_orphaned_tasks_nothing(self):
        """Try with nothing. """
        scheduler = SchedulerJob()
        session = settings.Session()
        self.assertEqual(
            0, len(scheduler.reset_state_for_orphaned_tasks(session=session)))

    def test_reset_orphaned_tasks_external_triggered_dag(self):
        dag_id = 'test_reset_orphaned_tasks_external_triggered_dag'
        dag = DAG(dag_id=dag_id, start_date=DEFAULT_DATE, schedule_interval='@daily')
        task_id = dag_id + '_task'
        DummyOperator(task_id=task_id, dag=dag)
        dag.sync_to_db()

        scheduler = SchedulerJob()
        session = settings.Session()

        dr1 = scheduler.create_dag_run(dag, session=session)
        ti = dr1.get_task_instances(session=session)[0]
        dr1.state = State.RUNNING
        ti.state = State.SCHEDULED
        dr1.external_trigger = True
        session.merge(ti)
        session.merge(dr1)
        session.commit()

        reset_tis = scheduler.reset_state_for_orphaned_tasks(session=session)
        self.assertEqual(1, len(reset_tis))

    def test_reset_orphaned_tasks_backfill_dag(self):
        dag_id = 'test_reset_orphaned_tasks_backfill_dag'
        dag = DAG(dag_id=dag_id, start_date=DEFAULT_DATE, schedule_interval='@daily')
        task_id = dag_id + '_task'
        DummyOperator(task_id=task_id, dag=dag)
        dag.sync_to_db()

        scheduler = SchedulerJob()
        session = settings.Session()

        dr1 = scheduler.create_dag_run(dag, session=session)
        ti = dr1.get_task_instances(session=session)[0]
        ti.state = State.SCHEDULED
        dr1.state = State.RUNNING
        dr1.run_id = BackfillJob.ID_PREFIX + '_sdfsfdfsd'
        session.merge(ti)
        session.merge(dr1)
        session.commit()

        self.assertTrue(dr1.is_backfill)
        self.assertEqual(0, len(scheduler.reset_state_for_orphaned_tasks(session=session)))

    def test_reset_orphaned_tasks_specified_dagrun(self):
        """Try to reset when we specify a dagrun and ensure nothing else is."""
        dag_id = 'test_reset_orphaned_tasks_specified_dagrun'
        dag = DAG(dag_id=dag_id, start_date=DEFAULT_DATE, schedule_interval='@daily')
        task_id = dag_id + '_task'
        DummyOperator(task_id=task_id, dag=dag)
        dag.sync_to_db()

        scheduler = SchedulerJob()
        session = settings.Session()
        # make two dagruns, only reset for one
        dr1 = scheduler.create_dag_run(dag)
        dr2 = scheduler.create_dag_run(dag)
        dr1.state = State.SUCCESS
        dr2.state = State.RUNNING
        ti1 = dr1.get_task_instances(session=session)[0]
        ti2 = dr2.get_task_instances(session=session)[0]
        ti1.state = State.SCHEDULED
        ti2.state = State.SCHEDULED

        session.merge(ti1)
        session.merge(ti2)
        session.merge(dr1)
        session.merge(dr2)
        session.commit()

        reset_tis = scheduler.reset_state_for_orphaned_tasks(filter_by_dag_run=dr2, session=session)
        self.assertEqual(1, len(reset_tis))
        ti1.refresh_from_db(session=session)
        ti2.refresh_from_db(session=session)
        self.assertEqual(State.SCHEDULED, ti1.state)
        self.assertEqual(State.NONE, ti2.state)

    def test_reset_orphaned_tasks_nonexistent_dagrun(self):
        """Make sure a task in an orphaned state is not reset if it has no dagrun. """
        dag_id = 'test_reset_orphaned_tasks_nonexistent_dagrun'
        dag = DAG(dag_id=dag_id, start_date=DEFAULT_DATE, schedule_interval='@daily')
        task_id = dag_id + '_task'
        task = DummyOperator(task_id=task_id, dag=dag)

        scheduler = SchedulerJob()
        session = settings.Session()

        ti = models.TaskInstance(task=task, execution_date=DEFAULT_DATE)
        session.add(ti)
        session.commit()

        ti.refresh_from_db()
        ti.state = State.SCHEDULED
        session.merge(ti)
        session.commit()

        self.assertEqual(0, len(scheduler.reset_state_for_orphaned_tasks(session=session)))

    def test_reset_orphaned_tasks_no_orphans(self):
        dag_id = 'test_reset_orphaned_tasks_no_orphans'
        dag = DAG(dag_id=dag_id, start_date=DEFAULT_DATE, schedule_interval='@daily')
        task_id = dag_id + '_task'
        DummyOperator(task_id=task_id, dag=dag)
        dag.sync_to_db()

        scheduler = SchedulerJob()
        session = settings.Session()

        dr1 = scheduler.create_dag_run(dag)
        dr1.state = State.RUNNING
        tis = dr1.get_task_instances(session=session)
        tis[0].state = State.RUNNING
        session.merge(dr1)
        session.merge(tis[0])
        session.commit()

        self.assertEqual(0, len(scheduler.reset_state_for_orphaned_tasks(session=session)))
        tis[0].refresh_from_db()
        self.assertEqual(State.RUNNING, tis[0].state)

    def test_reset_orphaned_tasks_non_running_dagruns(self):
        """Ensure orphaned tasks with non-running dagruns are not reset."""
        dag_id = 'test_reset_orphaned_tasks_non_running_dagruns'
        dag = DAG(dag_id=dag_id, start_date=DEFAULT_DATE, schedule_interval='@daily')
        task_id = dag_id + '_task'
        DummyOperator(task_id=task_id, dag=dag)
        dag.sync_to_db()

        scheduler = SchedulerJob()
        session = settings.Session()

        dr1 = scheduler.create_dag_run(dag)
        dr1.state = State.SUCCESS
        tis = dr1.get_task_instances(session=session)
        self.assertEqual(1, len(tis))
        tis[0].state = State.SCHEDULED
        session.merge(dr1)
        session.merge(tis[0])
        session.commit()

        self.assertEqual(0, len(scheduler.reset_state_for_orphaned_tasks(session=session)))

    def test_reset_orphaned_tasks_with_orphans(self):
        """Create dagruns and esnure only ones with correct states are reset."""
        prefix = 'scheduler_job_test_test_reset_orphaned_tasks'
        states = [State.QUEUED, State.SCHEDULED, State.NONE, State.RUNNING, State.SUCCESS]
        states_to_reset = [State.QUEUED, State.SCHEDULED, State.NONE]

        dag = DAG(dag_id=prefix,
                  start_date=DEFAULT_DATE,
                  schedule_interval="@daily")
        dag.sync_to_db()
        tasks = []
        for i in range(len(states)):
            task_id = "{}_task_{}".format(prefix, i)
            task = DummyOperator(task_id=task_id, dag=dag)
            tasks.append(task)

        scheduler = SchedulerJob()

        session = settings.Session()

        # create dagruns
        dr1 = scheduler.create_dag_run(dag)
        dr2 = scheduler.create_dag_run(dag)
        dr1.state = State.RUNNING
        dr2.state = State.SUCCESS
        session.merge(dr1)
        session.merge(dr2)
        session.commit()

        # create taskinstances and set states
        dr1_tis = []
        dr2_tis = []
        for i, (task, state) in enumerate(zip(tasks, states)):
            ti1 = TI(task, dr1.execution_date)
            ti2 = TI(task, dr2.execution_date)
            ti1.refresh_from_db()
            ti2.refresh_from_db()
            ti1.state = state
            ti2.state = state
            dr1_tis.append(ti1)
            dr2_tis.append(ti2)
            session.merge(ti1)
            session.merge(ti2)
            session.commit()

        self.assertEqual(2, len(scheduler.reset_state_for_orphaned_tasks(session=session)))

        for ti in dr1_tis + dr2_tis:
            ti.refresh_from_db()

        # running dagrun should be reset
        for state, ti in zip(states, dr1_tis):
            if state in states_to_reset:
                self.assertIsNone(ti.state)
            else:
                self.assertEqual(state, ti.state)

        # otherwise not
        for state, ti in zip(states, dr2_tis):
            self.assertEqual(state, ti.state)

        for state, ti in zip(states, dr1_tis):
            ti.state = state
        session.commit()

        scheduler.reset_state_for_orphaned_tasks(filter_by_dag_run=dr1, session=session)

        # check same for dag_run version
        for state, ti in zip(states, dr2_tis):
            self.assertEqual(state, ti.state)

        session.close()<|MERGE_RESOLUTION|>--- conflicted
+++ resolved
@@ -357,27 +357,15 @@
             start_date=DEFAULT_DATE,
             schedule_interval='@daily')
 
-<<<<<<< HEAD
-            with dag:
-                t1 = DummyOperator(task_id='test_backfill_rerun_upstream_failed_task-1',
-                                   dag=dag)
-                t2 = DummyOperator(task_id='test_backfill_rerun_upstream_failed_task-2',
-                                   dag=dag)
-                t1.set_upstream(t2)
-            dag.sync_to_db()
-            dag.clear()
-            executor = TestExecutor(do_update=True)
-=======
         with dag:
             t1 = DummyOperator(task_id='test_backfill_rerun_upstream_failed_task-1',
                                dag=dag)
             t2 = DummyOperator(task_id='test_backfill_rerun_upstream_failed_task-2',
                                dag=dag)
             t1.set_upstream(t2)
-
+        dag.sync_to_db()
         dag.clear()
         executor = TestExecutor(do_update=True)
->>>>>>> 0f02e45b
 
         job = BackfillJob(dag=dag,
                           executor=executor,
