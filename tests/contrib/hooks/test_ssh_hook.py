# -*- coding: utf-8 -*-
#
# Licensed to the Apache Software Foundation (ASF) under one
# or more contributor license agreements.  See the NOTICE file
# distributed with this work for additional information
# regarding copyright ownership.  The ASF licenses this file
# to you under the Apache License, Version 2.0 (the
# "License"); you may not use this file except in compliance
# with the License.  You may obtain a copy of the License at
#
#   http://www.apache.org/licenses/LICENSE-2.0
#
# Unless required by applicable law or agreed to in writing,
# software distributed under the License is distributed on an
# "AS IS" BASIS, WITHOUT WARRANTIES OR CONDITIONS OF ANY
# KIND, either express or implied.  See the License for the
# specific language governing permissions and limitations
# under the License.

import unittest
from airflow import configuration
from airflow.utils import db
from airflow import models

try:
    from unittest import mock
except ImportError:
    try:
        import mock
    except ImportError:
        mock = None

from airflow.contrib.hooks.ssh_hook import SSHHook


HELLO_SERVER_CMD = """
import socket, sys
listener = socket.socket()
listener.setsockopt(socket.SOL_SOCKET, socket.SO_REUSEADDR, 1)
listener.bind(('localhost', 2134))
listener.listen(1)
sys.stdout.write('ready')
sys.stdout.flush()
conn = listener.accept()[0]
conn.sendall(b'hello')
"""


class SSHHookTest(unittest.TestCase):

    def setUp(self):
        configuration.load_test_config()
<<<<<<< HEAD

    @mock.patch('airflow.contrib.hooks.ssh_hook.paramiko.SSHClient')
    def test_ssh_connection_with_password(self, ssh_mock):
        hook = SSHHook(remote_host='remote_host',
                       port='port',
                       username='username',
                       password='password',
                       timeout=10,
                       key_file='fake.file')

        with hook.get_conn():
            ssh_mock.return_value.connect.assert_called_once_with(
                hostname='remote_host',
                username='username',
                password='password',
                key_filename='fake.file',
                timeout=10,
                compress=True,
                port='port',
                sock=None
            )

    @mock.patch('airflow.contrib.hooks.ssh_hook.paramiko.SSHClient')
    def test_ssh_connection_without_password(self, ssh_mock):
        hook = SSHHook(remote_host='remote_host',
                       port='port',
                       username='username',
                       timeout=10,
                       key_file='fake.file')

        with hook.get_conn():
            ssh_mock.return_value.connect.assert_called_once_with(
                hostname='remote_host',
                username='username',
                key_filename='fake.file',
                timeout=10,
                compress=True,
                port='port',
                sock=None
            )

    @mock.patch('airflow.contrib.hooks.ssh_hook.SSHTunnelForwarder')
    def test_tunnel_with_password(self, ssh_mock):
        hook = SSHHook(remote_host='remote_host',
                       port='port',
                       username='username',
                       password='password',
                       timeout=10,
                       key_file='fake.file')

        with hook.get_tunnel(1234):
            ssh_mock.assert_called_once_with('remote_host',
                                             ssh_port='port',
                                             ssh_username='username',
                                             ssh_password='password',
                                             ssh_pkey='fake.file',
                                             ssh_proxy=None,
                                             local_bind_address=('localhost', ),
                                             remote_bind_address=('localhost', 1234),
                                             logger=hook.log)

    @mock.patch('airflow.contrib.hooks.ssh_hook.SSHTunnelForwarder')
    def test_tunnel_without_password(self, ssh_mock):
        hook = SSHHook(remote_host='remote_host',
                       port='port',
                       username='username',
                       timeout=10,
                       key_file='fake.file')

        with hook.get_tunnel(1234):
            ssh_mock.assert_called_once_with('remote_host',
                                             ssh_port='port',
                                             ssh_username='username',
                                             ssh_pkey='fake.file',
                                             ssh_proxy=None,
                                             local_bind_address=('localhost', ),
                                             remote_bind_address=('localhost', 1234),
                                             host_pkey_directories=[],
                                             logger=hook.log)

    def test_conn_with_extra_parameters(self):
        db.merge_conn(
            models.Connection(conn_id='ssh_with_extra',
                              host='localhost',
                              conn_type='ssh',
                              extra='{"compress" : true, "no_host_key_check" : "true"}'
                              )
        )
        ssh_hook = SSHHook(ssh_conn_id='ssh_with_extra')
        self.assertEqual(ssh_hook.compress, True)
        self.assertEqual(ssh_hook.no_host_key_check, True)
=======

    @mock.patch('airflow.contrib.hooks.ssh_hook.paramiko.SSHClient')
    def test_ssh_connection_with_password(self, ssh_mock):
        hook = SSHHook(remote_host='remote_host',
                       port='port',
                       username='username',
                       password='password',
                       timeout=10,
                       key_file='fake.file')

        with hook.get_conn():
            ssh_mock.return_value.connect.assert_called_once_with(
                hostname='remote_host',
                username='username',
                password='password',
                key_filename='fake.file',
                timeout=10,
                compress=True,
                port='port',
                sock=None
            )

    @mock.patch('airflow.contrib.hooks.ssh_hook.paramiko.SSHClient')
    def test_ssh_connection_without_password(self, ssh_mock):
        hook = SSHHook(remote_host='remote_host',
                       port='port',
                       username='username',
                       timeout=10,
                       key_file='fake.file')

        with hook.get_conn():
            ssh_mock.return_value.connect.assert_called_once_with(
                hostname='remote_host',
                username='username',
                key_filename='fake.file',
                timeout=10,
                compress=True,
                port='port',
                sock=None
            )

    @mock.patch('airflow.contrib.hooks.ssh_hook.SSHTunnelForwarder')
    def test_tunnel_with_password(self, ssh_mock):
        hook = SSHHook(remote_host='remote_host',
                       port='port',
                       username='username',
                       password='password',
                       timeout=10,
                       key_file='fake.file')

        with hook.get_tunnel(1234):
            ssh_mock.assert_called_once_with('remote_host',
                                             ssh_port='port',
                                             ssh_username='username',
                                             ssh_password='password',
                                             ssh_pkey='fake.file',
                                             ssh_proxy=None,
                                             local_bind_address=('localhost', ),
                                             remote_bind_address=('localhost', 1234),
                                             logger=hook.log)

    @mock.patch('airflow.contrib.hooks.ssh_hook.SSHTunnelForwarder')
    def test_tunnel_without_password(self, ssh_mock):
        hook = SSHHook(remote_host='remote_host',
                       port='port',
                       username='username',
                       timeout=10,
                       key_file='fake.file')

        with hook.get_tunnel(1234):
            ssh_mock.assert_called_once_with('remote_host',
                                             ssh_port='port',
                                             ssh_username='username',
                                             ssh_pkey='fake.file',
                                             ssh_proxy=None,
                                             local_bind_address=('localhost', ),
                                             remote_bind_address=('localhost', 1234),
                                             host_pkey_directories=[],
                                             logger=hook.log)

    def test_conn_with_extra_parameters(self):
        db.merge_conn(
            models.Connection(
                conn_id='ssh_with_extra',
                host='localhost',
                conn_type='ssh',
                extra='{"compress" : true, "no_host_key_check" : "true", '
                      '"allow_host_key_change": false}'
            )
        )
        ssh_hook = SSHHook(ssh_conn_id='ssh_with_extra')
        self.assertEqual(ssh_hook.compress, True)
        self.assertEqual(ssh_hook.no_host_key_check, True)
        self.assertEqual(ssh_hook.allow_host_key_change, False)

    def test_ssh_connection(self):
        hook = SSHHook(ssh_conn_id='ssh_default')
        with hook.get_conn() as client:
            (_, stdout, _) = client.exec_command('ls')
            self.assertIsNotNone(stdout.read())

    def test_ssh_connection_old_cm(self):
        with SSHHook(ssh_conn_id='ssh_default') as hook:
            client = hook.get_conn()
            (_, stdout, _) = client.exec_command('ls')
            self.assertIsNotNone(stdout.read())

    def test_tunnel(self):
        hook = SSHHook(ssh_conn_id='ssh_default')

        import subprocess
        import socket

        server_handle = subprocess.Popen(["python", "-c", HELLO_SERVER_CMD],
                                         stdout=subprocess.PIPE)
        with hook.create_tunnel(2135, 2134):
            server_output = server_handle.stdout.read(5)
            self.assertEqual(server_output, b"ready")
            s = socket.socket()
            s.connect(("localhost", 2135))
            response = s.recv(5)
            self.assertEqual(response, b"hello")
            s.close()
            output, _ = server_handle.communicate()
            self.assertEqual(server_handle.returncode, 0)
>>>>>>> cb8b2a1d

    def test_ssh_connection(self):
        hook = SSHHook(ssh_conn_id='ssh_default')
        with hook.get_conn() as client:
            (_, stdout, _) = client.exec_command('ls')
            self.assertIsNotNone(stdout.read())

    def test_ssh_connection_old_cm(self):
        with SSHHook(ssh_conn_id='ssh_default') as hook:
            client = hook.get_conn()
            (_, stdout, _) = client.exec_command('ls')
            self.assertIsNotNone(stdout.read())

    def test_tunnel(self):
        hook = SSHHook(ssh_conn_id='ssh_default')

        import subprocess
        import socket

        server_handle = subprocess.Popen(["python", "-c", HELLO_SERVER_CMD],
                                         stdout=subprocess.PIPE)
        with hook.create_tunnel(2135, 2134):
            server_output = server_handle.stdout.read(5)
            self.assertEqual(server_output, b"ready")
            s = socket.socket()
            s.connect(("localhost", 2135))
            response = s.recv(5)
            self.assertEqual(response, b"hello")
            s.close()
            output, _ = server_handle.communicate()
            self.assertEqual(server_handle.returncode, 0)


if __name__ == '__main__':
    unittest.main()<|MERGE_RESOLUTION|>--- conflicted
+++ resolved
@@ -50,99 +50,6 @@
 
     def setUp(self):
         configuration.load_test_config()
-<<<<<<< HEAD
-
-    @mock.patch('airflow.contrib.hooks.ssh_hook.paramiko.SSHClient')
-    def test_ssh_connection_with_password(self, ssh_mock):
-        hook = SSHHook(remote_host='remote_host',
-                       port='port',
-                       username='username',
-                       password='password',
-                       timeout=10,
-                       key_file='fake.file')
-
-        with hook.get_conn():
-            ssh_mock.return_value.connect.assert_called_once_with(
-                hostname='remote_host',
-                username='username',
-                password='password',
-                key_filename='fake.file',
-                timeout=10,
-                compress=True,
-                port='port',
-                sock=None
-            )
-
-    @mock.patch('airflow.contrib.hooks.ssh_hook.paramiko.SSHClient')
-    def test_ssh_connection_without_password(self, ssh_mock):
-        hook = SSHHook(remote_host='remote_host',
-                       port='port',
-                       username='username',
-                       timeout=10,
-                       key_file='fake.file')
-
-        with hook.get_conn():
-            ssh_mock.return_value.connect.assert_called_once_with(
-                hostname='remote_host',
-                username='username',
-                key_filename='fake.file',
-                timeout=10,
-                compress=True,
-                port='port',
-                sock=None
-            )
-
-    @mock.patch('airflow.contrib.hooks.ssh_hook.SSHTunnelForwarder')
-    def test_tunnel_with_password(self, ssh_mock):
-        hook = SSHHook(remote_host='remote_host',
-                       port='port',
-                       username='username',
-                       password='password',
-                       timeout=10,
-                       key_file='fake.file')
-
-        with hook.get_tunnel(1234):
-            ssh_mock.assert_called_once_with('remote_host',
-                                             ssh_port='port',
-                                             ssh_username='username',
-                                             ssh_password='password',
-                                             ssh_pkey='fake.file',
-                                             ssh_proxy=None,
-                                             local_bind_address=('localhost', ),
-                                             remote_bind_address=('localhost', 1234),
-                                             logger=hook.log)
-
-    @mock.patch('airflow.contrib.hooks.ssh_hook.SSHTunnelForwarder')
-    def test_tunnel_without_password(self, ssh_mock):
-        hook = SSHHook(remote_host='remote_host',
-                       port='port',
-                       username='username',
-                       timeout=10,
-                       key_file='fake.file')
-
-        with hook.get_tunnel(1234):
-            ssh_mock.assert_called_once_with('remote_host',
-                                             ssh_port='port',
-                                             ssh_username='username',
-                                             ssh_pkey='fake.file',
-                                             ssh_proxy=None,
-                                             local_bind_address=('localhost', ),
-                                             remote_bind_address=('localhost', 1234),
-                                             host_pkey_directories=[],
-                                             logger=hook.log)
-
-    def test_conn_with_extra_parameters(self):
-        db.merge_conn(
-            models.Connection(conn_id='ssh_with_extra',
-                              host='localhost',
-                              conn_type='ssh',
-                              extra='{"compress" : true, "no_host_key_check" : "true"}'
-                              )
-        )
-        ssh_hook = SSHHook(ssh_conn_id='ssh_with_extra')
-        self.assertEqual(ssh_hook.compress, True)
-        self.assertEqual(ssh_hook.no_host_key_check, True)
-=======
 
     @mock.patch('airflow.contrib.hooks.ssh_hook.paramiko.SSHClient')
     def test_ssh_connection_with_password(self, ssh_mock):
@@ -268,7 +175,6 @@
             s.close()
             output, _ = server_handle.communicate()
             self.assertEqual(server_handle.returncode, 0)
->>>>>>> cb8b2a1d
 
     def test_ssh_connection(self):
         hook = SSHHook(ssh_conn_id='ssh_default')
