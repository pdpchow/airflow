--- conflicted
+++ resolved
@@ -53,13 +53,8 @@
     def test_submit(self, job_mock):
         with mock.patch(DATAPROC_STRING.format('DataProcHook.get_conn',
                                                return_value=None)):
-<<<<<<< HEAD
-            self.dataproc_hook.submit(PROJECT_ID, JOB)
-            job_mock.assert_called_once_with(mock.ANY, PROJECT_ID, JOB, REGION,
-=======
             self.dataproc_hook.submit(GCP_PROJECT_ID_HOOK_UNIT_TEST, JOB)
             job_mock.assert_called_once_with(mock.ANY, GCP_PROJECT_ID_HOOK_UNIT_TEST, JOB, GCP_REGION,
->>>>>>> cb8b2a1d
                                              job_error_states=mock.ANY)
 
 
