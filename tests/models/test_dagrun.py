#
# Licensed to the Apache Software Foundation (ASF) under one
# or more contributor license agreements.  See the NOTICE file
# distributed with this work for additional information
# regarding copyright ownership.  The ASF licenses this file
# to you under the Apache License, Version 2.0 (the
# "License"); you may not use this file except in compliance
# with the License.  You may obtain a copy of the License at
#
#   http://www.apache.org/licenses/LICENSE-2.0
#
# Unless required by applicable law or agreed to in writing,
# software distributed under the License is distributed on an
# "AS IS" BASIS, WITHOUT WARRANTIES OR CONDITIONS OF ANY
# KIND, either express or implied.  See the License for the
# specific language governing permissions and limitations
# under the License.

import datetime
from typing import Mapping, Optional
from unittest import mock
from unittest.mock import call

import pendulum
import pytest
from sqlalchemy.orm.session import Session

from airflow import settings
from airflow.callbacks.callback_requests import DagCallbackRequest
from airflow.decorators import task
from airflow.models import DAG, DagBag, DagModel, DagRun, TaskInstance as TI, clear_task_instances
from airflow.models.baseoperator import BaseOperator
from airflow.models.taskmap import TaskMap
from airflow.operators.empty import EmptyOperator
from airflow.operators.python import ShortCircuitOperator
from airflow.serialization.serialized_objects import SerializedDAG
from airflow.stats import Stats
from airflow.utils import timezone
from airflow.utils.state import DagRunState, State, TaskInstanceState
from airflow.utils.trigger_rule import TriggerRule
from airflow.utils.types import DagRunType
from tests.models import DEFAULT_DATE as _DEFAULT_DATE
from tests.test_utils.db import (
    clear_db_dags,
    clear_db_datasets,
    clear_db_pools,
    clear_db_runs,
    clear_db_variables,
)
from tests.test_utils.mock_operators import MockOperator

DEFAULT_DATE = pendulum.instance(_DEFAULT_DATE)


class TestDagRun:
    dagbag = DagBag(include_examples=True)

    def setup_class(self) -> None:
        clear_db_runs()
        clear_db_pools()
        clear_db_dags()
        clear_db_variables()
        clear_db_datasets()

    def teardown_method(self) -> None:
        clear_db_runs()
        clear_db_pools()
        clear_db_dags()
        clear_db_variables()
        clear_db_datasets()

    def create_dag_run(
        self,
        dag: DAG,
        *,
        task_states: Optional[Mapping[str, TaskInstanceState]] = None,
        execution_date: Optional[datetime.datetime] = None,
        is_backfill: bool = False,
        session: Session,
    ):
        now = timezone.utcnow()
        if execution_date is None:
            execution_date = now
        execution_date = pendulum.instance(execution_date)
        if is_backfill:
            run_type = DagRunType.BACKFILL_JOB
            data_interval = dag.infer_automated_data_interval(execution_date)
        else:
            run_type = DagRunType.MANUAL
            data_interval = dag.timetable.infer_manual_data_interval(run_after=execution_date)
        dag_run = dag.create_dagrun(
            run_type=run_type,
            execution_date=execution_date,
            data_interval=data_interval,
            start_date=now,
            state=DagRunState.RUNNING,
            external_trigger=False,
        )

        if task_states is not None:
            for task_id, task_state in task_states.items():
                ti = dag_run.get_task_instance(task_id)
                ti.set_state(task_state, session)
            session.flush()

        return dag_run

    def test_clear_task_instances_for_backfill_dagrun(self, session):
        now = timezone.utcnow()
        dag_id = 'test_clear_task_instances_for_backfill_dagrun'
        dag = DAG(dag_id=dag_id, start_date=now)
        dag_run = self.create_dag_run(dag, execution_date=now, is_backfill=True, session=session)

        task0 = EmptyOperator(task_id='backfill_task_0', owner='test', dag=dag)
        ti0 = TI(task=task0, run_id=dag_run.run_id)
        ti0.run()

        qry = session.query(TI).filter(TI.dag_id == dag.dag_id).all()
        clear_task_instances(qry, session)
        session.commit()
        ti0.refresh_from_db()
        dr0 = session.query(DagRun).filter(DagRun.dag_id == dag_id, DagRun.execution_date == now).first()
        assert dr0.state == DagRunState.QUEUED

    def test_dagrun_find(self, session):
        now = timezone.utcnow()

        dag_id1 = "test_dagrun_find_externally_triggered"
        dag_run = DagRun(
            dag_id=dag_id1,
            run_id=dag_id1,
            run_type=DagRunType.MANUAL,
            execution_date=now,
            start_date=now,
            state=DagRunState.RUNNING,
            external_trigger=True,
        )
        session.add(dag_run)

        dag_id2 = "test_dagrun_find_not_externally_triggered"
        dag_run = DagRun(
            dag_id=dag_id2,
            run_id=dag_id2,
            run_type=DagRunType.MANUAL,
            execution_date=now,
            start_date=now,
            state=DagRunState.RUNNING,
            external_trigger=False,
        )
        session.add(dag_run)

        session.commit()

        assert 1 == len(DagRun.find(dag_id=dag_id1, external_trigger=True))
        assert 1 == len(DagRun.find(run_id=dag_id1))
        assert 2 == len(DagRun.find(run_id=[dag_id1, dag_id2]))
        assert 2 == len(DagRun.find(execution_date=[now, now]))
        assert 2 == len(DagRun.find(execution_date=now))
        assert 0 == len(DagRun.find(dag_id=dag_id1, external_trigger=False))
        assert 0 == len(DagRun.find(dag_id=dag_id2, external_trigger=True))
        assert 1 == len(DagRun.find(dag_id=dag_id2, external_trigger=False))

    def test_dagrun_find_duplicate(self, session):
        now = timezone.utcnow()

        dag_id = "test_dagrun_find_duplicate"
        dag_run = DagRun(
            dag_id=dag_id,
            run_id=dag_id,
            run_type=DagRunType.MANUAL,
            execution_date=now,
            start_date=now,
            state=DagRunState.RUNNING,
            external_trigger=True,
        )
        session.add(dag_run)

        session.commit()

        assert DagRun.find_duplicate(dag_id=dag_id, run_id=dag_id, execution_date=now) is not None
        assert DagRun.find_duplicate(dag_id=dag_id, run_id=dag_id, execution_date=None) is not None
        assert DagRun.find_duplicate(dag_id=dag_id, run_id=None, execution_date=now) is not None
        assert DagRun.find_duplicate(dag_id=dag_id, run_id=None, execution_date=None) is None

    def test_dagrun_success_when_all_skipped(self, session):
        """
        Tests that a DAG run succeeds when all tasks are skipped
        """
        dag = DAG(dag_id='test_dagrun_success_when_all_skipped', start_date=timezone.datetime(2017, 1, 1))
        dag_task1 = ShortCircuitOperator(
            task_id='test_short_circuit_false', dag=dag, python_callable=lambda: False
        )
        dag_task2 = EmptyOperator(task_id='test_state_skipped1', dag=dag)
        dag_task3 = EmptyOperator(task_id='test_state_skipped2', dag=dag)
        dag_task1.set_downstream(dag_task2)
        dag_task2.set_downstream(dag_task3)

        initial_task_states = {
            'test_short_circuit_false': TaskInstanceState.SUCCESS,
            'test_state_skipped1': TaskInstanceState.SKIPPED,
            'test_state_skipped2': TaskInstanceState.SKIPPED,
        }

        dag_run = self.create_dag_run(dag=dag, task_states=initial_task_states, session=session)
        dag_run.update_state()
        assert DagRunState.SUCCESS == dag_run.state

    def test_dagrun_not_stuck_in_running_when_all_tasks_instances_are_removed(self, session):
        """
        Tests that a DAG run succeeds when all tasks are removed
        """
        dag = DAG(dag_id='test_dagrun_success_when_all_skipped', start_date=timezone.datetime(2017, 1, 1))
        dag_task1 = ShortCircuitOperator(
            task_id='test_short_circuit_false', dag=dag, python_callable=lambda: False
        )
        dag_task2 = EmptyOperator(task_id='test_state_skipped1', dag=dag)
        dag_task3 = EmptyOperator(task_id='test_state_skipped2', dag=dag)
        dag_task1.set_downstream(dag_task2)
        dag_task2.set_downstream(dag_task3)

        initial_task_states = {
            'test_short_circuit_false': TaskInstanceState.REMOVED,
            'test_state_skipped1': TaskInstanceState.REMOVED,
            'test_state_skipped2': TaskInstanceState.REMOVED,
        }

        dag_run = self.create_dag_run(dag=dag, task_states=initial_task_states, session=session)
        dag_run.update_state()
        assert DagRunState.SUCCESS == dag_run.state

    def test_dagrun_success_conditions(self, session):
        dag = DAG('test_dagrun_success_conditions', start_date=DEFAULT_DATE, default_args={'owner': 'owner1'})

        # A -> B
        # A -> C -> D
        # ordered: B, D, C, A or D, B, C, A or D, C, B, A
        with dag:
            op1 = EmptyOperator(task_id='A')
            op2 = EmptyOperator(task_id='B')
            op3 = EmptyOperator(task_id='C')
            op4 = EmptyOperator(task_id='D')
            op1.set_upstream([op2, op3])
            op3.set_upstream(op4)

        dag.clear()

        now = pendulum.now("UTC")
        dr = dag.create_dagrun(
            run_id='test_dagrun_success_conditions',
            state=DagRunState.RUNNING,
            execution_date=now,
            data_interval=dag.timetable.infer_manual_data_interval(run_after=now),
            start_date=now,
        )

        # op1 = root
        ti_op1 = dr.get_task_instance(task_id=op1.task_id)
        ti_op1.set_state(state=TaskInstanceState.SUCCESS, session=session)

        ti_op2 = dr.get_task_instance(task_id=op2.task_id)
        ti_op3 = dr.get_task_instance(task_id=op3.task_id)
        ti_op4 = dr.get_task_instance(task_id=op4.task_id)

        # root is successful, but unfinished tasks
        dr.update_state()
        assert DagRunState.RUNNING == dr.state

        # one has failed, but root is successful
        ti_op2.set_state(state=TaskInstanceState.FAILED, session=session)
        ti_op3.set_state(state=TaskInstanceState.SUCCESS, session=session)
        ti_op4.set_state(state=TaskInstanceState.SUCCESS, session=session)
        dr.update_state()
        assert DagRunState.SUCCESS == dr.state

    def test_dagrun_deadlock(self, session):
        dag = DAG('text_dagrun_deadlock', start_date=DEFAULT_DATE, default_args={'owner': 'owner1'})

        with dag:
            op1 = EmptyOperator(task_id='A')
            op2 = EmptyOperator(task_id='B')
            op2.trigger_rule = TriggerRule.ONE_FAILED
            op2.set_upstream(op1)

        dag.clear()
        now = pendulum.now("UTC")
        dr = dag.create_dagrun(
            run_id='test_dagrun_deadlock',
            state=DagRunState.RUNNING,
            execution_date=now,
            data_interval=dag.timetable.infer_manual_data_interval(run_after=now),
            start_date=now,
            session=session,
        )

        ti_op1: TI = dr.get_task_instance(task_id=op1.task_id, session=session)
        ti_op2: TI = dr.get_task_instance(task_id=op2.task_id, session=session)
        ti_op1.set_state(state=TaskInstanceState.SUCCESS, session=session)
        ti_op2.set_state(state=None, session=session)

        dr.update_state(session=session)
        assert dr.state == DagRunState.RUNNING

        ti_op2.set_state(state=None, session=session)
        op2.trigger_rule = 'invalid'  # type: ignore
        dr.update_state(session=session)
        assert dr.state == DagRunState.FAILED

    def test_dagrun_no_deadlock_with_shutdown(self, session):
        dag = DAG('test_dagrun_no_deadlock_with_shutdown', start_date=DEFAULT_DATE)
        with dag:
            op1 = EmptyOperator(task_id='upstream_task')
            op2 = EmptyOperator(task_id='downstream_task')
            op2.set_upstream(op1)

        dr = dag.create_dagrun(
            run_id='test_dagrun_no_deadlock_with_shutdown',
            state=DagRunState.RUNNING,
            execution_date=DEFAULT_DATE,
            data_interval=dag.timetable.infer_manual_data_interval(run_after=DEFAULT_DATE),
            start_date=DEFAULT_DATE,
        )
        upstream_ti = dr.get_task_instance(task_id='upstream_task')
        upstream_ti.set_state(TaskInstanceState.SHUTDOWN, session=session)

        dr.update_state()
        assert dr.state == DagRunState.RUNNING

    def test_dagrun_no_deadlock_with_depends_on_past(self, session):
        dag = DAG('test_dagrun_no_deadlock', start_date=DEFAULT_DATE)
        with dag:
            EmptyOperator(task_id='dop', depends_on_past=True)
            EmptyOperator(task_id='tc', max_active_tis_per_dag=1)

        dag.clear()
        dr = dag.create_dagrun(
            run_id='test_dagrun_no_deadlock_1',
            state=DagRunState.RUNNING,
            execution_date=DEFAULT_DATE,
            data_interval=dag.timetable.infer_manual_data_interval(run_after=DEFAULT_DATE),
            start_date=DEFAULT_DATE,
        )
        next_date = DEFAULT_DATE + datetime.timedelta(days=1)
        dr2 = dag.create_dagrun(
            run_id='test_dagrun_no_deadlock_2',
            state=DagRunState.RUNNING,
            execution_date=next_date,
            data_interval=dag.timetable.infer_manual_data_interval(run_after=next_date),
            start_date=next_date,
        )
        ti1_op1 = dr.get_task_instance(task_id='dop')
        dr2.get_task_instance(task_id='dop')
        ti2_op1 = dr.get_task_instance(task_id='tc')
        dr.get_task_instance(task_id='tc')
        ti1_op1.set_state(state=TaskInstanceState.RUNNING, session=session)
        dr.update_state()
        dr2.update_state()
        assert dr.state == DagRunState.RUNNING
        assert dr2.state == DagRunState.RUNNING

        ti2_op1.set_state(state=TaskInstanceState.RUNNING, session=session)
        dr.update_state()
        dr2.update_state()
        assert dr.state == DagRunState.RUNNING
        assert dr2.state == DagRunState.RUNNING

    def test_dagrun_success_callback(self, session):
        def on_success_callable(context):
            assert context['dag_run'].dag_id == 'test_dagrun_success_callback'

        dag = DAG(
            dag_id='test_dagrun_success_callback',
            start_date=datetime.datetime(2017, 1, 1),
            on_success_callback=on_success_callable,
        )
        dag_task1 = EmptyOperator(task_id='test_state_succeeded1', dag=dag)
        dag_task2 = EmptyOperator(task_id='test_state_succeeded2', dag=dag)
        dag_task1.set_downstream(dag_task2)

        initial_task_states = {
            'test_state_succeeded1': TaskInstanceState.SUCCESS,
            'test_state_succeeded2': TaskInstanceState.SUCCESS,
        }

        # Scheduler uses Serialized DAG -- so use that instead of the Actual DAG
        dag = SerializedDAG.from_dict(SerializedDAG.to_dict(dag))

        dag_run = self.create_dag_run(dag=dag, task_states=initial_task_states, session=session)
        _, callback = dag_run.update_state()
        assert DagRunState.SUCCESS == dag_run.state
        # Callbacks are not added until handle_callback = False is passed to dag_run.update_state()
        assert callback is None

    def test_dagrun_failure_callback(self, session):
        def on_failure_callable(context):
            assert context['dag_run'].dag_id == 'test_dagrun_failure_callback'

        dag = DAG(
            dag_id='test_dagrun_failure_callback',
            start_date=datetime.datetime(2017, 1, 1),
            on_failure_callback=on_failure_callable,
        )
        dag_task1 = EmptyOperator(task_id='test_state_succeeded1', dag=dag)
        dag_task2 = EmptyOperator(task_id='test_state_failed2', dag=dag)

        initial_task_states = {
            'test_state_succeeded1': TaskInstanceState.SUCCESS,
            'test_state_failed2': TaskInstanceState.FAILED,
        }
        dag_task1.set_downstream(dag_task2)

        # Scheduler uses Serialized DAG -- so use that instead of the Actual DAG
        dag = SerializedDAG.from_dict(SerializedDAG.to_dict(dag))

        dag_run = self.create_dag_run(dag=dag, task_states=initial_task_states, session=session)
        _, callback = dag_run.update_state()
        assert DagRunState.FAILED == dag_run.state
        # Callbacks are not added until handle_callback = False is passed to dag_run.update_state()
        assert callback is None

    def test_dagrun_update_state_with_handle_callback_success(self, session):
        def on_success_callable(context):
            assert context['dag_run'].dag_id == 'test_dagrun_update_state_with_handle_callback_success'

        dag = DAG(
            dag_id='test_dagrun_update_state_with_handle_callback_success',
            start_date=datetime.datetime(2017, 1, 1),
            on_success_callback=on_success_callable,
        )
        dag_task1 = EmptyOperator(task_id='test_state_succeeded1', dag=dag)
        dag_task2 = EmptyOperator(task_id='test_state_succeeded2', dag=dag)
        dag_task1.set_downstream(dag_task2)

        initial_task_states = {
            'test_state_succeeded1': TaskInstanceState.SUCCESS,
            'test_state_succeeded2': TaskInstanceState.SUCCESS,
        }

        # Scheduler uses Serialized DAG -- so use that instead of the Actual DAG
        dag = SerializedDAG.from_dict(SerializedDAG.to_dict(dag))

        dag_run = self.create_dag_run(dag=dag, task_states=initial_task_states, session=session)

        _, callback = dag_run.update_state(execute_callbacks=False)
        assert DagRunState.SUCCESS == dag_run.state
        # Callbacks are not added until handle_callback = False is passed to dag_run.update_state()

        assert callback == DagCallbackRequest(
            full_filepath=dag_run.dag.fileloc,
            dag_id="test_dagrun_update_state_with_handle_callback_success",
            run_id=dag_run.run_id,
            is_failure_callback=False,
            msg="success",
        )

    def test_dagrun_update_state_with_handle_callback_failure(self, session):
        def on_failure_callable(context):
            assert context['dag_run'].dag_id == 'test_dagrun_update_state_with_handle_callback_failure'

        dag = DAG(
            dag_id='test_dagrun_update_state_with_handle_callback_failure',
            start_date=datetime.datetime(2017, 1, 1),
            on_failure_callback=on_failure_callable,
        )
        dag_task1 = EmptyOperator(task_id='test_state_succeeded1', dag=dag)
        dag_task2 = EmptyOperator(task_id='test_state_failed2', dag=dag)
        dag_task1.set_downstream(dag_task2)

        initial_task_states = {
            'test_state_succeeded1': TaskInstanceState.SUCCESS,
            'test_state_failed2': TaskInstanceState.FAILED,
        }

        # Scheduler uses Serialized DAG -- so use that instead of the Actual DAG
        dag = SerializedDAG.from_dict(SerializedDAG.to_dict(dag))

        dag_run = self.create_dag_run(dag=dag, task_states=initial_task_states, session=session)

        _, callback = dag_run.update_state(execute_callbacks=False)
        assert DagRunState.FAILED == dag_run.state
        # Callbacks are not added until handle_callback = False is passed to dag_run.update_state()

        assert callback == DagCallbackRequest(
            full_filepath=dag_run.dag.fileloc,
            dag_id="test_dagrun_update_state_with_handle_callback_failure",
            run_id=dag_run.run_id,
            is_failure_callback=True,
            msg="task_failure",
        )

    def test_dagrun_set_state_end_date(self, session):
        dag = DAG('test_dagrun_set_state_end_date', start_date=DEFAULT_DATE, default_args={'owner': 'owner1'})

        dag.clear()

        now = pendulum.now("UTC")
        dr = dag.create_dagrun(
            run_id='test_dagrun_set_state_end_date',
            state=DagRunState.RUNNING,
            execution_date=now,
            data_interval=dag.timetable.infer_manual_data_interval(now),
            start_date=now,
        )

        # Initial end_date should be NULL
        # DagRunState.SUCCESS and DagRunState.FAILED are all ending state and should set end_date
        # DagRunState.RUNNING set end_date back to NULL
        session.add(dr)
        session.commit()
        assert dr.end_date is None

        dr.set_state(DagRunState.SUCCESS)
        session.merge(dr)
        session.commit()

        dr_database = session.query(DagRun).filter(DagRun.run_id == 'test_dagrun_set_state_end_date').one()
        assert dr_database.end_date is not None
        assert dr.end_date == dr_database.end_date

        dr.set_state(DagRunState.RUNNING)
        session.merge(dr)
        session.commit()

        dr_database = session.query(DagRun).filter(DagRun.run_id == 'test_dagrun_set_state_end_date').one()

        assert dr_database.end_date is None

        dr.set_state(DagRunState.FAILED)
        session.merge(dr)
        session.commit()
        dr_database = session.query(DagRun).filter(DagRun.run_id == 'test_dagrun_set_state_end_date').one()

        assert dr_database.end_date is not None
        assert dr.end_date == dr_database.end_date

    def test_dagrun_update_state_end_date(self, session):
        dag = DAG(
            'test_dagrun_update_state_end_date', start_date=DEFAULT_DATE, default_args={'owner': 'owner1'}
        )

        # A -> B
        with dag:
            op1 = EmptyOperator(task_id='A')
            op2 = EmptyOperator(task_id='B')
            op1.set_upstream(op2)

        dag.clear()

        now = pendulum.now("UTC")
        dr = dag.create_dagrun(
            run_id='test_dagrun_update_state_end_date',
            state=DagRunState.RUNNING,
            execution_date=now,
            data_interval=dag.timetable.infer_manual_data_interval(now),
            start_date=now,
        )

        # Initial end_date should be NULL
        # DagRunState.SUCCESS and DagRunState.FAILED are all ending state and should set end_date
        # DagRunState.RUNNING set end_date back to NULL
        session.merge(dr)
        session.commit()
        assert dr.end_date is None

        ti_op1 = dr.get_task_instance(task_id=op1.task_id)
        ti_op1.set_state(state=TaskInstanceState.SUCCESS, session=session)
        ti_op2 = dr.get_task_instance(task_id=op2.task_id)
        ti_op2.set_state(state=TaskInstanceState.SUCCESS, session=session)

        dr.update_state()

        dr_database = session.query(DagRun).filter(DagRun.run_id == 'test_dagrun_update_state_end_date').one()
        assert dr_database.end_date is not None
        assert dr.end_date == dr_database.end_date

        ti_op1.set_state(state=TaskInstanceState.RUNNING, session=session)
        ti_op2.set_state(state=TaskInstanceState.RUNNING, session=session)
        dr.update_state()

        dr_database = session.query(DagRun).filter(DagRun.run_id == 'test_dagrun_update_state_end_date').one()

        assert dr._state == DagRunState.RUNNING
        assert dr.end_date is None
        assert dr_database.end_date is None

        ti_op1.set_state(state=TaskInstanceState.FAILED, session=session)
        ti_op2.set_state(state=TaskInstanceState.FAILED, session=session)
        dr.update_state()

        dr_database = session.query(DagRun).filter(DagRun.run_id == 'test_dagrun_update_state_end_date').one()

        assert dr_database.end_date is not None
        assert dr.end_date == dr_database.end_date

    def test_get_task_instance_on_empty_dagrun(self, session):
        """
        Make sure that a proper value is returned when a dagrun has no task instances
        """
        dag = DAG(dag_id='test_get_task_instance_on_empty_dagrun', start_date=timezone.datetime(2017, 1, 1))
        ShortCircuitOperator(task_id='test_short_circuit_false', dag=dag, python_callable=lambda: False)

        now = timezone.utcnow()

        # Don't use create_dagrun since it will create the task instances too which we
        # don't want
        dag_run = DagRun(
            dag_id=dag.dag_id,
            run_id="test_get_task_instance_on_empty_dagrun",
            run_type=DagRunType.MANUAL,
            execution_date=now,
            start_date=now,
            state=DagRunState.RUNNING,
            external_trigger=False,
        )
        session.add(dag_run)
        session.commit()

        ti = dag_run.get_task_instance('test_short_circuit_false')
        assert ti is None

    def test_get_latest_runs(self, session):
        dag = DAG(dag_id='test_latest_runs_1', start_date=DEFAULT_DATE)
        self.create_dag_run(dag, execution_date=timezone.datetime(2015, 1, 1), session=session)
        self.create_dag_run(dag, execution_date=timezone.datetime(2015, 1, 2), session=session)
        dagruns = DagRun.get_latest_runs(session)
        session.close()
        for dagrun in dagruns:
            if dagrun.dag_id == 'test_latest_runs_1':
                assert dagrun.execution_date == timezone.datetime(2015, 1, 2)

    def test_removed_task_instances_can_be_restored(self, session):
        def with_all_tasks_removed(dag):
            return DAG(dag_id=dag.dag_id, start_date=dag.start_date)

        dag = DAG('test_task_restoration', start_date=DEFAULT_DATE)
        dag.add_task(EmptyOperator(task_id='flaky_task', owner='test'))

        dagrun = self.create_dag_run(dag, session=session)
        flaky_ti = dagrun.get_task_instances()[0]
        assert 'flaky_task' == flaky_ti.task_id
        assert flaky_ti.state is None

        dagrun.dag = with_all_tasks_removed(dag)

        dagrun.verify_integrity()
        flaky_ti.refresh_from_db()
        assert flaky_ti.state is None

        dagrun.dag.add_task(EmptyOperator(task_id='flaky_task', owner='test'))

        dagrun.verify_integrity()
        flaky_ti.refresh_from_db()
        assert flaky_ti.state is None

    def test_already_added_task_instances_can_be_ignored(self, session):
        dag = DAG('triggered_dag', start_date=DEFAULT_DATE)
        dag.add_task(EmptyOperator(task_id='first_task', owner='test'))

        dagrun = self.create_dag_run(dag, session=session)
        first_ti = dagrun.get_task_instances()[0]
        assert 'first_task' == first_ti.task_id
        assert first_ti.state is None

        # Lets assume that the above TI was added into DB by webserver, but if scheduler
        # is running the same method at the same time it would find 0 TIs for this dag
        # and proceeds further to create TIs. Hence mocking DagRun.get_task_instances
        # method to return an empty list of TIs.
        with mock.patch.object(DagRun, 'get_task_instances') as mock_gtis:
            mock_gtis.return_value = []
            dagrun.verify_integrity()
            first_ti.refresh_from_db()
            assert first_ti.state is None

    @pytest.mark.parametrize("state", State.task_states)
    @mock.patch.object(settings, 'task_instance_mutation_hook', autospec=True)
    def test_task_instance_mutation_hook(self, mock_hook, session, state):
        def mutate_task_instance(task_instance):
            if task_instance.queue == 'queue1':
                task_instance.queue = 'queue2'
            else:
                task_instance.queue = 'queue1'

        mock_hook.side_effect = mutate_task_instance

        dag = DAG('test_task_instance_mutation_hook', start_date=DEFAULT_DATE)
        dag.add_task(EmptyOperator(task_id='task_to_mutate', owner='test', queue='queue1'))

        dagrun = self.create_dag_run(dag, session=session)
        task = dagrun.get_task_instances()[0]
        task.state = state
        session.merge(task)
        session.commit()
        assert task.queue == 'queue2'

        dagrun.verify_integrity()
        task = dagrun.get_task_instances()[0]
        assert task.queue == 'queue1'

    @pytest.mark.parametrize(
        "prev_ti_state, is_ti_success",
        [
            (TaskInstanceState.SUCCESS, True),
            (TaskInstanceState.SKIPPED, True),
            (TaskInstanceState.RUNNING, False),
            (TaskInstanceState.FAILED, False),
            (None, False),
        ],
    )
    def test_depends_on_past(self, session, prev_ti_state, is_ti_success):
        dag_id = 'test_depends_on_past'

        dag = self.dagbag.get_dag(dag_id)
        task = dag.tasks[0]

        dag_run_1 = self.create_dag_run(
            dag,
            execution_date=timezone.datetime(2016, 1, 1, 0, 0, 0),
            is_backfill=True,
            session=session,
        )
        dag_run_2 = self.create_dag_run(
            dag,
            execution_date=timezone.datetime(2016, 1, 2, 0, 0, 0),
            is_backfill=True,
            session=session,
        )

        prev_ti = TI(task, run_id=dag_run_1.run_id)
        ti = TI(task, run_id=dag_run_2.run_id)

        prev_ti.set_state(prev_ti_state)
        ti.set_state(TaskInstanceState.QUEUED)
        ti.run()
        assert (ti.state == TaskInstanceState.SUCCESS) == is_ti_success

    @pytest.mark.parametrize(
        "prev_ti_state, is_ti_success",
        [
            (TaskInstanceState.SUCCESS, True),
            (TaskInstanceState.SKIPPED, True),
            (TaskInstanceState.RUNNING, False),
            (TaskInstanceState.FAILED, False),
            (None, False),
        ],
    )
    def test_wait_for_downstream(self, session, prev_ti_state, is_ti_success):
        dag_id = 'test_wait_for_downstream'
        dag = self.dagbag.get_dag(dag_id)
        upstream, downstream = dag.tasks

        # For ti.set_state() to work, the DagRun has to exist,
        # Otherwise ti.previous_ti returns an unpersisted TI
        dag_run_1 = self.create_dag_run(
            dag,
            execution_date=timezone.datetime(2016, 1, 1, 0, 0, 0),
            is_backfill=True,
            session=session,
        )
        dag_run_2 = self.create_dag_run(
            dag,
            execution_date=timezone.datetime(2016, 1, 2, 0, 0, 0),
            is_backfill=True,
            session=session,
        )

        prev_ti_downstream = TI(task=downstream, run_id=dag_run_1.run_id)
        ti = TI(task=upstream, run_id=dag_run_2.run_id)
        prev_ti = ti.get_previous_ti()
        prev_ti.set_state(TaskInstanceState.SUCCESS)
        assert prev_ti.state == TaskInstanceState.SUCCESS

        prev_ti_downstream.set_state(prev_ti_state)
        ti.set_state(TaskInstanceState.QUEUED)
        ti.run()
        assert (ti.state == TaskInstanceState.SUCCESS) == is_ti_success

    @pytest.mark.parametrize("state", [DagRunState.QUEUED, DagRunState.RUNNING])
    def test_next_dagruns_to_examine_only_unpaused(self, session, state):
        """
        Check that "next_dagruns_to_examine" ignores runs from paused/inactive DAGs
        and gets running/queued dagruns
        """

        dag = DAG(dag_id='test_dags', start_date=DEFAULT_DATE)
        EmptyOperator(task_id='dummy', dag=dag, owner='airflow')

        orm_dag = DagModel(
            dag_id=dag.dag_id,
            has_task_concurrency_limits=False,
            next_dagrun=DEFAULT_DATE,
            next_dagrun_create_after=DEFAULT_DATE + datetime.timedelta(days=1),
            is_active=True,
        )
        session.add(orm_dag)
        session.flush()
        dr = dag.create_dagrun(
            run_type=DagRunType.SCHEDULED,
            state=state,
            execution_date=DEFAULT_DATE,
            data_interval=dag.infer_automated_data_interval(DEFAULT_DATE),
            start_date=DEFAULT_DATE if state == DagRunState.RUNNING else None,
            session=session,
        )

        runs = DagRun.next_dagruns_to_examine(state, session).all()

        assert runs == [dr]

        orm_dag.is_paused = True
        session.flush()

        runs = DagRun.next_dagruns_to_examine(state, session).all()
        assert runs == []

    @mock.patch.object(Stats, 'timing')
    def test_no_scheduling_delay_for_nonscheduled_runs(self, stats_mock, session):
        """
        Tests that dag scheduling delay stat is not called if the dagrun is not a scheduled run.
        This case is manual run. Simple test for coherence check.
        """
        dag = DAG(dag_id='test_dagrun_stats', start_date=DEFAULT_DATE)
        dag_task = EmptyOperator(task_id='dummy', dag=dag)

        initial_task_states = {
            dag_task.task_id: TaskInstanceState.SUCCESS,
        }

        dag_run = self.create_dag_run(dag=dag, task_states=initial_task_states, session=session)
        dag_run.update_state()
        assert call(f'dagrun.{dag.dag_id}.first_task_scheduling_delay') not in stats_mock.mock_calls

    @pytest.mark.parametrize(
        "schedule_interval, expected",
        [
            ("*/5 * * * *", True),
            (None, False),
            ("@once", False),
        ],
    )
    def test_emit_scheduling_delay(self, session, schedule_interval, expected):
        """
        Tests that dag scheduling delay stat is set properly once running scheduled dag.
        dag_run.update_state() invokes the _emit_true_scheduling_delay_stats_for_finished_state method.
        """
        dag = DAG(dag_id='test_emit_dag_stats', start_date=DEFAULT_DATE, schedule=schedule_interval)
        dag_task = EmptyOperator(task_id='dummy', dag=dag, owner='airflow')

        try:
            info = dag.next_dagrun_info(None)
            orm_dag_kwargs = {"dag_id": dag.dag_id, "has_task_concurrency_limits": False, "is_active": True}
            if info is not None:
                orm_dag_kwargs.update(
                    {
                        "next_dagrun": info.logical_date,
                        "next_dagrun_data_interval": info.data_interval,
                        "next_dagrun_create_after": info.run_after,
                    },
                )
            orm_dag = DagModel(**orm_dag_kwargs)
            session.add(orm_dag)
            session.flush()
            dag_run = dag.create_dagrun(
                run_type=DagRunType.SCHEDULED,
                state=DagRunState.SUCCESS,
                execution_date=dag.start_date,
                data_interval=dag.infer_automated_data_interval(dag.start_date),
                start_date=dag.start_date,
                session=session,
            )
            ti = dag_run.get_task_instance(dag_task.task_id, session)
            ti.set_state(TaskInstanceState.SUCCESS, session)
            session.flush()

            with mock.patch.object(Stats, 'timing') as stats_mock:
                dag_run.update_state(session)

            metric_name = f'dagrun.{dag.dag_id}.first_task_scheduling_delay'

            if expected:
                true_delay = ti.start_date - dag_run.data_interval_end
                sched_delay_stat_call = call(metric_name, true_delay)
                assert sched_delay_stat_call in stats_mock.mock_calls
            else:
                # Assert that we never passed the metric
                sched_delay_stat_call = call(metric_name, mock.ANY)
                assert sched_delay_stat_call not in stats_mock.mock_calls
        finally:
            # Don't write anything to the DB
            session.rollback()
            session.close()

    def test_states_sets(self, session):
        """
        Tests that adding State.failed_states and State.success_states work as expected.
        """
        dag = DAG(dag_id='test_dagrun_states', start_date=DEFAULT_DATE)
        dag_task_success = EmptyOperator(task_id='dummy', dag=dag)
        dag_task_failed = EmptyOperator(task_id='dummy2', dag=dag)

        initial_task_states = {
            dag_task_success.task_id: TaskInstanceState.SUCCESS,
            dag_task_failed.task_id: TaskInstanceState.FAILED,
        }
        dag_run = self.create_dag_run(dag=dag, task_states=initial_task_states, session=session)
        ti_success = dag_run.get_task_instance(dag_task_success.task_id)
        ti_failed = dag_run.get_task_instance(dag_task_failed.task_id)
        assert ti_success.state in State.success_states
        assert ti_failed.state in State.failed_states


@pytest.mark.parametrize(
    ('run_type', 'expected_tis'),
    [
        pytest.param(DagRunType.MANUAL, 1, id='manual'),
        pytest.param(DagRunType.BACKFILL_JOB, 3, id='backfill'),
    ],
)
@mock.patch.object(Stats, 'incr')
def test_verify_integrity_task_start_and_end_date(Stats_incr, session, run_type, expected_tis):
    """Test that tasks with specific dates are only created for backfill runs"""
    with DAG('test', start_date=DEFAULT_DATE) as dag:
        EmptyOperator(task_id='without')
        EmptyOperator(task_id='with_start_date', start_date=DEFAULT_DATE + datetime.timedelta(1))
        EmptyOperator(task_id='with_end_date', end_date=DEFAULT_DATE - datetime.timedelta(1))

    dag_run = DagRun(
        dag_id=dag.dag_id,
        run_type=run_type,
        execution_date=DEFAULT_DATE,
        run_id=DagRun.generate_run_id(run_type, DEFAULT_DATE),
    )
    dag_run.dag = dag

    session.add(dag_run)
    session.flush()
    dag_run.verify_integrity(session=session)

    tis = dag_run.task_instances
    assert len(tis) == expected_tis

    Stats_incr.assert_called_with('task_instance_created-EmptyOperator', expected_tis)


@pytest.mark.parametrize('is_noop', [True, False])
def test_expand_mapped_task_instance_at_create(is_noop, dag_maker, session):
    with mock.patch('airflow.settings.task_instance_mutation_hook') as mock_mut:
        mock_mut.is_noop = is_noop
        literal = [1, 2, 3, 4]
        with dag_maker(session=session, dag_id='test_dag'):
            mapped = MockOperator.partial(task_id='task_2').expand(arg2=literal)

        dr = dag_maker.create_dagrun()
        indices = (
            session.query(TI.map_index)
            .filter_by(task_id=mapped.task_id, dag_id=mapped.dag_id, run_id=dr.run_id)
            .order_by(TI.map_index)
            .all()
        )
        assert indices == [(0,), (1,), (2,), (3,)]


@pytest.mark.need_serialized_dag
@pytest.mark.parametrize('is_noop', [True, False])
def test_expand_mapped_task_instance_task_decorator(is_noop, dag_maker, session):
    with mock.patch('airflow.settings.task_instance_mutation_hook') as mock_mut:
        mock_mut.is_noop = is_noop

        @task
        def mynameis(arg):
            print(arg)

        literal = [1, 2, 3, 4]
        with dag_maker(session=session, dag_id='test_dag'):
            mynameis.expand(arg=literal)

        dr = dag_maker.create_dagrun()
        indices = (
            session.query(TI.map_index)
            .filter_by(task_id='mynameis', dag_id=dr.dag_id, run_id=dr.run_id)
            .order_by(TI.map_index)
            .all()
        )
        assert indices == [(0,), (1,), (2,), (3,)]


def test_mapped_literal_verify_integrity(dag_maker, session):
    """Test that when the length of a mapped literal changes we remove extra TIs"""

    with dag_maker(session=session) as dag:

        @task
        def task_2(arg2):
            ...

        task_2.expand(arg2=[1, 2, 3, 4])

    dr = dag_maker.create_dagrun()

    # Now "change" the DAG and we should see verify_integrity REMOVE some TIs
    dag._remove_task('task_2')

    with dag:
        mapped = task_2.expand(arg2=[1, 2]).operator

    # At this point, we need to test that the change works on the serialized
    # DAG (which is what the scheduler operates on)
    serialized_dag = SerializedDAG.from_dict(SerializedDAG.to_dict(dag))

    dr.dag = serialized_dag
    dr.verify_integrity()

    indices = (
        session.query(TI.map_index, TI.state)
        .filter_by(task_id=mapped.task_id, dag_id=mapped.dag_id, run_id=dr.run_id)
        .order_by(TI.map_index)
        .all()
    )

    assert indices == [(0, None), (1, None), (2, TaskInstanceState.REMOVED), (3, TaskInstanceState.REMOVED)]


def test_mapped_literal_to_xcom_arg_verify_integrity(dag_maker, session):
    """Test that when we change from literal to a XComArg the TIs are removed"""

    with dag_maker(session=session) as dag:
        t1 = BaseOperator(task_id='task_1')

        @task
        def task_2(arg2):
            ...

        task_2.expand(arg2=[1, 2, 3, 4])

    dr = dag_maker.create_dagrun()

    # Now "change" the DAG and we should see verify_integrity REMOVE some TIs
    dag._remove_task('task_2')

    with dag:
        mapped = task_2.expand(arg2=t1.output).operator

    # At this point, we need to test that the change works on the serialized
    # DAG (which is what the scheduler operates on)
    serialized_dag = SerializedDAG.from_dict(SerializedDAG.to_dict(dag))

    dr.dag = serialized_dag
    dr.verify_integrity()

    indices = (
        session.query(TI.map_index, TI.state)
        .filter_by(task_id=mapped.task_id, dag_id=mapped.dag_id, run_id=dr.run_id)
        .order_by(TI.map_index)
        .all()
    )

    assert indices == [
        (0, TaskInstanceState.REMOVED),
        (1, TaskInstanceState.REMOVED),
        (2, TaskInstanceState.REMOVED),
        (3, TaskInstanceState.REMOVED),
    ]


def test_mapped_literal_length_increase_adds_additional_ti(dag_maker, session):
    """Test that when the length of mapped literal increases, additional ti is added"""

    with dag_maker(session=session) as dag:

        @task
        def task_2(arg2):
            ...

        task_2.expand(arg2=[1, 2, 3, 4])

    dr = dag_maker.create_dagrun()
    tis = dr.get_task_instances()
    indices = [(ti.map_index, ti.state) for ti in tis]
    assert sorted(indices) == [
        (0, State.NONE),
        (1, State.NONE),
        (2, State.NONE),
        (3, State.NONE),
    ]

    # Now "increase" the length of literal
    dag._remove_task('task_2')

    with dag:
        task_2.expand(arg2=[1, 2, 3, 4, 5]).operator

    # At this point, we need to test that the change works on the serialized
    # DAG (which is what the scheduler operates on)
    serialized_dag = SerializedDAG.from_dict(SerializedDAG.to_dict(dag))

    dr.dag = serialized_dag
    # Every mapped task is revised at task_instance_scheduling_decision
    dr.task_instance_scheduling_decisions()

    tis = dr.get_task_instances()
    indices = [(ti.map_index, ti.state) for ti in tis]
    assert sorted(indices) == [
        (0, State.NONE),
        (1, State.NONE),
        (2, State.NONE),
        (3, State.NONE),
        (4, State.NONE),
    ]


def test_mapped_literal_length_reduction_adds_removed_state(dag_maker, session):
    """Test that when the length of mapped literal reduces, removed state is added"""

    with dag_maker(session=session) as dag:

        @task
        def task_2(arg2):
            ...

        task_2.expand(arg2=[1, 2, 3, 4])

    dr = dag_maker.create_dagrun()
    tis = dr.get_task_instances()
    indices = [(ti.map_index, ti.state) for ti in tis]
    assert sorted(indices) == [
        (0, State.NONE),
        (1, State.NONE),
        (2, State.NONE),
        (3, State.NONE),
    ]

    # Now "reduce" the length of literal
    dag._remove_task('task_2')

    with dag:
        task_2.expand(arg2=[1, 2]).operator

    # At this point, we need to test that the change works on the serialized
    # DAG (which is what the scheduler operates on)
    serialized_dag = SerializedDAG.from_dict(SerializedDAG.to_dict(dag))

    dr.dag = serialized_dag
    # Since we change the literal on the dag file itself, the dag_hash will
    # change which will have the scheduler verify the dr integrity
    dr.verify_integrity()

    tis = dr.get_task_instances()
    indices = [(ti.map_index, ti.state) for ti in tis]
    assert sorted(indices) == [
        (0, State.NONE),
        (1, State.NONE),
        (2, State.REMOVED),
        (3, State.REMOVED),
    ]


def test_mapped_length_increase_at_runtime_adds_additional_tis(dag_maker, session):
    """Test that when the length of mapped literal increases at runtime, additional ti is added"""
    from airflow.models import Variable

    Variable.set(key='arg1', value=[1, 2, 3])

    @task
    def task_1():
        return Variable.get('arg1', deserialize_json=True)

    with dag_maker(session=session) as dag:

        @task
        def task_2(arg2):
            ...

        task_2.expand(arg2=task_1())

    dr = dag_maker.create_dagrun()
    ti = dr.get_task_instance(task_id='task_1')
    ti.run()
    dr.task_instance_scheduling_decisions()
    tis = dr.get_task_instances()
    indices = [(ti.map_index, ti.state) for ti in tis if ti.map_index >= 0]
    assert sorted(indices) == [
        (0, State.NONE),
        (1, State.NONE),
        (2, State.NONE),
    ]

    # Now "clear" and "increase" the length of literal
    dag.clear()
    Variable.set(key='arg1', value=[1, 2, 3, 4])

    with dag:
        task_2.expand(arg2=task_1()).operator

    # At this point, we need to test that the change works on the serialized
    # DAG (which is what the scheduler operates on)
    serialized_dag = SerializedDAG.from_dict(SerializedDAG.to_dict(dag))

    dr.dag = serialized_dag

    # Run the first task again to get the new lengths
    ti = dr.get_task_instance(task_id='task_1')
    task1 = dag.get_task('task_1')
    ti.refresh_from_task(task1)
    ti.run()

    # this would be called by the localtask job
    dr.task_instance_scheduling_decisions()
    tis = dr.get_task_instances()

    indices = [(ti.map_index, ti.state) for ti in tis if ti.map_index >= 0]
    assert sorted(indices) == [
        (0, State.NONE),
        (1, State.NONE),
        (2, State.NONE),
        (3, State.NONE),
    ]


def test_mapped_literal_length_reduction_at_runtime_adds_removed_state(dag_maker, session):
    """
    Test that when the length of mapped literal reduces at runtime, the missing task instances
    are marked as removed
    """
    from airflow.models import Variable

    Variable.set(key='arg1', value=[1, 2, 3])

    @task
    def task_1():
        return Variable.get('arg1', deserialize_json=True)

    with dag_maker(session=session) as dag:

        @task
        def task_2(arg2):
            ...

        task_2.expand(arg2=task_1())

    dr = dag_maker.create_dagrun()
    ti = dr.get_task_instance(task_id='task_1')
    ti.run()
    dr.task_instance_scheduling_decisions()
    tis = dr.get_task_instances()
    indices = [(ti.map_index, ti.state) for ti in tis if ti.map_index >= 0]
    assert sorted(indices) == [
        (0, State.NONE),
        (1, State.NONE),
        (2, State.NONE),
    ]

    # Now "clear" and "reduce" the length of literal
    dag.clear()
    Variable.set(key='arg1', value=[1, 2])

    with dag:
        task_2.expand(arg2=task_1()).operator

    # At this point, we need to test that the change works on the serialized
    # DAG (which is what the scheduler operates on)
    serialized_dag = SerializedDAG.from_dict(SerializedDAG.to_dict(dag))

    dr.dag = serialized_dag

    # Run the first task again to get the new lengths
    ti = dr.get_task_instance(task_id='task_1')
    task1 = dag.get_task('task_1')
    ti.refresh_from_task(task1)
    ti.run()

    # this would be called by the localtask job
    dr.task_instance_scheduling_decisions()
    tis = dr.get_task_instances()

    indices = [(ti.map_index, ti.state) for ti in tis if ti.map_index >= 0]
    assert sorted(indices) == [
        (0, State.NONE),
        (1, State.NONE),
        (2, TaskInstanceState.REMOVED),
    ]


def test_mapped_literal_length_with_no_change_at_runtime_doesnt_call_verify_integrity(dag_maker, session):
    """
    Test that when there's no change to mapped task indexes at runtime, the dagrun.verify_integrity
    is not called
    """
    from airflow.models import Variable

    Variable.set(key='arg1', value=[1, 2, 3])

    @task
    def task_1():
        return Variable.get('arg1', deserialize_json=True)

    with dag_maker(session=session) as dag:

        @task
        def task_2(arg2):
            ...

        task_2.expand(arg2=task_1())

    dr = dag_maker.create_dagrun()
    ti = dr.get_task_instance(task_id='task_1')
    ti.run()
    dr.task_instance_scheduling_decisions()
    tis = dr.get_task_instances()
    indices = [(ti.map_index, ti.state) for ti in tis if ti.map_index >= 0]
    assert sorted(indices) == [
        (0, State.NONE),
        (1, State.NONE),
        (2, State.NONE),
    ]

    # Now "clear" and no change to length
    dag.clear()
    Variable.set(key='arg1', value=[1, 2, 3])

    with dag:
        task_2.expand(arg2=task_1()).operator

    # At this point, we need to test that the change works on the serialized
    # DAG (which is what the scheduler operates on)
    serialized_dag = SerializedDAG.from_dict(SerializedDAG.to_dict(dag))

    dr.dag = serialized_dag

    # Run the first task again to get the new lengths
    ti = dr.get_task_instance(task_id='task_1')
    task1 = dag.get_task('task_1')
    ti.refresh_from_task(task1)
    ti.run()

    # this would be called by the localtask job
    # Verify that DagRun.verify_integrity is not called
    with mock.patch('airflow.models.dagrun.DagRun.verify_integrity') as mock_verify_integrity:
        dr.task_instance_scheduling_decisions()
        mock_verify_integrity.assert_not_called()


def test_calls_to_verify_integrity_with_mapped_task_increase_at_runtime(dag_maker, session):
    """
    Test increase in mapped task at runtime with calls to dagrun.verify_integrity
    """
    from airflow.models import Variable

    Variable.set(key='arg1', value=[1, 2, 3])

    @task
    def task_1():
        return Variable.get('arg1', deserialize_json=True)

    with dag_maker(session=session) as dag:

        @task
        def task_2(arg2):
            ...

        task_2.expand(arg2=task_1())

    dr = dag_maker.create_dagrun()
    ti = dr.get_task_instance(task_id='task_1')
    ti.run()
    dr.task_instance_scheduling_decisions()
    tis = dr.get_task_instances()
    indices = [(ti.map_index, ti.state) for ti in tis if ti.map_index >= 0]
    assert sorted(indices) == [
        (0, State.NONE),
        (1, State.NONE),
        (2, State.NONE),
    ]
    # Now "clear" and "increase" the length of literal
    dag.clear()
    Variable.set(key='arg1', value=[1, 2, 3, 4, 5])

    with dag:
        task_2.expand(arg2=task_1()).operator

    # At this point, we need to test that the change works on the serialized
    # DAG (which is what the scheduler operates on)
    serialized_dag = SerializedDAG.from_dict(SerializedDAG.to_dict(dag))

    dr.dag = serialized_dag

    # Run the first task again to get the new lengths
    ti = dr.get_task_instance(task_id='task_1')
    task1 = dag.get_task('task_1')
    ti.refresh_from_task(task1)
    ti.run()
    task2 = dag.get_task('task_2')
    for ti in dr.get_task_instances():
        if ti.map_index < 0:
            ti.task = task1
        else:
            ti.task = task2
        session.merge(ti)
    session.flush()
    # create the additional task
    dr.task_instance_scheduling_decisions()
    # Run verify_integrity as a whole and assert new tasks were added
    dr.verify_integrity()
    tis = dr.get_task_instances()
    indices = [(ti.map_index, ti.state) for ti in tis if ti.map_index >= 0]
    assert sorted(indices) == [
        (0, State.NONE),
        (1, State.NONE),
        (2, State.NONE),
        (3, State.NONE),
        (4, State.NONE),
    ]
    ti3 = dr.get_task_instance(task_id='task_2', map_index=3)
    ti3.task = task2
    ti3.state = TaskInstanceState.FAILED
    session.merge(ti3)
    session.flush()
    # assert repeated calls did not change the instances
    dr.verify_integrity()
    tis = dr.get_task_instances()
    indices = [(ti.map_index, ti.state) for ti in tis if ti.map_index >= 0]
    assert sorted(indices) == [
        (0, State.NONE),
        (1, State.NONE),
        (2, State.NONE),
        (3, TaskInstanceState.FAILED),
        (4, State.NONE),
    ]


def test_calls_to_verify_integrity_with_mapped_task_reduction_at_runtime(dag_maker, session):
    """
    Test reduction in mapped task at runtime with calls to dagrun.verify_integrity
    """
    from airflow.models import Variable

    Variable.set(key='arg1', value=[1, 2, 3])

    @task
    def task_1():
        return Variable.get('arg1', deserialize_json=True)

    with dag_maker(session=session) as dag:

        @task
        def task_2(arg2):
            ...

        task_2.expand(arg2=task_1())

    dr = dag_maker.create_dagrun()
    ti = dr.get_task_instance(task_id='task_1')
    ti.run()
    dr.task_instance_scheduling_decisions()
    tis = dr.get_task_instances()
    indices = [(ti.map_index, ti.state) for ti in tis if ti.map_index >= 0]
    assert sorted(indices) == [
        (0, State.NONE),
        (1, State.NONE),
        (2, State.NONE),
    ]
    # Now "clear" and "reduce" the length of literal
    dag.clear()
    Variable.set(key='arg1', value=[1])

    with dag:
        task_2.expand(arg2=task_1()).operator

    # At this point, we need to test that the change works on the serialized
    # DAG (which is what the scheduler operates on)
    serialized_dag = SerializedDAG.from_dict(SerializedDAG.to_dict(dag))

    dr.dag = serialized_dag

    # Run the first task again to get the new lengths
    ti = dr.get_task_instance(task_id='task_1')
    task1 = dag.get_task('task_1')
    ti.refresh_from_task(task1)
    ti.run()
    task2 = dag.get_task('task_2')
    for ti in dr.get_task_instances():
        if ti.map_index < 0:
            ti.task = task1
        else:
            ti.task = task2
            ti.state = TaskInstanceState.SUCCESS
        session.merge(ti)
    session.flush()

    # Run verify_integrity as a whole and assert some tasks were removed
    dr.verify_integrity()
    tis = dr.get_task_instances()
    indices = [(ti.map_index, ti.state) for ti in tis if ti.map_index >= 0]
    assert sorted(indices) == [
        (0, TaskInstanceState.SUCCESS),
        (1, TaskInstanceState.REMOVED),
        (2, TaskInstanceState.REMOVED),
    ]

    # assert repeated calls did not change the instances
    dr.verify_integrity()
    tis = dr.get_task_instances()
    indices = [(ti.map_index, ti.state) for ti in tis if ti.map_index >= 0]
    assert sorted(indices) == [
        (0, TaskInstanceState.SUCCESS),
        (1, TaskInstanceState.REMOVED),
        (2, TaskInstanceState.REMOVED),
    ]


def test_calls_to_verify_integrity_with_mapped_task_with_no_changes_at_runtime(dag_maker, session):
    """
    Test no change in mapped task at runtime with calls to dagrun.verify_integrity
    """
    from airflow.models import Variable

    Variable.set(key='arg1', value=[1, 2, 3])

    @task
    def task_1():
        return Variable.get('arg1', deserialize_json=True)

    with dag_maker(session=session) as dag:

        @task
        def task_2(arg2):
            ...

        task_2.expand(arg2=task_1())

    dr = dag_maker.create_dagrun()
    ti = dr.get_task_instance(task_id='task_1')
    ti.run()
    dr.task_instance_scheduling_decisions()
    tis = dr.get_task_instances()
    indices = [(ti.map_index, ti.state) for ti in tis if ti.map_index >= 0]
    assert sorted(indices) == [
        (0, State.NONE),
        (1, State.NONE),
        (2, State.NONE),
    ]
    # Now "clear" and return the same length
    dag.clear()
    Variable.set(key='arg1', value=[1, 2, 3])

    with dag:
        task_2.expand(arg2=task_1()).operator

    # At this point, we need to test that the change works on the serialized
    # DAG (which is what the scheduler operates on)
    serialized_dag = SerializedDAG.from_dict(SerializedDAG.to_dict(dag))

    dr.dag = serialized_dag

    # Run the first task again to get the new lengths
    ti = dr.get_task_instance(task_id='task_1')
    task1 = dag.get_task('task_1')
    ti.refresh_from_task(task1)
    ti.run()
    task2 = dag.get_task('task_2')
    for ti in dr.get_task_instances():
        if ti.map_index < 0:
            ti.task = task1
        else:
            ti.task = task2
            ti.state = TaskInstanceState.SUCCESS
        session.merge(ti)
    session.flush()

    # Run verify_integrity as a whole and assert no changes
    dr.verify_integrity()
    tis = dr.get_task_instances()
    indices = [(ti.map_index, ti.state) for ti in tis if ti.map_index >= 0]
    assert sorted(indices) == [
        (0, TaskInstanceState.SUCCESS),
        (1, TaskInstanceState.SUCCESS),
        (2, TaskInstanceState.SUCCESS),
    ]

    # assert repeated calls did not change the instances
    dr.verify_integrity()
    tis = dr.get_task_instances()
    indices = [(ti.map_index, ti.state) for ti in tis if ti.map_index >= 0]
    assert sorted(indices) == [
        (0, TaskInstanceState.SUCCESS),
        (1, TaskInstanceState.SUCCESS),
        (2, TaskInstanceState.SUCCESS),
    ]


def test_calls_to_verify_integrity_with_mapped_task_zero_length_at_runtime(dag_maker, session, caplog):
    """
    Test zero length reduction in mapped task at runtime with calls to dagrun.verify_integrity
    """
    import logging

    from airflow.models import Variable

    Variable.set(key='arg1', value=[1, 2, 3])

    @task
    def task_1():
        return Variable.get('arg1', deserialize_json=True)

    with dag_maker(session=session) as dag:

        @task
        def task_2(arg2):
            ...

        task_2.expand(arg2=task_1())

    dr = dag_maker.create_dagrun()
    ti = dr.get_task_instance(task_id='task_1')
    ti.run()
    dr.task_instance_scheduling_decisions()
    tis = dr.get_task_instances()
    indices = [(ti.map_index, ti.state) for ti in tis if ti.map_index >= 0]
    assert sorted(indices) == [
        (0, State.NONE),
        (1, State.NONE),
        (2, State.NONE),
    ]
    ti1 = [i for i in tis if i.map_index == 0][0]
    # Now "clear" and "reduce" the length to empty list
    dag.clear()
    Variable.set(key='arg1', value=[])

    with dag:
        task_2.expand(arg2=task_1()).operator

    # At this point, we need to test that the change works on the serialized
    # DAG (which is what the scheduler operates on)
    serialized_dag = SerializedDAG.from_dict(SerializedDAG.to_dict(dag))

    dr.dag = serialized_dag

    # Run the first task again to get the new lengths
    ti = dr.get_task_instance(task_id='task_1')
    task1 = dag.get_task('task_1')
    ti.refresh_from_task(task1)
    ti.run()
    task2 = dag.get_task('task_2')
    for ti in dr.get_task_instances():
        if ti.map_index < 0:
            ti.task = task1
        else:
            ti.task = task2
        session.merge(ti)
    session.flush()
    with caplog.at_level(logging.DEBUG):

        # Run verify_integrity as a whole and assert the tasks were removed
        dr.verify_integrity()
        tis = dr.get_task_instances()
        indices = [(ti.map_index, ti.state) for ti in tis if ti.map_index >= 0]
        assert sorted(indices) == [
            (0, TaskInstanceState.REMOVED),
            (1, TaskInstanceState.REMOVED),
            (2, TaskInstanceState.REMOVED),
        ]
        assert (
            f"Removing task '{ti1}' as the map_index is longer than the resolved mapping list (0)"
            in caplog.text
        )


@pytest.mark.need_serialized_dag
def test_mapped_mixed__literal_not_expanded_at_create(dag_maker, session):
    literal = [1, 2, 3, 4]
    with dag_maker(session=session):
        task = BaseOperator(task_id='task_1')
        mapped = MockOperator.partial(task_id='task_2').expand(arg1=literal, arg2=task.output)

    dr = dag_maker.create_dagrun()
    query = (
        session.query(TI.map_index, TI.state)
        .filter_by(task_id=mapped.task_id, dag_id=mapped.dag_id, run_id=dr.run_id)
        .order_by(TI.map_index)
    )

    assert query.all() == [(-1, None)]

    # Verify_integrity shouldn't change the result now that the TIs exist
    dr.verify_integrity(session=session)
    assert query.all() == [(-1, None)]


def test_ti_scheduling_mapped_zero_length(dag_maker, session):
    with dag_maker(session=session):
        task = BaseOperator(task_id='task_1')
        mapped = MockOperator.partial(task_id='task_2').expand(arg2=task.output)

    dr: DagRun = dag_maker.create_dagrun()
    ti1, ti2 = sorted(dr.task_instances, key=lambda ti: ti.task_id)
    ti1.state = TaskInstanceState.SUCCESS
    session.add(
        TaskMap(dag_id=dr.dag_id, task_id=ti1.task_id, run_id=dr.run_id, map_index=-1, length=0, keys=None)
    )
    session.flush()

    decision = dr.task_instance_scheduling_decisions(session=session)

    # ti1 finished execution. ti2 goes directly to finished state because it's
    # expanded against a zero-length XCom.
    assert decision.finished_tis == [ti1, ti2]

    indices = (
        session.query(TI.map_index, TI.state)
        .filter_by(task_id=mapped.task_id, dag_id=mapped.dag_id, run_id=dr.run_id)
        .order_by(TI.map_index)
        .all()
    )

    assert indices == [(-1, TaskInstanceState.SKIPPED)]


@pytest.mark.parametrize("trigger_rule", [TriggerRule.ALL_DONE, TriggerRule.ALL_SUCCESS])
def test_mapped_task_upstream_failed(dag_maker, session, trigger_rule):
    from airflow.operators.python import PythonOperator

    with dag_maker(session=session) as dag:

        @dag.task
        def make_list():
            return list(map(lambda a: f'echo "{a!r}"', [1, 2, {'a': 'b'}]))

        def consumer(*args):
            print(repr(args))

        PythonOperator.partial(
            task_id="consumer",
            trigger_rule=trigger_rule,
            python_callable=consumer,
        ).expand(op_args=make_list())

    dr = dag_maker.create_dagrun()
    _, make_list_ti = sorted(dr.task_instances, key=lambda ti: ti.task_id)
    make_list_ti.state = TaskInstanceState.FAILED
    session.flush()

    tis, _ = dr.update_state(execute_callbacks=False, session=session)
    assert tis == []
    tis = sorted(dr.task_instances, key=lambda ti: ti.task_id)

    assert sorted((ti.task_id, ti.map_index, ti.state) for ti in tis) == [
        ("consumer", -1, TaskInstanceState.UPSTREAM_FAILED),
        ("make_list", -1, TaskInstanceState.FAILED),
    ]
    # Bug/possible source of optimization: The DR isn't marked as failed until
    # in the loop that marks the last task as UPSTREAM_FAILED
    tis, _ = dr.update_state(execute_callbacks=False, session=session)
    assert tis == []
    assert dr.state == DagRunState.FAILED


def test_mapped_task_all_finish_before_downstream(dag_maker, session):
    result = None

    with dag_maker(session=session) as dag:

        @dag.task
        def make_list():
            return [1, 2]

        @dag.task
        def double(value):
            return value * 2

        @dag.task
        def consumer(value):
            nonlocal result
            result = list(value)

        consumer(value=double.expand(value=make_list()))

    dr: DagRun = dag_maker.create_dagrun()

    def _task_ids(tis):
        return [ti.task_id for ti in tis]

    # The first task is always make_list.
    decision = dr.task_instance_scheduling_decisions(session=session)
    assert _task_ids(decision.schedulable_tis) == ["make_list"]

    # After make_list is run, double is expanded.
    decision.schedulable_tis[0].run(verbose=False, session=session)
    decision = dr.task_instance_scheduling_decisions(session=session)
    assert _task_ids(decision.schedulable_tis) == ["double", "double"]

    # Running just one of the mapped tis does not make downstream schedulable.
    decision.schedulable_tis[0].run(verbose=False, session=session)
    decision = dr.task_instance_scheduling_decisions(session=session)
    assert _task_ids(decision.schedulable_tis) == ["double"]

    # Downstream is schedulable after all mapped tis are run.
    decision.schedulable_tis[0].run(verbose=False, session=session)
    decision = dr.task_instance_scheduling_decisions(session=session)
    assert _task_ids(decision.schedulable_tis) == ["consumer"]

    # We should be able to get all values aggregated from mapped upstreams.
    decision.schedulable_tis[0].run(verbose=False, session=session)
    decision = dr.task_instance_scheduling_decisions(session=session)
    assert decision.schedulable_tis == []
    assert result == [2, 4]


def test_schedule_tis_map_index(dag_maker, session):
    with dag_maker(session=session, dag_id="test"):
        task = BaseOperator(task_id='task_1')

    dr = DagRun(dag_id="test", run_id="test", run_type=DagRunType.MANUAL)
    ti0 = TI(task=task, run_id=dr.run_id, map_index=0, state=TaskInstanceState.SUCCESS)
    ti1 = TI(task=task, run_id=dr.run_id, map_index=1, state=None)
    ti2 = TI(task=task, run_id=dr.run_id, map_index=2, state=TaskInstanceState.SUCCESS)
    session.add_all((dr, ti0, ti1, ti2))
    session.flush()

    assert dr.schedule_tis((ti1,), session=session) == 1

    session.refresh(ti0)
    session.refresh(ti1)
    session.refresh(ti2)
    assert ti0.state == TaskInstanceState.SUCCESS
    assert ti1.state == TaskInstanceState.SCHEDULED
    assert ti2.state == TaskInstanceState.SUCCESS


def test_mapped_expand_kwargs(dag_maker):
    with dag_maker():

        @task
        def task_0():
            return {"arg1": "a", "arg2": "b"}

        @task
        def task_1(args_0):
            return [args_0, {"arg1": "y"}, {"arg2": "z"}]

        args_0 = task_0()
        args_list = task_1(args_0=args_0)

        MockOperator.partial(task_id="task_2").expand_kwargs(args_list)
        MockOperator.partial(task_id="task_3").expand_kwargs(
            [{"arg1": "a", "arg2": "b"}, {"arg1": "y"}, {"arg2": "z"}],
        )
        MockOperator.partial(task_id="task_4").expand_kwargs([args_0, {"arg1": "y"}, {"arg2": "z"}])

<<<<<<< HEAD
    dr.task_instance_scheduling_decisions()
    ti_states = {ti.map_index: ti.state for ti in dr.get_task_instances() if ti.task_id == "task_2"}
    assert ti_states == {0: None, 1: None, 2: None}


def test_mapped_skip_upstream_not_deadlock(dag_maker):
    with dag_maker() as dag:

        @dag.task
        def add_one(x: int):
            return x + 1

        @dag.task
        def say_hi():
            print("Hi")

        added_values = add_one.expand(x=[])
        added_more_values = add_one.expand(x=[])
        say_hi() >> added_values
        added_values >> added_more_values

    dr = dag_maker.create_dagrun()

    session = dag_maker.session
    tis = {ti.task_id: ti for ti in dr.task_instances}

    tis['say_hi'].state = TaskInstanceState.SUCCESS
    session.flush()

    dr.update_state(session=session)
    assert dr.state == DagRunState.SUCCESS
    assert tis['add_one__1'].state == TaskInstanceState.SKIPPED
=======
    dr: DagRun = dag_maker.create_dagrun()
    tis = {(ti.task_id, ti.map_index): ti for ti in dr.task_instances}

    # task_2 is not expanded yet since it relies on one single XCom input.
    # task_3 and task_4 received a pure literal and can expanded right away.
    # task_4 relies on an XCom input in the list, but can also be expanded.
    assert sorted(map_index for (task_id, map_index) in tis if task_id == "task_2") == [-1]
    assert sorted(map_index for (task_id, map_index) in tis if task_id == "task_3") == [0, 1, 2]
    assert sorted(map_index for (task_id, map_index) in tis if task_id == "task_4") == [0, 1, 2]

    tis[("task_0", -1)].run()
    tis[("task_1", -1)].run()

    # With the upstreams available, everything should get expanded now.
    decision = dr.task_instance_scheduling_decisions()
    assert {(ti.task_id, ti.map_index): ti.state for ti in decision.schedulable_tis} == {
        ("task_2", 0): None,
        ("task_2", 1): None,
        ("task_2", 2): None,
        ("task_3", 0): None,
        ("task_3", 1): None,
        ("task_3", 2): None,
        ("task_4", 0): None,
        ("task_4", 1): None,
        ("task_4", 2): None,
    }
>>>>>>> 1e19807c
<|MERGE_RESOLUTION|>--- conflicted
+++ resolved
@@ -1843,40 +1843,6 @@
         )
         MockOperator.partial(task_id="task_4").expand_kwargs([args_0, {"arg1": "y"}, {"arg2": "z"}])
 
-<<<<<<< HEAD
-    dr.task_instance_scheduling_decisions()
-    ti_states = {ti.map_index: ti.state for ti in dr.get_task_instances() if ti.task_id == "task_2"}
-    assert ti_states == {0: None, 1: None, 2: None}
-
-
-def test_mapped_skip_upstream_not_deadlock(dag_maker):
-    with dag_maker() as dag:
-
-        @dag.task
-        def add_one(x: int):
-            return x + 1
-
-        @dag.task
-        def say_hi():
-            print("Hi")
-
-        added_values = add_one.expand(x=[])
-        added_more_values = add_one.expand(x=[])
-        say_hi() >> added_values
-        added_values >> added_more_values
-
-    dr = dag_maker.create_dagrun()
-
-    session = dag_maker.session
-    tis = {ti.task_id: ti for ti in dr.task_instances}
-
-    tis['say_hi'].state = TaskInstanceState.SUCCESS
-    session.flush()
-
-    dr.update_state(session=session)
-    assert dr.state == DagRunState.SUCCESS
-    assert tis['add_one__1'].state == TaskInstanceState.SKIPPED
-=======
     dr: DagRun = dag_maker.create_dagrun()
     tis = {(ti.task_id, ti.map_index): ti for ti in dr.task_instances}
 
@@ -1903,4 +1869,32 @@
         ("task_4", 1): None,
         ("task_4", 2): None,
     }
->>>>>>> 1e19807c
+
+
+def test_mapped_skip_upstream_not_deadlock(dag_maker):
+    with dag_maker() as dag:
+
+        @dag.task
+        def add_one(x: int):
+            return x + 1
+
+        @dag.task
+        def say_hi():
+            print("Hi")
+
+        added_values = add_one.expand(x=[])
+        added_more_values = add_one.expand(x=[])
+        say_hi() >> added_values
+        added_values >> added_more_values
+
+    dr = dag_maker.create_dagrun()
+
+    session = dag_maker.session
+    tis = {ti.task_id: ti for ti in dr.task_instances}
+
+    tis['say_hi'].state = TaskInstanceState.SUCCESS
+    session.flush()
+
+    dr.update_state(session=session)
+    assert dr.state == DagRunState.SUCCESS
+    assert tis['add_one__1'].state == TaskInstanceState.SKIPPED