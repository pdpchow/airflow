--- conflicted
+++ resolved
@@ -20,12 +20,9 @@
 import datetime
 import unittest
 
-<<<<<<< HEAD
 from airflow import settings, models
+from airflow import models, settings
 from airflow.exceptions import AirflowException
-=======
-from airflow import models, settings
->>>>>>> 1fa7ac1b
 from airflow.jobs import BackfillJob
 from airflow.models import DAG, DagRun, TaskInstance as TI, clear_task_instances
 from airflow.operators.dummy_operator import DummyOperator
