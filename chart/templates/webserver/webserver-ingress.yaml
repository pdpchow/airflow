--- conflicted
+++ resolved
@@ -70,22 +70,6 @@
           - backend:
               {{- if $apiIsStable }}
               service:
-<<<<<<< HEAD
-                name: {{ .Release.Name }}-webserver
-                port:
-                  name: airflow-ui
-              {{- else }}
-              serviceName: {{ .Release.Name }}-webserver
-              servicePort: airflow-ui
-              {{- end }}
-            {{- if .Values.ingress.web.path }}
-            path: {{ .Values.ingress.web.path }}
-            {{- if $apiIsStable }}
-            pathType: {{ .Values.ingress.web.pathType }}
-            {{- end }}
-            {{- end }}
-          {{- range .Values.ingress.web.succeedingPaths }}
-=======
                 name: {{ $.Release.Name }}-webserver
                 port:
                   name: airflow-ui
@@ -100,7 +84,6 @@
             {{- end }}
             {{- end }}
           {{- range $.Values.ingress.web.succeedingPaths }}
->>>>>>> 9cee8b3b
           - path: {{ .path }}
             {{- if $apiIsStable }}
             pathType: {{ .pathType }}
@@ -116,16 +99,10 @@
               servicePort: {{ .servicePort }}
               {{- end }}
           {{- end }}
-<<<<<<< HEAD
-      {{- if .Values.ingress.web.host }}
-      host: {{ .Values.ingress.web.host }}
-      {{- end }}
-=======
       {{- if . }}
       host: {{ . | quote }}
       {{- end }}
     {{- end }}
->>>>>>> 9cee8b3b
   {{- if and .Values.ingress.web.ingressClassName $apiIsStable }}
   ingressClassName: {{ .Values.ingress.web.ingressClassName }}
   {{- end }}
