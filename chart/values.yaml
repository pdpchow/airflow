# Licensed to the Apache Software Foundation (ASF) under one
# or more contributor license agreements.  See the NOTICE file
# distributed with this work for additional information
# regarding copyright ownership.  The ASF licenses this file
# to you under the Apache License, Version 2.0 (the
# "License"); you may not use this file except in compliance
# with the License.  You may obtain a copy of the License at
#
#   http://www.apache.org/licenses/LICENSE-2.0
#
# Unless required by applicable law or agreed to in writing,
# software distributed under the License is distributed on an
# "AS IS" BASIS, WITHOUT WARRANTIES OR CONDITIONS OF ANY
# KIND, either express or implied.  See the License for the
# specific language governing permissions and limitations
# under the License.
---
# Default values for airflow.
# This is a YAML-formatted file.
# Declare variables to be passed into your templates.

# Provide a name to substitute for the full names of resources
fullnameOverride: ""

# Provide a name to substitute for the name of the chart
nameOverride: ""

# Provide a Kubernetes version (used for API Version selection) to override the auto-detected version
kubeVersionOverride: ""

# Max number of old replicasets to retain. Can be overridden by each deployment's revisionHistoryLimit
revisionHistoryLimit: ~

# User and group of airflow user
uid: 50000
gid: 0

# Default security context for airflow
securityContext: {}
#  runAsUser: 50000
#  fsGroup: 0
#  runAsGroup: 0

# Airflow home directory
# Used for mount paths
airflowHome: /opt/airflow

# Default airflow repository -- overrides all the specific images below
defaultAirflowRepository: apache/airflow

# Default airflow tag to deploy
defaultAirflowTag: "2.3.3"

# Airflow version (Used to make some decisions based on Airflow Version being deployed)
airflowVersion: "2.3.3"

# Images
images:
  airflow:
    repository: ~
    tag: ~
    pullPolicy: IfNotPresent
  # To avoid images with user code, you can turn this to 'true' and
  # all the 'run-airflow-migrations' and 'wait-for-airflow-migrations' containers/jobs
  # will use the images from 'defaultAirflowRepository:defaultAirflowTag' values
  # to run and wait for DB migrations .
  useDefaultImageForMigration: false
  # timeout (in seconds) for airflow-migrations to complete
  migrationsWaitTimeout: 60
  pod_template:
    repository: ~
    tag: ~
    pullPolicy: IfNotPresent
  flower:
    repository: ~
    tag: ~
    pullPolicy: IfNotPresent
  statsd:
    repository: apache/airflow
    tag: airflow-statsd-exporter-2021.04.28-v0.17.0
    pullPolicy: IfNotPresent
  redis:
    repository: redis
    tag: 6-bullseye
    pullPolicy: IfNotPresent
  pgbouncer:
    repository: apache/airflow
    tag: airflow-pgbouncer-2021.04.28-1.14.0
    pullPolicy: IfNotPresent
  pgbouncerExporter:
    repository: apache/airflow
    tag: airflow-pgbouncer-exporter-2021.09.22-0.12.0
    pullPolicy: IfNotPresent
  gitSync:
    repository: k8s.gcr.io/git-sync/git-sync
    tag: v3.4.0
    pullPolicy: IfNotPresent

# Select certain nodes for airflow pods.
nodeSelector: {}
affinity: {}
tolerations: []
topologySpreadConstraints: []

# Add common labels to all objects and pods defined in this chart.
labels: {}

# Ingress configuration
ingress:
  # Enable all ingress resources (deprecated - use ingress.web.enabled and ingress.flower.enabled)
  enabled: ~

  # Configs for the Ingress of the web Service
  web:
    # Enable web ingress resource
    enabled: false

    # Annotations for the web Ingress
    annotations: {}

    # The path for the web Ingress
    path: "/"

    # The pathType for the above path (used only with Kubernetes v1.19 and above)
    pathType: "ImplementationSpecific"

    # The hostname for the web Ingress (Deprecated - renamed to `ingress.web.hosts`)
    host: ""

    # The hostnames or hosts configuration for the web Ingress
    hosts: []
    # - name: ""
    #   # configs for web Ingress TLS
    #   tls:
    #     # Enable TLS termination for the web Ingress
    #     enabled: false
    #     # the name of a pre-created Secret containing a TLS private key and certificate
    #     secretName: ""

    # The Ingress Class for the web Ingress (used only with Kubernetes v1.19 and above)
    ingressClassName: ""

    # configs for web Ingress TLS (Deprecated - renamed to `ingress.web.hosts[*].tls`)
    tls:
      # Enable TLS termination for the web Ingress
      enabled: false
      # the name of a pre-created Secret containing a TLS private key and certificate
      secretName: ""

    # HTTP paths to add to the web Ingress before the default path
    precedingPaths: []

    # Http paths to add to the web Ingress after the default path
    succeedingPaths: []

  # Configs for the Ingress of the flower Service
  flower:
    # Enable web ingress resource
    enabled: false

    # Annotations for the flower Ingress
    annotations: {}

    # The path for the flower Ingress
    path: "/"

    # The pathType for the above path (used only with Kubernetes v1.19 and above)
    pathType: "ImplementationSpecific"

    # The hostname for the flower Ingress (Deprecated - renamed to `ingress.flower.hosts`)
    host: ""

    # The hostnames or hosts configuration for the flower Ingress
    hosts: []
    # - name: ""
    #   tls:
    #     # Enable TLS termination for the flower Ingress
    #     enabled: false
    #     # the name of a pre-created Secret containing a TLS private key and certificate
    #     secretName: ""

    # The Ingress Class for the flower Ingress (used only with Kubernetes v1.19 and above)
    ingressClassName: ""

    # configs for flower Ingress TLS (Deprecated - renamed to `ingress.flower.hosts[*].tls`)
    tls:
      # Enable TLS termination for the flower Ingress
      enabled: false
      # the name of a pre-created Secret containing a TLS private key and certificate
      secretName: ""

# Network policy configuration
networkPolicies:
  # Enabled network policies
  enabled: false

# Extra annotations to apply to all
# Airflow pods
airflowPodAnnotations: {}

# Extra annotations to apply to
# main Airflow configmap
airflowConfigAnnotations: {}

# `airflow_local_settings` file as a string (can be templated).
airflowLocalSettings: |-
  {{- if semverCompare ">=2.2.0" .Values.airflowVersion }}
  {{- if not (or .Values.webserverSecretKey .Values.webserverSecretKeySecretName) }}
  from airflow.www.utils import UIAlert

  DASHBOARD_UIALERTS = [
    UIAlert(
      'Usage of a dynamic webserver secret key detected. We recommend a static webserver secret key instead.'
      ' See the <a href='
      '"https://airflow.apache.org/docs/helm-chart/stable/production-guide.html#webserver-secret-key">'
      'Helm Chart Production Guide</a> for more details.',
      category="warning",
      roles=["Admin"],
      html=True,
    )
  ]
  {{- end }}
  {{- end }}

# Enable RBAC (default on most clusters these days)
rbac:
  # Specifies whether RBAC resources should be created
  create: true
  createSCCRoleBinding: false

# Airflow executor
# One of: LocalExecutor, LocalKubernetesExecutor, CeleryExecutor, KubernetesExecutor, CeleryKubernetesExecutor
executor: "CeleryExecutor"

# If this is true and using LocalExecutor/KubernetesExecutor/CeleryKubernetesExecutor, the scheduler's
# service account will have access to communicate with the api-server and launch pods.
# If this is true and using CeleryExecutor/KubernetesExecutor/CeleryKubernetesExecutor, the workers
# will be able to launch pods.
allowPodLaunching: true

# Environment variables for all airflow containers
env: []
# - name: ""
#   value: ""

# Secrets for all airflow containers
secret: []
# - envName: ""
#   secretName: ""
#   secretKey: ""

# Enables selected built-in secrets that are set via environment variables by default.
# Those secrets are provided by the Helm Chart secrets by default but in some cases you
# might want to provide some of those variables with _CMD or _SECRET variable, and you should
# in this case disable setting of those variables by setting the relevant configuration to false.
enableBuiltInSecretEnvVars:
  AIRFLOW__CORE__FERNET_KEY: true
  # For Airflow <2.3, backward compatibility; moved to [database] in 2.3
  AIRFLOW__CORE__SQL_ALCHEMY_CONN: true
  AIRFLOW__DATABASE__SQL_ALCHEMY_CONN: true
  AIRFLOW_CONN_AIRFLOW_DB: true
  AIRFLOW__WEBSERVER__SECRET_KEY: true
  AIRFLOW__CELERY__CELERY_RESULT_BACKEND: true
  AIRFLOW__CELERY__RESULT_BACKEND: true
  AIRFLOW__CELERY__BROKER_URL: true
  AIRFLOW__ELASTICSEARCH__HOST: true
  AIRFLOW__ELASTICSEARCH__ELASTICSEARCH_HOST: true

# Extra secrets that will be managed by the chart
# (You can use them with extraEnv or extraEnvFrom or some of the extraVolumes values).
# The format for secret data is "key/value" where
#    * key (can be templated) is the name of the secret that will be created
#    * value: an object with the standard 'data' or 'stringData' key (or both).
#          The value associated with those keys must be a string (can be templated)
extraSecrets: {}
# eg:
# extraSecrets:
#   '{{ .Release.Name }}-airflow-connections':
#     type: 'Opaque'
#     labels:
#       my.custom.label/v1: my_custom_label_value_1
#     data: |
#       AIRFLOW_CONN_GCP: 'base64_encoded_gcp_conn_string'
#       AIRFLOW_CONN_AWS: 'base64_encoded_aws_conn_string'
#     stringData: |
#       AIRFLOW_CONN_OTHER: 'other_conn'
#   '{{ .Release.Name }}-other-secret-name-suffix':
#     data: |
#        ...

# Extra ConfigMaps that will be managed by the chart
# (You can use them with extraEnv or extraEnvFrom or some of the extraVolumes values).
# The format for configmap data is "key/value" where
#    * key (can be templated) is the name of the configmap that will be created
#    * value: an object with the standard 'data' key.
#          The value associated with this keys must be a string (can be templated)
extraConfigMaps: {}
# eg:
# extraConfigMaps:
#   '{{ .Release.Name }}-airflow-variables':
#     labels:
#       my.custom.label/v2: my_custom_label_value_2
#     data: |
#       AIRFLOW_VAR_HELLO_MESSAGE: "Hi!"
#       AIRFLOW_VAR_KUBERNETES_NAMESPACE: "{{ .Release.Namespace }}"

# Extra env 'items' that will be added to the definition of airflow containers
# a string is expected (can be templated).
# TODO: difference from `env`? This is a templated string. Probably should template `env` and remove this.
extraEnv: ~
# eg:
# extraEnv: |
#   - name: AIRFLOW__CORE__LOAD_EXAMPLES
#     value: 'True'

# Extra envFrom 'items' that will be added to the definition of airflow containers
# A string is expected (can be templated).
extraEnvFrom: ~
# eg:
# extraEnvFrom: |
#   - secretRef:
#       name: '{{ .Release.Name }}-airflow-connections'
#   - configMapRef:
#       name: '{{ .Release.Name }}-airflow-variables'

# Airflow database & redis config
data:
  # If secret names are provided, use those secrets
  # These secrets must be created manually, eg:
  #
  # kind: Secret
  # apiVersion: v1
  # metadata:
  #   name: custom-airflow-metadata-secret
  # type: Opaque
  # data:
  #   connection: base64_encoded_connection_string

  metadataSecretName: ~
  # When providing secret names and using the same database for metadata and
  # result backend, for Airflow < 2.4.0 it is necessary to create a separate
  # secret for result backend but with a db+ scheme prefix.
  # For Airflow >= 2.4.0 it is possible to not specify the secret again,
  # as Airflow will use sql_alchemy_conn with a db+ scheme prefix by default.
  resultBackendSecretName: ~
  brokerUrlSecretName: ~

  # Otherwise pass connection values in
  metadataConnection:
    user: postgres
    pass: postgres
    protocol: postgresql
    host: ~
    port: 5432
    db: postgres
    sslmode: disable
  # resultBackendConnection defaults to the same database as metadataConnection
  resultBackendConnection: ~
  # or, you can use a different database
  # resultBackendConnection:
  #   user: postgres
  #   pass: postgres
  #   protocol: postgresql
  #   host: ~
  #   port: 5432
  #   db: postgres
  #   sslmode: disable
  # Note: brokerUrl can only be set during install, not upgrade
  brokerUrl: ~

# Fernet key settings
# Note: fernetKey can only be set during install, not upgrade
fernetKey: ~
fernetKeySecretName: ~

# Flask secret key for Airflow Webserver: `[webserver] secret_key` in airflow.cfg
webserverSecretKey: ~
webserverSecretKeySecretName: ~

# In order to use kerberos you need to create secret containing the keytab file
# The secret name should follow naming convention of the application where resources are
# name {{ .Release-name }}-<POSTFIX>. In case of the keytab file, the postfix is "kerberos-keytab"
# So if your release is named "my-release" the name of the secret should be "my-release-kerberos-keytab"
#
# The Keytab content should be available in the "kerberos.keytab" key of the secret.
#
#  apiVersion: v1
#  kind: Secret
#  data:
#    kerberos.keytab: <base64_encoded keytab file content>
#  type: Opaque
#
#
#  If you have such keytab file you can do it with similar
#
#  kubectl create secret generic {{ .Release.name }}-kerberos-keytab --from-file=kerberos.keytab
#
#
#  Alternatively, instead of manually creating the secret, it is possible to specify
#  kerberos.keytabBase64Content parameter. This parameter should contain base64 encoded keytab.
#

kerberos:
  enabled: false
  ccacheMountPath: /var/kerberos-ccache
  ccacheFileName: cache
  configPath: /etc/krb5.conf
  keytabBase64Content: ~
  keytabPath: /etc/airflow.keytab
  principal: airflow@FOO.COM
  reinitFrequency: 3600
  config: |
    # This is an example config showing how you can use templating and how "example" config
    # might look like. It works with the test kerberos server that we are using during integration
    # testing at Apache Airflow (see `scripts/ci/docker-compose/integration-kerberos.yml` but in
    # order to make it production-ready you must replace it with your own configuration that
    # Matches your kerberos deployment. Administrators of your Kerberos instance should
    # provide the right configuration.

    [logging]
    default = "FILE:{{ template "airflow_logs_no_quote" . }}/kerberos_libs.log"
    kdc = "FILE:{{ template "airflow_logs_no_quote" . }}/kerberos_kdc.log"
    admin_server = "FILE:{{ template "airflow_logs_no_quote" . }}/kadmind.log"

    [libdefaults]
    default_realm = FOO.COM
    ticket_lifetime = 10h
    renew_lifetime = 7d
    forwardable = true

    [realms]
    FOO.COM = {
      kdc = kdc-server.foo.com
      admin_server = admin_server.foo.com
    }

# Airflow Worker Config
workers:
  # Labels specific to workers
  labels: {}
  # Number of airflow celery workers in StatefulSet
  replicas: 1
  # Max number of old replicasets to retain
  revisionHistoryLimit: ~

  # Command to use when running Airflow workers (templated).
  command: ~
  # Args to use when running Airflow workers (templated).
  args:
    - "bash"
    - "-c"
    # The format below is necessary to get `helm lint` happy
    - |-
      exec \
      airflow {{ semverCompare ">=2.0.0" .Values.airflowVersion | ternary "celery worker" "worker" }}

  # Update Strategy when worker is deployed as a StatefulSet
  updateStrategy: ~
  # Update Strategy when worker is deployed as a Deployment
  strategy:
    rollingUpdate:
      maxSurge: "100%"
      maxUnavailable: "50%"

  # When not set, the values defined in the global securityContext will be used
  securityContext: {}
  #  runAsUser: 50000
  #  fsGroup: 0
  #  runAsGroup: 0

  # Create ServiceAccount
  serviceAccount:
    # Specifies whether a ServiceAccount should be created
    create: true
    # The name of the ServiceAccount to use.
    # If not set and create is true, a name is generated using the release name
    name: ~

    # Annotations to add to worker kubernetes service account.
    annotations: {}

  # Allow KEDA autoscaling.
  # Persistence.enabled must be set to false to use KEDA.
  keda:
    enabled: false
    namespaceLabels: {}

    # How often KEDA polls the airflow DB to report new scale requests to the HPA
    pollingInterval: 5

    # How many seconds KEDA will wait before scaling to zero.
    # Note that HPA has a separate cooldown period for scale-downs
    cooldownPeriod: 30

    # Minimum number of workers created by keda
    minReplicaCount: 0

    # Maximum number of workers created by keda
    maxReplicaCount: 10

    # Specify HPA related options
    advanced: {}
    # horizontalPodAutoscalerConfig:
    #   behavior:
    #     scaleDown:
    #       stabilizationWindowSeconds: 300
    #       policies:
    #         - type: Percent
    #           value: 100
    #           periodSeconds: 15

  persistence:
    # Enable persistent volumes
    enabled: true
    # Volume size for worker StatefulSet
    size: 100Gi
    # If using a custom storageClass, pass name ref to all statefulSets here
    storageClassName:
    # Execute init container to chown log directory.
    # This is currently only needed in kind, due to usage
    # of local-path provisioner.
    fixPermissions: false
    # Annotations to add to worker volumes
    annotations: {}

  kerberosSidecar:
    # Enable kerberos sidecar
    enabled: false
    resources: {}
    #  limits:
    #   cpu: 100m
    #   memory: 128Mi
    #  requests:
    #   cpu: 100m
    #   memory: 128Mi

  resources: {}
  #  limits:
  #   cpu: 100m
  #   memory: 128Mi
  #  requests:
  #   cpu: 100m
  #   memory: 128Mi

  # Grace period for tasks to finish after SIGTERM is sent from kubernetes
  terminationGracePeriodSeconds: 600

  # This setting tells kubernetes that its ok to evict
  # when it wants to scale a node down.
  safeToEvict: true

  # Launch additional containers into worker.
  # Note: If used with KubernetesExecutor, you are responsible for signaling sidecars to exit when the main
  # container finishes so Airflow can continue the worker shutdown process!
  extraContainers: []
  # Add additional init containers into workers.
  extraInitContainers: []

  # Mount additional volumes into worker.
  extraVolumes: []
  extraVolumeMounts: []

  # Select certain nodes for airflow worker pods.
  nodeSelector: {}
  priorityClassName: ~
  affinity: {}
  # default worker affinity is:
  #  podAntiAffinity:
  #    preferredDuringSchedulingIgnoredDuringExecution:
  #    - podAffinityTerm:
  #        labelSelector:
  #          matchLabels:
  #            component: worker
  #        topologyKey: kubernetes.io/hostname
  #      weight: 100
  tolerations: []
  topologySpreadConstraints: []
  # hostAliases to use in worker pods.
  # See:
  # https://kubernetes.io/docs/concepts/services-networking/add-entries-to-pod-etc-hosts-with-host-aliases/
  hostAliases: []
  # - ip: "127.0.0.2"
  #   hostnames:
  #   - "test.hostname.one"
  # - ip: "127.0.0.3"
  #   hostnames:
  #   - "test.hostname.two"

  podAnnotations: {}

  logGroomerSidecar:
    # Command to use when running the Airflow worker log groomer sidecar (templated).
    command: ~
    # Args to use when running the Airflow worker log groomer sidecar (templated).
    args: ["bash", "/clean-logs"]
    # Number of days to retain logs
    retentionDays: 15
    resources: {}
    #  limits:
    #   cpu: 100m
    #   memory: 128Mi
    #  requests:
    #   cpu: 100m
    #   memory: 128Mi

# Airflow scheduler settings
scheduler:
  # Label Specific to scheduler app
  labels: {}
  # If the scheduler stops heartbeating for 5 minutes (5*60s) kill the
  # scheduler and let Kubernetes restart it
  livenessProbe:
    initialDelaySeconds: 10
    timeoutSeconds: 20
    failureThreshold: 5
    periodSeconds: 60
    command: ~
  # Airflow 2.0 allows users to run multiple schedulers,
  # However this feature is only recommended for MySQL 8+ and Postgres
  replicas: 1
  # Max number of old replicasets to retain
  revisionHistoryLimit: ~

  # Command to use when running the Airflow scheduler (templated).
  command: ~
  # Args to use when running the Airflow scheduler (templated).
  args: ["bash", "-c", "exec airflow scheduler"]

  # Update Strategy when scheduler is deployed as a StatefulSet
  # (when using LocalExecutor and workers.persistence)
  updateStrategy: ~
  # Update Strategy when scheduler is deployed as a Deployment
  # (when not using LocalExecutor and workers.persistence)
  strategy: ~

  # When not set, the values defined in the global securityContext will be used
  securityContext: {}
  #  runAsUser: 50000
  #  fsGroup: 0
  #  runAsGroup: 0

  # Create ServiceAccount
  serviceAccount:
    # Specifies whether a ServiceAccount should be created
    create: true
    # The name of the ServiceAccount to use.
    # If not set and create is true, a name is generated using the release name
    name: ~

    # Annotations to add to scheduler kubernetes service account.
    annotations: {}

  # Scheduler pod disruption budget
  podDisruptionBudget:
    enabled: false

    # PDB configuration
    config:
      maxUnavailable: 1

  resources: {}
  #  limits:
  #   cpu: 100m
  #   memory: 128Mi
  #  requests:
  #   cpu: 100m
  #   memory: 128Mi

  # This setting tells kubernetes that its ok to evict
  # when it wants to scale a node down.
  safeToEvict: true

  # Launch additional containers into scheduler.
  extraContainers: []
  # Add additional init containers into scheduler.
  extraInitContainers: []

  # Mount additional volumes into scheduler.
  extraVolumes: []
  extraVolumeMounts: []

  # Select certain nodes for airflow scheduler pods.
  nodeSelector: {}
  affinity: {}
  # default scheduler affinity is:
  #  podAntiAffinity:
  #    preferredDuringSchedulingIgnoredDuringExecution:
  #    - podAffinityTerm:
  #        labelSelector:
  #          matchLabels:
  #            component: scheduler
  #        topologyKey: kubernetes.io/hostname
  #      weight: 100
  tolerations: []
  topologySpreadConstraints: []

  priorityClassName: ~

  podAnnotations: {}

  logGroomerSidecar:
    # Whether to deploy the Airflow scheduler log groomer sidecar.
    enabled: true
    # Command to use when running the Airflow scheduler log groomer sidecar (templated).
    command: ~
    # Args to use when running the Airflow scheduler log groomer sidecar (templated).
    args: ["bash", "/clean-logs"]
    # Number of days to retain logs
    retentionDays: 15
    resources: {}
    #  limits:
    #   cpu: 100m
    #   memory: 128Mi
    #  requests:
    #   cpu: 100m
    #   memory: 128Mi

  waitForMigrations:
    # Whether to create init container to wait for db migrations
    enabled: true

# Airflow create user job settings
createUserJob:
  # Labels specific to createUserJob
  labels: {}
  # Command to use when running the create user job (templated).
  command: ~
  # Args to use when running the create user job (templated).
  args:
    - "bash"
    - "-c"
    # The format below is necessary to get `helm lint` happy
    - |-
      exec \
      airflow {{ semverCompare ">=2.0.0" .Values.airflowVersion | ternary "users create" "create_user" }} "$@"
    - --
    - "-r"
    - "{{ .Values.webserver.defaultUser.role }}"
    - "-u"
    - "{{ .Values.webserver.defaultUser.username }}"
    - "-e"
    - "{{ .Values.webserver.defaultUser.email }}"
    - "-f"
    - "{{ .Values.webserver.defaultUser.firstName }}"
    - "-l"
    - "{{ .Values.webserver.defaultUser.lastName }}"
    - "-p"
    - "{{ .Values.webserver.defaultUser.password }}"

  # Annotations on the create user job pod
  annotations: {}
  # jobAnnotations are annotations on the create user job
  jobAnnotations: {}

  # When not set, the values defined in the global securityContext will be used
  securityContext: {}
  #  runAsUser: 50000
  #  fsGroup: 0
  #  runAsGroup: 0

  # Create ServiceAccount
  serviceAccount:
    # Specifies whether a ServiceAccount should be created
    create: true
    # The name of the ServiceAccount to use.
    # If not set and create is true, a name is generated using the release name
    name: ~

    # Annotations to add to create user kubernetes service account.
    annotations: {}

  # Launch additional containers into user creation job
  extraContainers: []

  # Mount additional volumes into user creation job
  extraVolumes: []
  extraVolumeMounts: []

  nodeSelector: {}
  affinity: {}
  tolerations: []
  topologySpreadConstraints: []
  # In case you need to disable the helm hooks that create the jobs after install.
  # Disable this if you are using ArgoCD for example
  useHelmHooks: true

  resources: {}
  #  limits:
  #   cpu: 100m
  #   memory: 128Mi
  #  requests:
  #   cpu: 100m
  #   memory: 128Mi

# Airflow database migration job settings
migrateDatabaseJob:
  enabled: true
  # Labels specific to MigrateDatabase Job
  labels: {}
  # Command to use when running the migrate database job (templated).
  command: ~
  # Args to use when running the migrate database job (templated).
  args:
    - "bash"
    - "-c"
    # The format below is necessary to get `helm lint` happy
    - |-
      exec \
      airflow {{ semverCompare ">=2.0.0" .Values.airflowVersion | ternary "db upgrade" "upgradedb" }}

  # Annotations on the database migration pod
  annotations: {}
  # jobAnnotations are annotations on the database migration job
  jobAnnotations: {}

  # When not set, the values defined in the global securityContext will be used
  securityContext: {}
  #  runAsUser: 50000
  #  fsGroup: 0
  #  runAsGroup: 0

  # Create ServiceAccount
  serviceAccount:
    # Specifies whether a ServiceAccount should be created
    create: true
    # The name of the ServiceAccount to use.
    # If not set and create is true, a name is generated using the release name
    name: ~

    # Annotations to add to migrate database job kubernetes service account.
    annotations: {}

  resources: {}
  #  limits:
  #   cpu: 100m
  #   memory: 128Mi
  #  requests:
  #   cpu: 100m
  #   memory: 128Mi

  # Launch additional containers into database migration job
  extraContainers: []

  # Mount additional volumes into database migration job
  extraVolumes: []
  extraVolumeMounts: []

  nodeSelector: {}
  affinity: {}
  tolerations: []
  topologySpreadConstraints: []
  # In case you need to disable the helm hooks that create the jobs after install.
  # Disable this if you are using ArgoCD for example
  useHelmHooks: true

# Airflow webserver settings
webserver:
  # Labels specific webserver app
  labels: {}

  allowPodLogReading: true
  livenessProbe:
    initialDelaySeconds: 15
    timeoutSeconds: 30
    failureThreshold: 20
    periodSeconds: 5
    scheme: HTTP

  readinessProbe:
    initialDelaySeconds: 15
    timeoutSeconds: 30
    failureThreshold: 20
    periodSeconds: 5
    scheme: HTTP

  # Number of webservers
  replicas: 1
  # Max number of old replicasets to retain
  revisionHistoryLimit: ~

  # Command to use when running the Airflow webserver (templated).
  command: ~
  # Args to use when running the Airflow webserver (templated).
  args: ["bash", "-c", "exec airflow webserver"]

  # Create ServiceAccount
  serviceAccount:
    # Specifies whether a ServiceAccount should be created
    create: true
    # The name of the ServiceAccount to use.
    # If not set and create is true, a name is generated using the release name
    name: ~

    # Annotations to add to webserver kubernetes service account.
    annotations: {}

  # Webserver pod disruption budget
  podDisruptionBudget:
    enabled: false

    # PDB configuration
    config:
      maxUnavailable: 1

  # Allow overriding Update Strategy for Webserver
  strategy: ~

  # When not set, the values defined in the global securityContext will be used
  securityContext: {}
  #  runAsUser: 50000
  #  fsGroup: 0
  #  runAsGroup: 0

  # Additional network policies as needed (Deprecated - renamed to `webserver.networkPolicy.ingress.from`)
  extraNetworkPolicies: []
  networkPolicy:
    ingress:
      # Peers for webserver NetworkPolicy ingress
      from: []
      # Ports for webserver NetworkPolicy ingress (if `from` is set)
      ports:
        - port: "{{ .Values.ports.airflowUI }}"

  resources: {}
  #   limits:
  #     cpu: 100m
  #     memory: 128Mi
  #   requests:
  #     cpu: 100m
  #     memory: 128Mi

  # Create initial user.
  defaultUser:
    enabled: true
    role: Admin
    username: admin
    email: admin@example.com
    firstName: admin
    lastName: user
    password: admin

  # Launch additional containers into webserver.
  extraContainers: []
  # Add additional init containers into webserver.
  extraInitContainers: []

  # Mount additional volumes into webserver.
  extraVolumes: []
  extraVolumeMounts: []

  # This string (can be templated) will be mounted into the Airflow Webserver as a custom
  # webserver_config.py. You can bake a webserver_config.py in to your image instead.
  webserverConfig: ~
  # webserverConfig: |
  #   from airflow import configuration as conf

  #   # The SQLAlchemy connection string.
  #   SQLALCHEMY_DATABASE_URI = conf.get('database', 'SQL_ALCHEMY_CONN')

  #   # Flask-WTF flag for CSRF
  #   CSRF_ENABLED = True

  service:
    type: ClusterIP
    ## service annotations
    annotations: {}
    ports:
      - name: airflow-ui
        port: "{{ .Values.ports.airflowUI }}"
    # To change the port used to access the webserver:
    # ports:
    #   - name: airflow-ui
    #     port: 80
    #     targetPort: airflow-ui
    # To only expose a sidecar, not the webserver directly:
    # ports:
    #   - name: only_sidecar
    #     port: 80
    #     targetPort: 8888
    loadBalancerIP: ~
    ## Limit load balancer source ips to list of CIDRs
    # loadBalancerSourceRanges:
    #   - "10.123.0.0/16"
    loadBalancerSourceRanges: []

  # Select certain nodes for airflow webserver pods.
  nodeSelector: {}
  priorityClassName: ~
  affinity: {}
  # default webserver affinity is:
  #  podAntiAffinity:
  #    preferredDuringSchedulingIgnoredDuringExecution:
  #    - podAffinityTerm:
  #        labelSelector:
  #          matchLabels:
  #            component: webserver
  #        topologyKey: kubernetes.io/hostname
  #      weight: 100
  tolerations: []
  topologySpreadConstraints: []

  podAnnotations: {}

  waitForMigrations:
    # Whether to create init container to wait for db migrations
    enabled: true

# Airflow Triggerer Config
triggerer:
  enabled: true
  # Lbels specific to triggerer app
  labels: {}
  # Number of airflow triggerers in the deployment
  replicas: 1
  # Max number of old replicasets to retain
  revisionHistoryLimit: ~

  # Command to use when running Airflow triggerers (templated).
  command: ~
  # Args to use when running Airflow triggerer (templated).
  args: ["bash", "-c", "exec airflow triggerer"]

  # Update Strategy for triggerers
  strategy:
    rollingUpdate:
      maxSurge: "100%"
      maxUnavailable: "50%"

  # If the triggerer stops heartbeating for 5 minutes (5*60s) kill the
  # triggerer and let Kubernetes restart it
  livenessProbe:
    initialDelaySeconds: 10
    timeoutSeconds: 20
    failureThreshold: 5
    periodSeconds: 60
    command: ~

  # Create ServiceAccount
  serviceAccount:
    # Specifies whether a ServiceAccount should be created
    create: true
    # The name of the ServiceAccount to use.
    # If not set and create is true, a name is generated using the release name
    name: ~

    # Annotations to add to triggerer kubernetes service account.
    annotations: {}

  # When not set, the values defined in the global securityContext will be used
  securityContext: {}
  #  runAsUser: 50000
  #  fsGroup: 0
  #  runAsGroup: 0

  resources: {}
  #  limits:
  #   cpu: 100m
  #   memory: 128Mi
  #  requests:
  #   cpu: 100m
  #   memory: 128Mi

  # Grace period for triggerer to finish after SIGTERM is sent from kubernetes
  terminationGracePeriodSeconds: 60

  # This setting tells kubernetes that its ok to evict
  # when it wants to scale a node down.
  safeToEvict: true

  # Launch additional containers into triggerer.
  extraContainers: []
  # Add additional init containers into triggerers.
  extraInitContainers: []

  # Mount additional volumes into triggerer.
  extraVolumes: []
  extraVolumeMounts: []

  # Select certain nodes for airflow triggerer pods.
  nodeSelector: {}
  affinity: {}
  # default triggerer affinity is:
  #  podAntiAffinity:
  #    preferredDuringSchedulingIgnoredDuringExecution:
  #    - podAffinityTerm:
  #        labelSelector:
  #          matchLabels:
  #            component: triggerer
  #        topologyKey: kubernetes.io/hostname
  #      weight: 100
  tolerations: []
  topologySpreadConstraints: []

  priorityClassName: ~

  podAnnotations: {}

  waitForMigrations:
    # Whether to create init container to wait for db migrations
    enabled: true

# Airflow Dag Processor Config
dagProcessor:
  enabled: false
  # Number of airflow dag processors in the deployment
  replicas: 1
  # Max number of old replicasets to retain
  revisionHistoryLimit: ~

  # Command to use when running Airflow dag processors (templated).
  command: ~
  # Args to use when running Airflow dag processor (templated).
  args: ["bash", "-c", "exec airflow dag-processor"]

  # Update Strategy for dag processors
  strategy:
    rollingUpdate:
      maxSurge: "100%"
      maxUnavailable: "50%"

  # If the dag processor stops heartbeating for 5 minutes (5*60s) kill the
  # dag processor and let Kubernetes restart it
  livenessProbe:
    initialDelaySeconds: 10
    timeoutSeconds: 20
    failureThreshold: 5
    periodSeconds: 60
    command: ~

  # Create ServiceAccount
  serviceAccount:
    # Specifies whether a ServiceAccount should be created
    create: true
    # The name of the ServiceAccount to use.
    # If not set and create is true, a name is generated using the release name
    name: ~

    # Annotations to add to dag processor kubernetes service account.
    annotations: {}

  # When not set, the values defined in the global securityContext will be used
  securityContext: {}
  #  runAsUser: 50000
  #  fsGroup: 0
  #  runAsGroup: 0

  resources: {}
  #  limits:
  #   cpu: 100m
  #   memory: 128Mi
  #  requests:
  #   cpu: 100m
  #   memory: 128Mi

  # Grace period for dag processor to finish after SIGTERM is sent from kubernetes
  terminationGracePeriodSeconds: 60

  # This setting tells kubernetes that its ok to evict
  # when it wants to scale a node down.
  safeToEvict: true

  # Launch additional containers into dag processor.
  extraContainers: []
  # Add additional init containers into dag processors.
  extraInitContainers: []

  # Mount additional volumes into dag processor.
  extraVolumes: []
  extraVolumeMounts: []

  # Select certain nodes for airflow dag processor pods.
  nodeSelector: {}
  affinity: {}
  # default dag processor affinity is:
  #  podAntiAffinity:
  #    preferredDuringSchedulingIgnoredDuringExecution:
  #    - podAffinityTerm:
  #        labelSelector:
  #          matchLabels:
  #            component: dag-processor
  #        topologyKey: kubernetes.io/hostname
  #      weight: 100
  tolerations: []
  topologySpreadConstraints: []

  priorityClassName: ~

  podAnnotations: {}

  waitForMigrations:
    # Whether to create init container to wait for db migrations
    enabled: true

# Flower settings
flower:
  # Enable flower.
  # If True, and using CeleryExecutor/CeleryKubernetesExecutor, will deploy flower app.
  enabled: false
  # Max number of old replicasets to retain
  revisionHistoryLimit: ~

  #Labels specific to flower app
  labels: {}

  #Labels specific to flower app
  labels: {}

  # Command to use when running flower (templated).
  command: ~
  # Args to use when running flower (templated).
  args:
    - "bash"
    - "-c"
    # The format below is necessary to get `helm lint` happy
    - |-
      exec \
      airflow {{ semverCompare ">=2.0.0" .Values.airflowVersion | ternary "celery flower" "flower" }}

  # Additional network policies as needed (Deprecated - renamed to `flower.networkPolicy.ingress.from`)
  extraNetworkPolicies: []
  networkPolicy:
    ingress:
      # Peers for flower NetworkPolicy ingress
      from: []
      # Ports for flower NetworkPolicy ingress (if ingressPeers is set)
      ports:
        - port: "{{ .Values.ports.flowerUI }}"

  resources: {}
  #   limits:
  #     cpu: 100m
  #     memory: 128Mi
  #   requests:
  #     cpu: 100m
  #     memory: 128Mi

  # When not set, the values defined in the global securityContext will be used
  securityContext: {}
  #  runAsUser: 50000
  #  fsGroup: 0
  #  runAsGroup: 0

  # Create ServiceAccount
  serviceAccount:
    # Specifies whether a ServiceAccount should be created
    create: true
    # The name of the ServiceAccount to use.
    # If not set and create is true, a name is generated using the release name
    name: ~

    # Annotations to add to worker kubernetes service account.
    annotations: {}

  # A secret containing the connection
  secretName: ~

  # Else, if username and password are set, create secret from username and password
  username: ~
  password: ~

  service:
    type: ClusterIP
    ## service annotations
    annotations: {}
    ports:
      - name: flower-ui
        port: "{{ .Values.ports.flowerUI }}"
    # To change the port used to access flower:
    # ports:
    #   - name: flower-ui
    #     port: 8080
    #     targetPort: flower-ui
    loadBalancerIP: ~
    ## Limit load balancer source ips to list of CIDRs
    # loadBalancerSourceRanges:
    #   - "10.123.0.0/16"
    loadBalancerSourceRanges: []

  # Launch additional containers into the flower pods.
  extraContainers: []
  # Mount additional volumes into the flower pods.
  extraVolumes: []
  extraVolumeMounts: []

  # Select certain nodes for airflow flower pods.
  nodeSelector: {}
  affinity: {}
  tolerations: []
  topologySpreadConstraints: []

  priorityClassName: ~

  podAnnotations: {}

# StatsD settings
statsd:
  enabled: true
  # Max number of old replicasets to retain
  revisionHistoryLimit: ~

  # Labels specific to statsd  app
  labels: {}
  # Create ServiceAccount
  serviceAccount:
    # Specifies whether a ServiceAccount should be created
    create: true
    # The name of the ServiceAccount to use.
    # If not set and create is true, a name is generated using the release name
    name: ~

    # Annotations to add to worker kubernetes service account.
    annotations: {}

  uid: 65534
  # When not set, `statsd.uid` will be used
  securityContext: {}
  #  runAsUser: 65534
  #  fsGroup: 0
  #  runAsGroup: 0

  # Additional network policies as needed
  extraNetworkPolicies: []
  resources: {}
  #   limits:
  #     cpu: 100m
  #     memory: 128Mi
  #   requests:
  #     cpu: 100m
  #     memory: 128Mi

  service:
    extraAnnotations: {}

  # Select certain nodes for StatsD pods.
  nodeSelector: {}
  affinity: {}
  tolerations: []
  topologySpreadConstraints: []

  priorityClassName: ~

  # Additional mappings for StatsD exporter.
  extraMappings: []

# PgBouncer settings
pgbouncer:
  # Enable PgBouncer
  enabled: false
<<<<<<< HEAD
  # Max number of old replicasets to retain
  revisionHistoryLimit: ~
=======
>>>>>>> 3de4b538
  # Labels specific to pgbouncer
  labels: {}
  # Command to use for PgBouncer(templated).
  command: ["pgbouncer", "-u", "nobody", "/etc/pgbouncer/pgbouncer.ini"]
  # Args to use for PgBouncer(templated).
  args: ~
  auth_type: md5
  auth_file: /etc/pgbouncer/users.txt

  # Create ServiceAccount
  serviceAccount:
    # Specifies whether a ServiceAccount should be created
    create: true
    # The name of the ServiceAccount to use.
    # If not set and create is true, a name is generated using the release name
    name: ~

    # Annotations to add to worker kubernetes service account.
    annotations: {}

  # Additional network policies as needed
  extraNetworkPolicies: []

  # Pool sizes
  metadataPoolSize: 10
  resultBackendPoolSize: 5

  # Maximum clients that can connect to PgBouncer (higher = more file descriptors)
  maxClientConn: 100

  # supply the name of existing secret with pgbouncer.ini and users.txt defined
  # you can load them to a k8s secret like the one below
  #  apiVersion: v1
  #  kind: Secret
  #  metadata:
  #    name: pgbouncer-config-secret
  #  data:
  #     pgbouncer.ini: <base64_encoded pgbouncer.ini file content>
  #     users.txt: <base64_encoded users.txt file content>
  #  type: Opaque
  #
  #  configSecretName: pgbouncer-config-secret
  #
  configSecretName: ~

  # PgBouncer pod disruption budget
  podDisruptionBudget:
    enabled: false

    # PDB configuration
    config:
      maxUnavailable: 1

  # Limit the resources to PgBouncer.
  # When you specify the resource request the k8s scheduler uses this information to decide which node to
  # place the Pod on. When you specify a resource limit for a Container, the kubelet enforces those limits so
  # that the running container is not allowed to use more of that resource than the limit you set.
  # See: https://kubernetes.io/docs/concepts/configuration/manage-resources-containers/
  # Example:
  #
  # resource:
  #   limits:
  #     cpu: 100m
  #     memory: 128Mi
  #   requests:
  #     cpu: 100m
  #     memory: 128Mi
  resources: {}

  service:
    extraAnnotations: {}

  # https://www.pgbouncer.org/config.html
  verbose: 0
  logDisconnections: 0
  logConnections: 0

  sslmode: "prefer"
  ciphers: "normal"

  ssl:
    ca: ~
    cert: ~
    key: ~

  # Add extra PgBouncer ini configuration in the databases section:
  # https://www.pgbouncer.org/config.html#section-databases
  extraIniMetadata: ~
  extraIniResultBackend: ~
  # Add extra general PgBouncer ini configuration: https://www.pgbouncer.org/config.html
  extraIni: ~

  # Mount additional volumes into pgbouncer.
  extraVolumes: []
  extraVolumeMounts: []

  # Select certain nodes for PgBouncer pods.
  nodeSelector: {}
  affinity: {}
  tolerations: []
  topologySpreadConstraints: []

  priorityClassName: ~

  uid: 65534

  metricsExporterSidecar:
    resources: {}
    #  limits:
    #   cpu: 100m
    #   memory: 128Mi
    #  requests:
    #   cpu: 100m
    #   memory: 128Mi
    sslmode: "disable"

# Configuration for the redis provisioned by the chart
redis:
  enabled: true
  terminationGracePeriodSeconds: 600

  # Labels specific to redis app
  labels: {}
  # Create ServiceAccount
  serviceAccount:
    # Specifies whether a ServiceAccount should be created
    create: true
    # The name of the ServiceAccount to use.
    # If not set and create is true, a name is generated using the release name
    name: ~

    # Annotations to add to worker kubernetes service account.
    annotations: {}

  persistence:
    # Enable persistent volumes
    enabled: true
    # Volume size for worker StatefulSet
    size: 1Gi
    # If using a custom storageClass, pass name ref to all statefulSets here
    storageClassName:
    # Annotations to add to redis volumes
    annotations: {}

  resources: {}
  #  limits:
  #   cpu: 100m
  #   memory: 128Mi
  #  requests:
  #   cpu: 100m
  #   memory: 128Mi

  # If set use as redis secret. Make sure to also set data.brokerUrlSecretName value.
  passwordSecretName: ~

  # Else, if password is set, create secret with it,
  # Otherwise a new password will be generated on install
  # Note: password can only be set during install, not upgrade.
  password: ~

  # This setting tells kubernetes that its ok to evict
  # when it wants to scale a node down.
  safeToEvict: true

  # Select certain nodes for redis pods.
  nodeSelector: {}
  affinity: {}
  tolerations: []
  topologySpreadConstraints: []

  # Set to 0 for backwards-compatiblity
  uid: 0
  # If not set, `redis.uid` will be used
  securityContext: {}
  #  runAsUser: 999
  #  runAsGroup: 0

  podAnnotations: {}
# Auth secret for a private registry
# This is used if pulling airflow images from a private registry
registry:
  secretName: ~

  # Example:
  # connection:
  #   user: ~
  #   pass: ~
  #   host: ~
  #   email: ~
  connection: {}

# Elasticsearch logging configuration
elasticsearch:
  # Enable elasticsearch task logging
  enabled: false
  # A secret containing the connection
  secretName: ~
  # Or an object representing the connection
  # Example:
  # connection:
  #   user: ~
  #   pass: ~
  #   host: ~
  #   port: ~
  connection: {}

# All ports used by chart
ports:
  flowerUI: 5555
  airflowUI: 8080
  workerLogs: 8793
  redisDB: 6379
  statsdIngest: 9125
  statsdScrape: 9102
  pgbouncer: 6543
  pgbouncerScrape: 9127

# Define any ResourceQuotas for namespace
quotas: {}

# Define default/max/min values for pods and containers in namespace
limits: []

# This runs as a CronJob to cleanup old pods.
cleanup:
  enabled: false
  # Labels specific to cleanup
  labels: {}
  # Run every 15 minutes
  schedule: "*/15 * * * *"
  # Command to use when running the cleanup cronjob (templated).
  command: ~
  # Args to use when running the cleanup cronjob (templated).
  args: ["bash", "-c", "exec airflow kubernetes cleanup-pods --namespace={{ .Release.Namespace }}"]


  # Select certain nodes for airflow cleanup pods.
  nodeSelector: {}
  affinity: {}
  tolerations: []
  topologySpreadConstraints: []

  podAnnotations: {}

  resources: {}
  #  limits:
  #   cpu: 100m
  #   memory: 128Mi
  #  requests:
  #   cpu: 100m
  #   memory: 128Mi

  # Create ServiceAccount
  serviceAccount:
    # Specifies whether a ServiceAccount should be created
    create: true
    # The name of the ServiceAccount to use.
    # If not set and create is true, a name is generated using the release name
    name: ~

    # Annotations to add to cleanup cronjob kubernetes service account.
    annotations: {}

  # When not set, the values defined in the global securityContext will be used
  securityContext: {}
  #  runAsUser: 50000
  #  runAsGroup: 0

# Configuration for postgresql subchart
# Not recommended for production
postgresql:
  enabled: true
  postgresqlPassword: postgres
  postgresqlUsername: postgres

# Config settings to go into the mounted airflow.cfg
#
# Please note that these values are passed through the `tpl` function, so are
# all subject to being rendered as go templates. If you need to include a
# literal `{{` in a value, it must be expressed like this:
#
#    a: '{{ "{{ not a template }}" }}'
#
# Do not set config containing secrets via plain text values, use Env Var or k8s secret object
# yamllint disable rule:line-length
config:
  core:
    dags_folder: '{{ include "airflow_dags" . }}'
    # This is ignored when used with the official Docker image
    load_examples: 'False'
    executor: '{{ .Values.executor }}'
    # For Airflow 1.10, backward compatibility; moved to [logging] in 2.0
    colored_console_log: 'False'
    remote_logging: '{{- ternary "True" "False" .Values.elasticsearch.enabled }}'
  logging:
    remote_logging: '{{- ternary "True" "False" .Values.elasticsearch.enabled }}'
    colored_console_log: 'False'
  metrics:
    statsd_on: '{{ ternary "True" "False" .Values.statsd.enabled }}'
    statsd_port: 9125
    statsd_prefix: airflow
    statsd_host: '{{ printf "%s-statsd" .Release.Name }}'
  webserver:
    enable_proxy_fix: 'True'
    # For Airflow 1.10
    rbac: 'True'
  celery:
    worker_concurrency: 16
  scheduler:
    standalone_dag_processor: '{{ ternary "True" "False" .Values.dagProcessor.enabled }}'
    # statsd params included for Airflow 1.10 backward compatibility; moved to [metrics] in 2.0
    statsd_on: '{{ ternary "True" "False" .Values.statsd.enabled }}'
    statsd_port: 9125
    statsd_prefix: airflow
    statsd_host: '{{ printf "%s-statsd" .Release.Name }}'
    # `run_duration` included for Airflow 1.10 backward compatibility; removed in 2.0.
    run_duration: 41460
  elasticsearch:
    json_format: 'True'
    log_id_template: "{dag_id}_{task_id}_{execution_date}_{try_number}"
  elasticsearch_configs:
    max_retries: 3
    timeout: 30
    retry_timeout: 'True'
  kerberos:
    keytab: '{{ .Values.kerberos.keytabPath }}'
    reinit_frequency: '{{ .Values.kerberos.reinitFrequency }}'
    principal: '{{ .Values.kerberos.principal }}'
    ccache: '{{ .Values.kerberos.ccacheMountPath }}/{{ .Values.kerberos.ccacheFileName }}'
  celery_kubernetes_executor:
    kubernetes_queue: 'kubernetes'
  kubernetes:
    namespace: '{{ .Release.Namespace }}'
    airflow_configmap: '{{ include "airflow_config" . }}'
    airflow_local_settings_configmap: '{{ include "airflow_config" . }}'
    pod_template_file: '{{ include "airflow_pod_template_file" . }}/pod_template_file.yaml'
    worker_container_repository: '{{ .Values.images.airflow.repository | default .Values.defaultAirflowRepository }}'
    worker_container_tag: '{{ .Values.images.airflow.tag | default .Values.defaultAirflowTag }}'
    multi_namespace_mode: '{{ ternary "True" "False" .Values.multiNamespaceMode }}'
# yamllint enable rule:line-length

# Whether Airflow can launch workers and/or pods in multiple namespaces
# If true, it creates ClusterRole/ClusterRolebinding (with access to entire cluster)
multiNamespaceMode: false

# `podTemplate` is a templated string containing the contents of `pod_template_file.yaml` used for
# KubernetesExecutor workers. The default `podTemplate` will use normal `workers` configuration parameters
# (e.g. `workers.resources`). As such, you normally won't need to override this directly, however,
# you can still provide a completely custom `pod_template_file.yaml` if desired.
# If not set, a default one is created using `files/pod-template-file.kubernetes-helm-yaml`.
podTemplate: ~
# The following example is NOT functional, but meant to be illustrative of how you can provide a custom
# `pod_template_file`. You're better off starting with the default in
# `files/pod-template-file.kubernetes-helm-yaml` and modifying from there.
# We will set `priorityClassName` in this example:
# podTemplate: |
#   apiVersion: v1
#   kind: Pod
#   metadata:
#     name: dummy-name
#     labels:
#       tier: airflow
#       component: worker
#       release: {{ .Release.Name }}
#   spec:
#     priorityClassName: high-priority
#     containers:
#       - name: base
#         ...

# Git sync
dags:
  persistence:
    # Enable persistent volume for storing dags
    enabled: false
    # Volume size for dags
    size: 1Gi
    # If using a custom storageClass, pass name here
    storageClassName:
    # access mode of the persistent volume
    accessMode: ReadWriteOnce
    ## the name of an existing PVC to use
    existingClaim:
    ## optional subpath for dag volume mount
    subPath: ~
  gitSync:
    enabled: false

    # git repo clone url
    # ssh examples ssh://git@github.com/apache/airflow.git
    # git@github.com:apache/airflow.git
    # https example: https://github.com/apache/airflow.git
    repo: https://github.com/apache/airflow.git
    branch: v2-2-stable
    rev: HEAD
    depth: 1
    # the number of consecutive failures allowed before aborting
    maxFailures: 0
    # subpath within the repo where dags are located
    # should be "" if dags are at repo root
    subPath: "tests/dags"
    # if your repo needs a user name password
    # you can load them to a k8s secret like the one below
    #   ---
    #   apiVersion: v1
    #   kind: Secret
    #   metadata:
    #     name: git-credentials
    #   data:
    #     GIT_SYNC_USERNAME: <base64_encoded_git_username>
    #     GIT_SYNC_PASSWORD: <base64_encoded_git_password>
    # and specify the name of the secret below
    #
    # credentialsSecret: git-credentials
    #
    #
    # If you are using an ssh clone url, you can load
    # the ssh private key to a k8s secret like the one below
    #   ---
    #   apiVersion: v1
    #   kind: Secret
    #   metadata:
    #     name: airflow-ssh-secret
    #   data:
    #     # key needs to be gitSshKey
    #     gitSshKey: <base64_encoded_data>
    # and specify the name of the secret below
    # sshKeySecret: airflow-ssh-secret
    #
    # If you are using an ssh private key, you can additionally
    # specify the content of your known_hosts file, example:
    #
    # knownHosts: |
    #    <host1>,<ip1> <key1>
    #    <host2>,<ip2> <key2>
    # interval between git sync attempts in seconds
    wait: 60
    containerName: git-sync
    uid: 65533

    # When not set, the values defined in the global securityContext will be used
    securityContext: {}
    #  runAsUser: 65533
    #  runAsGroup: 0

    extraVolumeMounts: []
    env: []
    resources: {}
    #  limits:
    #   cpu: 100m
    #   memory: 128Mi
    #  requests:
    #   cpu: 100m
    #   memory: 128Mi

logs:
  persistence:
    # Enable persistent volume for storing logs
    enabled: false
    # Volume size for logs
    size: 100Gi
    # If using a custom storageClass, pass name here
    storageClassName:
    ## the name of an existing PVC to use
    existingClaim:<|MERGE_RESOLUTION|>--- conflicted
+++ resolved
@@ -1346,11 +1346,7 @@
 pgbouncer:
   # Enable PgBouncer
   enabled: false
-<<<<<<< HEAD
   # Max number of old replicasets to retain
-  revisionHistoryLimit: ~
-=======
->>>>>>> 3de4b538
   # Labels specific to pgbouncer
   labels: {}
   # Command to use for PgBouncer(templated).
