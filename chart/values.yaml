# Licensed to the Apache Software Foundation (ASF) under one
# or more contributor license agreements.  See the NOTICE file
# distributed with this work for additional information
# regarding copyright ownership.  The ASF licenses this file
# to you under the Apache License, Version 2.0 (the
# "License"); you may not use this file except in compliance
# with the License.  You may obtain a copy of the License at
#
#   http://www.apache.org/licenses/LICENSE-2.0
#
# Unless required by applicable law or agreed to in writing,
# software distributed under the License is distributed on an
# "AS IS" BASIS, WITHOUT WARRANTIES OR CONDITIONS OF ANY
# KIND, either express or implied.  See the License for the
# specific language governing permissions and limitations
# under the License.
---
# Default values for airflow.
# This is a YAML-formatted file.
# Declare variables to be passed into your templates.

# Provide a name to substitute for the full names of resources
fullnameOverride: ""

# Provide a name to substitute for the name of the chart
nameOverride: ""

# Provide a Kubernetes version (used for API Version selection) to override the auto-detected version
kubeVersionOverride: ""

# Max number of old replicasets to retain. Can be overridden by each deployment's revisionHistoryLimit
revisionHistoryLimit: ~

# User and group of airflow user
uid: 50000
gid: 0

# Default security context for airflow (deprecated, use below in the future)
securityContext: {}
#  runAsUser: 50000
#  fsGroup: 0
#  runAsGroup: 0

# Detailed default security context for airflow deployments
securityContexts:
  pod: {}
  containers: {}

# Airflow home directory
# Used for mount paths
airflowHome: /opt/airflow

# Default airflow repository -- overridden by all the specific images below
defaultAirflowRepository: apache/airflow

# Default airflow tag to deploy
defaultAirflowTag: "2.4.1"

# Airflow version (Used to make some decisions based on Airflow Version being deployed)
airflowVersion: "2.4.1"

# Images
images:
  airflow:
    repository: ~
    tag: ~
    pullPolicy: IfNotPresent
  # To avoid images with user code, you can turn this to 'true' and
  # all the 'run-airflow-migrations' and 'wait-for-airflow-migrations' containers/jobs
  # will use the images from 'defaultAirflowRepository:defaultAirflowTag' values
  # to run and wait for DB migrations .
  useDefaultImageForMigration: false
  # timeout (in seconds) for airflow-migrations to complete
  migrationsWaitTimeout: 60
  pod_template:
    repository: ~
    tag: ~
    pullPolicy: IfNotPresent
  flower:
    repository: ~
    tag: ~
    pullPolicy: IfNotPresent
  statsd:
    repository: quay.io/prometheus/statsd-exporter
    tag: v0.22.8
    pullPolicy: IfNotPresent
  redis:
    repository: redis
    tag: 6-bullseye
    pullPolicy: IfNotPresent
  pgbouncer:
    repository: apache/airflow
    tag: airflow-pgbouncer-2021.04.28-1.14.0
    pullPolicy: IfNotPresent
  pgbouncerExporter:
    repository: apache/airflow
    tag: airflow-pgbouncer-exporter-2021.09.22-0.12.0
    pullPolicy: IfNotPresent
  gitSync:
    repository: k8s.gcr.io/git-sync/git-sync
    tag: v3.4.0
    pullPolicy: IfNotPresent

# Select certain nodes for airflow pods.
nodeSelector: {}
affinity: {}
tolerations: []
topologySpreadConstraints: []

# Add common labels to all objects and pods defined in this chart.
labels: {}

# Ingress configuration
ingress:
  # Enable all ingress resources (deprecated - use ingress.web.enabled and ingress.flower.enabled)
  enabled: ~

  # Configs for the Ingress of the web Service
  web:
    # Enable web ingress resource
    enabled: false

    # Annotations for the web Ingress
    annotations: {}

    # The path for the web Ingress
    path: "/"

    # The pathType for the above path (used only with Kubernetes v1.19 and above)
    pathType: "ImplementationSpecific"

    # The hostname for the web Ingress (Deprecated - renamed to `ingress.web.hosts`)
    host: ""

    # The hostnames or hosts configuration for the web Ingress
    hosts: []
    # - name: ""
    #   # configs for web Ingress TLS
    #   tls:
    #     # Enable TLS termination for the web Ingress
    #     enabled: false
    #     # the name of a pre-created Secret containing a TLS private key and certificate
    #     secretName: ""

    # The Ingress Class for the web Ingress (used only with Kubernetes v1.19 and above)
    ingressClassName: ""

    # configs for web Ingress TLS (Deprecated - renamed to `ingress.web.hosts[*].tls`)
    tls:
      # Enable TLS termination for the web Ingress
      enabled: false
      # the name of a pre-created Secret containing a TLS private key and certificate
      secretName: ""

    # HTTP paths to add to the web Ingress before the default path
    precedingPaths: []

    # Http paths to add to the web Ingress after the default path
    succeedingPaths: []

  # Configs for the Ingress of the flower Service
  flower:
    # Enable web ingress resource
    enabled: false

    # Annotations for the flower Ingress
    annotations: {}

    # The path for the flower Ingress
    path: "/"

    # The pathType for the above path (used only with Kubernetes v1.19 and above)
    pathType: "ImplementationSpecific"

    # The hostname for the flower Ingress (Deprecated - renamed to `ingress.flower.hosts`)
    host: ""

    # The hostnames or hosts configuration for the flower Ingress
    hosts: []
    # - name: ""
    #   tls:
    #     # Enable TLS termination for the flower Ingress
    #     enabled: false
    #     # the name of a pre-created Secret containing a TLS private key and certificate
    #     secretName: ""

    # The Ingress Class for the flower Ingress (used only with Kubernetes v1.19 and above)
    ingressClassName: ""

    # configs for flower Ingress TLS (Deprecated - renamed to `ingress.flower.hosts[*].tls`)
    tls:
      # Enable TLS termination for the flower Ingress
      enabled: false
      # the name of a pre-created Secret containing a TLS private key and certificate
      secretName: ""

# Network policy configuration
networkPolicies:
  # Enabled network policies
  enabled: false

# Extra annotations to apply to all
# Airflow pods
airflowPodAnnotations: {}

# Extra annotations to apply to
# main Airflow configmap
airflowConfigAnnotations: {}

# `airflow_local_settings` file as a string (can be templated).
airflowLocalSettings: |-
  {{- if semverCompare ">=2.2.0" .Values.airflowVersion }}
  {{- if not (or .Values.webserverSecretKey .Values.webserverSecretKeySecretName) }}
  from airflow.www.utils import UIAlert

  DASHBOARD_UIALERTS = [
    UIAlert(
      'Usage of a dynamic webserver secret key detected. We recommend a static webserver secret key instead.'
      ' See the <a href='
      '"https://airflow.apache.org/docs/helm-chart/stable/production-guide.html#webserver-secret-key">'
      'Helm Chart Production Guide</a> for more details.',
      category="warning",
      roles=["Admin"],
      html=True,
    )
  ]
  {{- end }}
  {{- end }}

# Enable RBAC (default on most clusters these days)
rbac:
  # Specifies whether RBAC resources should be created
  create: true
  createSCCRoleBinding: false

# Airflow executor
# One of: LocalExecutor, LocalKubernetesExecutor, CeleryExecutor, KubernetesExecutor, CeleryKubernetesExecutor
executor: "CeleryExecutor"

# If this is true and using LocalExecutor/KubernetesExecutor/CeleryKubernetesExecutor, the scheduler's
# service account will have access to communicate with the api-server and launch pods.
# If this is true and using CeleryExecutor/KubernetesExecutor/CeleryKubernetesExecutor, the workers
# will be able to launch pods.
allowPodLaunching: true

# Environment variables for all airflow containers
env: []
# - name: ""
#   value: ""

# Secrets for all airflow containers
secret: []
# - envName: ""
#   secretName: ""
#   secretKey: ""

# Enables selected built-in secrets that are set via environment variables by default.
# Those secrets are provided by the Helm Chart secrets by default but in some cases you
# might want to provide some of those variables with _CMD or _SECRET variable, and you should
# in this case disable setting of those variables by setting the relevant configuration to false.
enableBuiltInSecretEnvVars:
  AIRFLOW__CORE__FERNET_KEY: true
  # For Airflow <2.3, backward compatibility; moved to [database] in 2.3
  AIRFLOW__CORE__SQL_ALCHEMY_CONN: true
  AIRFLOW__DATABASE__SQL_ALCHEMY_CONN: true
  AIRFLOW_CONN_AIRFLOW_DB: true
  AIRFLOW__WEBSERVER__SECRET_KEY: true
  AIRFLOW__CELERY__CELERY_RESULT_BACKEND: true
  AIRFLOW__CELERY__RESULT_BACKEND: true
  AIRFLOW__CELERY__BROKER_URL: true
  AIRFLOW__ELASTICSEARCH__HOST: true
  AIRFLOW__ELASTICSEARCH__ELASTICSEARCH_HOST: true

# Extra secrets that will be managed by the chart
# (You can use them with extraEnv or extraEnvFrom or some of the extraVolumes values).
# The format for secret data is "key/value" where
#    * key (can be templated) is the name of the secret that will be created
#    * value: an object with the standard 'data' or 'stringData' key (or both).
#          The value associated with those keys must be a string (can be templated)
extraSecrets: {}
# eg:
# extraSecrets:
#   '{{ .Release.Name }}-airflow-connections':
#     type: 'Opaque'
#     labels:
#       my.custom.label/v1: my_custom_label_value_1
#     data: |
#       AIRFLOW_CONN_GCP: 'base64_encoded_gcp_conn_string'
#       AIRFLOW_CONN_AWS: 'base64_encoded_aws_conn_string'
#     stringData: |
#       AIRFLOW_CONN_OTHER: 'other_conn'
#   '{{ .Release.Name }}-other-secret-name-suffix':
#     data: |
#        ...

# Extra ConfigMaps that will be managed by the chart
# (You can use them with extraEnv or extraEnvFrom or some of the extraVolumes values).
# The format for configmap data is "key/value" where
#    * key (can be templated) is the name of the configmap that will be created
#    * value: an object with the standard 'data' key.
#          The value associated with this keys must be a string (can be templated)
extraConfigMaps: {}
# eg:
# extraConfigMaps:
#   '{{ .Release.Name }}-airflow-variables':
#     labels:
#       my.custom.label/v2: my_custom_label_value_2
#     data: |
#       AIRFLOW_VAR_HELLO_MESSAGE: "Hi!"
#       AIRFLOW_VAR_KUBERNETES_NAMESPACE: "{{ .Release.Namespace }}"

# Extra env 'items' that will be added to the definition of airflow containers
# a string is expected (can be templated).
# TODO: difference from `env`? This is a templated string. Probably should template `env` and remove this.
extraEnv: ~
# eg:
# extraEnv: |
#   - name: AIRFLOW__CORE__LOAD_EXAMPLES
#     value: 'True'

# Extra envFrom 'items' that will be added to the definition of airflow containers
# A string is expected (can be templated).
extraEnvFrom: ~
# eg:
# extraEnvFrom: |
#   - secretRef:
#       name: '{{ .Release.Name }}-airflow-connections'
#   - configMapRef:
#       name: '{{ .Release.Name }}-airflow-variables'

# Airflow database & redis config
data:
  # If secret names are provided, use those secrets
  # These secrets must be created manually, eg:
  #
  # kind: Secret
  # apiVersion: v1
  # metadata:
  #   name: custom-airflow-metadata-secret
  # type: Opaque
  # data:
  #   connection: base64_encoded_connection_string

  metadataSecretName: ~
  # When providing secret names and using the same database for metadata and
  # result backend, for Airflow < 2.4.0 it is necessary to create a separate
  # secret for result backend but with a db+ scheme prefix.
  # For Airflow >= 2.4.0 it is possible to not specify the secret again,
  # as Airflow will use sql_alchemy_conn with a db+ scheme prefix by default.
  resultBackendSecretName: ~
  brokerUrlSecretName: ~

  # Otherwise pass connection values in
  metadataConnection:
    user: postgres
    pass: postgres
    protocol: postgresql
    host: ~
    port: 5432
    db: postgres
    sslmode: disable
  # resultBackendConnection defaults to the same database as metadataConnection
  resultBackendConnection: ~
  # or, you can use a different database
  # resultBackendConnection:
  #   user: postgres
  #   pass: postgres
  #   protocol: postgresql
  #   host: ~
  #   port: 5432
  #   db: postgres
  #   sslmode: disable
  # Note: brokerUrl can only be set during install, not upgrade
  brokerUrl: ~

# Fernet key settings
# Note: fernetKey can only be set during install, not upgrade
fernetKey: ~
fernetKeySecretName: ~

# Flask secret key for Airflow Webserver: `[webserver] secret_key` in airflow.cfg
webserverSecretKey: ~
webserverSecretKeySecretName: ~

# In order to use kerberos you need to create secret containing the keytab file
# The secret name should follow naming convention of the application where resources are
# name {{ .Release-name }}-<POSTFIX>. In case of the keytab file, the postfix is "kerberos-keytab"
# So if your release is named "my-release" the name of the secret should be "my-release-kerberos-keytab"
#
# The Keytab content should be available in the "kerberos.keytab" key of the secret.
#
#  apiVersion: v1
#  kind: Secret
#  data:
#    kerberos.keytab: <base64_encoded keytab file content>
#  type: Opaque
#
#
#  If you have such keytab file you can do it with similar
#
#  kubectl create secret generic {{ .Release.name }}-kerberos-keytab --from-file=kerberos.keytab
#
#
#  Alternatively, instead of manually creating the secret, it is possible to specify
#  kerberos.keytabBase64Content parameter. This parameter should contain base64 encoded keytab.
#

kerberos:
  enabled: false
  ccacheMountPath: /var/kerberos-ccache
  ccacheFileName: cache
  configPath: /etc/krb5.conf
  keytabBase64Content: ~
  keytabPath: /etc/airflow.keytab
  principal: airflow@FOO.COM
  reinitFrequency: 3600
  config: |
    # This is an example config showing how you can use templating and how "example" config
    # might look like. It works with the test kerberos server that we are using during integration
    # testing at Apache Airflow (see `scripts/ci/docker-compose/integration-kerberos.yml` but in
    # order to make it production-ready you must replace it with your own configuration that
    # Matches your kerberos deployment. Administrators of your Kerberos instance should
    # provide the right configuration.

    [logging]
    default = "FILE:{{ template "airflow_logs_no_quote" . }}/kerberos_libs.log"
    kdc = "FILE:{{ template "airflow_logs_no_quote" . }}/kerberos_kdc.log"
    admin_server = "FILE:{{ template "airflow_logs_no_quote" . }}/kadmind.log"

    [libdefaults]
    default_realm = FOO.COM
    ticket_lifetime = 10h
    renew_lifetime = 7d
    forwardable = true

    [realms]
    FOO.COM = {
      kdc = kdc-server.foo.com
      admin_server = admin_server.foo.com
    }

# Airflow Worker Config
workers:
  # Number of airflow celery workers in StatefulSet
  replicas: 1
  # Max number of old replicasets to retain
  revisionHistoryLimit: ~

  # Command to use when running Airflow workers (templated).
  command: ~
  # Args to use when running Airflow workers (templated).
  args:
    - "bash"
    - "-c"
    # The format below is necessary to get `helm lint` happy
    - |-
      exec \
      airflow {{ semverCompare ">=2.0.0" .Values.airflowVersion | ternary "celery worker" "worker" }}

  # If the worker stops responding for 5 minutes (5*60s) kill the
  # worker and let Kubernetes restart it
  livenessProbe:
    enabled: true
    initialDelaySeconds: 10
    timeoutSeconds: 20
    failureThreshold: 5
    periodSeconds: 60
    command: ~

  # Update Strategy when worker is deployed as a StatefulSet
  updateStrategy: ~
  # Update Strategy when worker is deployed as a Deployment
  strategy:
    rollingUpdate:
      maxSurge: "100%"
      maxUnavailable: "50%"

  # When not set, the values defined in the global securityContext will be used
  securityContext: {}
  #  runAsUser: 50000
  #  fsGroup: 0
  #  runAsGroup: 0

  # Detailed default security context for worker deployments for container and pod level
  securityContexts:
    pod: {}
    container: {}

  # Create ServiceAccount
  serviceAccount:
    # Specifies whether a ServiceAccount should be created
    create: true
    # The name of the ServiceAccount to use.
    # If not set and create is true, a name is generated using the release name
    name: ~

    # Annotations to add to worker kubernetes service account.
    annotations: {}

  # Allow KEDA autoscaling.
  # Persistence.enabled must be set to false to use KEDA.
  keda:
    enabled: false
    namespaceLabels: {}

    # How often KEDA polls the airflow DB to report new scale requests to the HPA
    pollingInterval: 5

    # How many seconds KEDA will wait before scaling to zero.
    # Note that HPA has a separate cooldown period for scale-downs
    cooldownPeriod: 30

    # Minimum number of workers created by keda
    minReplicaCount: 0

    # Maximum number of workers created by keda
    maxReplicaCount: 10

    # Specify HPA related options
    advanced: {}
    # horizontalPodAutoscalerConfig:
    #   behavior:
    #     scaleDown:
    #       stabilizationWindowSeconds: 300
    #       policies:
    #         - type: Percent
    #           value: 100
    #           periodSeconds: 15

  persistence:
    # Enable persistent volumes
    enabled: true
    # Volume size for worker StatefulSet
    size: 100Gi
    # If using a custom storageClass, pass name ref to all statefulSets here
    storageClassName:
    # Execute init container to chown log directory.
    # This is currently only needed in kind, due to usage
    # of local-path provisioner.
    fixPermissions: false
    # Annotations to add to worker volumes
    annotations: {}
    # Detailed default security context for persistence for container level
    securityContexts:
      container: {}

  kerberosSidecar:
    # Enable kerberos sidecar
    enabled: false
    resources: {}
    #  limits:
    #   cpu: 100m
    #   memory: 128Mi
    #  requests:
    #   cpu: 100m
    #   memory: 128Mi
    # Detailed default security context for kerberosSidecar for container level
    securityContexts:
      container: {}

  resources: {}
  #  limits:
  #   cpu: 100m
  #   memory: 128Mi
  #  requests:
  #   cpu: 100m
  #   memory: 128Mi

  # Grace period for tasks to finish after SIGTERM is sent from kubernetes
  terminationGracePeriodSeconds: 600

  # This setting tells kubernetes that its ok to evict
  # when it wants to scale a node down.
  safeToEvict: true

  # Launch additional containers into worker.
  # Note: If used with KubernetesExecutor, you are responsible for signaling sidecars to exit when the main
  # container finishes so Airflow can continue the worker shutdown process!
  extraContainers: []
  # Add additional init containers into workers.
  extraInitContainers: []

  # Mount additional volumes into worker.
  extraVolumes: []
  extraVolumeMounts: []

  # Select certain nodes for airflow worker pods.
  nodeSelector: {}
  priorityClassName: ~
  affinity: {}
  # default worker affinity is:
  #  podAntiAffinity:
  #    preferredDuringSchedulingIgnoredDuringExecution:
  #    - podAffinityTerm:
  #        labelSelector:
  #          matchLabels:
  #            component: worker
  #        topologyKey: kubernetes.io/hostname
  #      weight: 100
  tolerations: []
  topologySpreadConstraints: []
  # hostAliases to use in worker pods.
  # See:
  # https://kubernetes.io/docs/concepts/services-networking/add-entries-to-pod-etc-hosts-with-host-aliases/
  hostAliases: []
  # - ip: "127.0.0.2"
  #   hostnames:
  #   - "test.hostname.one"
  # - ip: "127.0.0.3"
  #   hostnames:
  #   - "test.hostname.two"

  podAnnotations: {}

  # Labels specific to workers objects and pods
  labels: {}

  logGroomerSidecar:
    # Command to use when running the Airflow worker log groomer sidecar (templated).
    command: ~
    # Args to use when running the Airflow worker log groomer sidecar (templated).
    args: ["bash", "/clean-logs"]
    # Number of days to retain logs
    retentionDays: 15
    resources: {}
    #  limits:
    #   cpu: 100m
    #   memory: 128Mi
    #  requests:
    #   cpu: 100m
    #   memory: 128Mi
    # Detailed default security context for logGroomerSidecar for container level
    securityContexts:
      container: {}

  waitForMigrations:
    env: []
    # Detailed default security context for waitForMigrations for container level
    securityContexts:
      container: {}

  env: []

# Airflow scheduler settings
scheduler:
  # If the scheduler stops heartbeating for 5 minutes (5*60s) kill the
  # scheduler and let Kubernetes restart it
  livenessProbe:
    initialDelaySeconds: 10
    timeoutSeconds: 20
    failureThreshold: 5
    periodSeconds: 60
    command: ~
  # Airflow 2.0 allows users to run multiple schedulers,
  # However this feature is only recommended for MySQL 8+ and Postgres
  replicas: 1
  # Max number of old replicasets to retain
  revisionHistoryLimit: ~

  # Command to use when running the Airflow scheduler (templated).
  command: ~
  # Args to use when running the Airflow scheduler (templated).
  args: ["bash", "-c", "exec airflow scheduler"]

  # Update Strategy when scheduler is deployed as a StatefulSet
  # (when using LocalExecutor and workers.persistence)
  updateStrategy: ~
  # Update Strategy when scheduler is deployed as a Deployment
  # (when not using LocalExecutor and workers.persistence)
  strategy: ~

  # When not set, the values defined in the global securityContext will be used (deprecated)
  securityContext: {}
  #  runAsUser: 50000
  #  fsGroup: 0
  #  runAsGroup: 0

  # Detailed default security context for scheduler deployments for container and pod level
  securityContexts:
    pod: {}
    container: {}

  # Create ServiceAccount
  serviceAccount:
    # Specifies whether a ServiceAccount should be created
    create: true
    # The name of the ServiceAccount to use.
    # If not set and create is true, a name is generated using the release name
    name: ~

    # Annotations to add to scheduler kubernetes service account.
    annotations: {}

  # Scheduler pod disruption budget
  podDisruptionBudget:
    enabled: false

    # PDB configuration
    config:
      maxUnavailable: 1

  resources: {}
  #  limits:
  #   cpu: 100m
  #   memory: 128Mi
  #  requests:
  #   cpu: 100m
  #   memory: 128Mi

  # This setting tells kubernetes that its ok to evict
  # when it wants to scale a node down.
  safeToEvict: true

  # Launch additional containers into scheduler.
  extraContainers: []
  # Add additional init containers into scheduler.
  extraInitContainers: []

  # Mount additional volumes into scheduler.
  extraVolumes: []
  extraVolumeMounts: []

  # Select certain nodes for airflow scheduler pods.
  nodeSelector: {}
  affinity: {}
  # default scheduler affinity is:
  #  podAntiAffinity:
  #    preferredDuringSchedulingIgnoredDuringExecution:
  #    - podAffinityTerm:
  #        labelSelector:
  #          matchLabels:
  #            component: scheduler
  #        topologyKey: kubernetes.io/hostname
  #      weight: 100
  tolerations: []
  topologySpreadConstraints: []

  priorityClassName: ~

  podAnnotations: {}

  # Labels specific to scheduler objects and pods
  labels: {}

  logGroomerSidecar:
    # Whether to deploy the Airflow scheduler log groomer sidecar.
    enabled: true
    # Command to use when running the Airflow scheduler log groomer sidecar (templated).
    command: ~
    # Args to use when running the Airflow scheduler log groomer sidecar (templated).
    args: ["bash", "/clean-logs"]
    # Number of days to retain logs
    retentionDays: 15
    resources: {}
    #  limits:
    #   cpu: 100m
    #   memory: 128Mi
    #  requests:
    #   cpu: 100m
    #   memory: 128Mi
    # Detailed default security context for logGroomerSidecar for container level
    securityContexts:
      container: {}

  waitForMigrations:
    # Whether to create init container to wait for db migrations
    enabled: true
    env: []
    # Detailed default security context for waitForMigrations for container level
    securityContexts:
      container: {}

  env: []

# Airflow create user job settings
createUserJob:
  # Command to use when running the create user job (templated).
  command: ~
  # Args to use when running the create user job (templated).
  args:
    - "bash"
    - "-c"
    # The format below is necessary to get `helm lint` happy
    - |-
      exec \
      airflow {{ semverCompare ">=2.0.0" .Values.airflowVersion | ternary "users create" "create_user" }} "$@"
    - --
    - "-r"
    - "{{ .Values.webserver.defaultUser.role }}"
    - "-u"
    - "{{ .Values.webserver.defaultUser.username }}"
    - "-e"
    - "{{ .Values.webserver.defaultUser.email }}"
    - "-f"
    - "{{ .Values.webserver.defaultUser.firstName }}"
    - "-l"
    - "{{ .Values.webserver.defaultUser.lastName }}"
    - "-p"
    - "{{ .Values.webserver.defaultUser.password }}"

  # Annotations on the create user job pod
  annotations: {}
  # jobAnnotations are annotations on the create user job
  jobAnnotations: {}

  # Labels specific to createUserJob objects and pods
  labels: {}

  # When not set, the values defined in the global securityContext will be used
  securityContext: {}
  #  runAsUser: 50000
  #  fsGroup: 0
  #  runAsGroup: 0

  # Detailed default security context for createUserJob for container and pod level
  securityContexts:
    pod: {}
    container: {}

  # Create ServiceAccount
  serviceAccount:
    # Specifies whether a ServiceAccount should be created
    create: true
    # The name of the ServiceAccount to use.
    # If not set and create is true, a name is generated using the release name
    name: ~

    # Annotations to add to create user kubernetes service account.
    annotations: {}

  # Launch additional containers into user creation job
  extraContainers: []

  # Mount additional volumes into user creation job
  extraVolumes: []
  extraVolumeMounts: []

  nodeSelector: {}
  affinity: {}
  tolerations: []
  topologySpreadConstraints: []
  # In case you need to disable the helm hooks that create the jobs after install.
  # Disable this if you are using ArgoCD for example
  useHelmHooks: true
  env: []

  resources: {}
  #  limits:
  #   cpu: 100m
  #   memory: 128Mi
  #  requests:
  #   cpu: 100m
  #   memory: 128Mi

# Airflow database migration job settings
migrateDatabaseJob:
  enabled: true
  # Command to use when running the migrate database job (templated).
  command: ~
  # Args to use when running the migrate database job (templated).
  args:
    - "bash"
    - "-c"
    # The format below is necessary to get `helm lint` happy
    - |-
      exec \
      airflow {{ semverCompare ">=2.0.0" .Values.airflowVersion | ternary "db upgrade" "upgradedb" }}

  # Annotations on the database migration pod
  annotations: {}
  # jobAnnotations are annotations on the database migration job
  jobAnnotations: {}

  # When not set, the values defined in the global securityContext will be used
  securityContext: {}
  #  runAsUser: 50000
  #  fsGroup: 0
  #  runAsGroup: 0

  # Detailed default security context for migrateDatabaseJob for container and pod level
  securityContexts:
    pod: {}
    container: {}

  # Create ServiceAccount
  serviceAccount:
    # Specifies whether a ServiceAccount should be created
    create: true
    # The name of the ServiceAccount to use.
    # If not set and create is true, a name is generated using the release name
    name: ~

    # Annotations to add to migrate database job kubernetes service account.
    annotations: {}

  resources: {}
  #  limits:
  #   cpu: 100m
  #   memory: 128Mi
  #  requests:
  #   cpu: 100m
  #   memory: 128Mi

  # Launch additional containers into database migration job
  extraContainers: []

  # Mount additional volumes into database migration job
  extraVolumes: []
  extraVolumeMounts: []

  nodeSelector: {}
  affinity: {}
  tolerations: []
  topologySpreadConstraints: []
  # In case you need to disable the helm hooks that create the jobs after install.
  # Disable this if you are using ArgoCD for example
  useHelmHooks: true

# Airflow webserver settings
webserver:
  allowPodLogReading: true
  livenessProbe:
    initialDelaySeconds: 15
    timeoutSeconds: 30
    failureThreshold: 20
    periodSeconds: 5
    scheme: HTTP

  readinessProbe:
    initialDelaySeconds: 15
    timeoutSeconds: 30
    failureThreshold: 20
    periodSeconds: 5
    scheme: HTTP

  # Number of webservers
  replicas: 1
  # Max number of old replicasets to retain
  revisionHistoryLimit: ~

  # Command to use when running the Airflow webserver (templated).
  command: ~
  # Args to use when running the Airflow webserver (templated).
  args: ["bash", "-c", "exec airflow webserver"]

  # Create ServiceAccount
  serviceAccount:
    # Specifies whether a ServiceAccount should be created
    create: true
    # The name of the ServiceAccount to use.
    # If not set and create is true, a name is generated using the release name
    name: ~

    # Annotations to add to webserver kubernetes service account.
    annotations: {}

  # Webserver pod disruption budget
  podDisruptionBudget:
    enabled: false

    # PDB configuration
    config:
      maxUnavailable: 1

  # Allow overriding Update Strategy for Webserver
  strategy: ~

  # When not set, the values defined in the global securityContext will be used (deprecated)
  securityContext: {}
  #  runAsUser: 50000
  #  fsGroup: 0
  #  runAsGroup: 0

  # Detailed default security contexts for webserver deployments for container and pod level
  securityContexts:
    pod: {}
    container: {}

  # Additional network policies as needed (Deprecated - renamed to `webserver.networkPolicy.ingress.from`)
  extraNetworkPolicies: []
  networkPolicy:
    ingress:
      # Peers for webserver NetworkPolicy ingress
      from: []
      # Ports for webserver NetworkPolicy ingress (if `from` is set)
      ports:
        - port: "{{ .Values.ports.airflowUI }}"

  resources: {}
  #   limits:
  #     cpu: 100m
  #     memory: 128Mi
  #   requests:
  #     cpu: 100m
  #     memory: 128Mi

  # Create initial user.
  defaultUser:
    enabled: true
    role: Admin
    username: admin
    email: admin@example.com
    firstName: admin
    lastName: user
    password: admin

  # Launch additional containers into webserver.
  extraContainers: []
  # Add additional init containers into webserver.
  extraInitContainers: []

  # Mount additional volumes into webserver.
  extraVolumes: []
  extraVolumeMounts: []

  # This string (can be templated) will be mounted into the Airflow Webserver as a custom
  # webserver_config.py. You can bake a webserver_config.py in to your image instead.
  webserverConfig: ~
  # webserverConfig: |
  #   from airflow import configuration as conf

  #   # The SQLAlchemy connection string.
  #   SQLALCHEMY_DATABASE_URI = conf.get('database', 'SQL_ALCHEMY_CONN')

  #   # Flask-WTF flag for CSRF
  #   CSRF_ENABLED = True

  service:
    type: ClusterIP
    ## service annotations
    annotations: {}
    ports:
      - name: airflow-ui
        port: "{{ .Values.ports.airflowUI }}"
    # To change the port used to access the webserver:
    # ports:
    #   - name: airflow-ui
    #     port: 80
    #     targetPort: airflow-ui
    # To only expose a sidecar, not the webserver directly:
    # ports:
    #   - name: only_sidecar
    #     port: 80
    #     targetPort: 8888
    loadBalancerIP: ~
    ## Limit load balancer source ips to list of CIDRs
    # loadBalancerSourceRanges:
    #   - "10.123.0.0/16"
    loadBalancerSourceRanges: []

  # Select certain nodes for airflow webserver pods.
  nodeSelector: {}
  priorityClassName: ~
  affinity: {}
  # default webserver affinity is:
  #  podAntiAffinity:
  #    preferredDuringSchedulingIgnoredDuringExecution:
  #    - podAffinityTerm:
  #        labelSelector:
  #          matchLabels:
  #            component: webserver
  #        topologyKey: kubernetes.io/hostname
  #      weight: 100
  tolerations: []
  topologySpreadConstraints: []

  podAnnotations: {}

  # Labels specific webserver app
  labels: {}

  waitForMigrations:
    # Whether to create init container to wait for db migrations
    enabled: true
    env: []
    # Detailed default security context for waitForMigrations for container level
    securityContexts:
      container: {}

  env: []

# Airflow Triggerer Config
triggerer:
  enabled: true
  # Number of airflow triggerers in the deployment
  replicas: 1
  # Max number of old replicasets to retain
  revisionHistoryLimit: ~

  # Command to use when running Airflow triggerers (templated).
  command: ~
  # Args to use when running Airflow triggerer (templated).
  args: ["bash", "-c", "exec airflow triggerer"]

  # Update Strategy for triggerers
  strategy:
    rollingUpdate:
      maxSurge: "100%"
      maxUnavailable: "50%"

  # If the triggerer stops heartbeating for 5 minutes (5*60s) kill the
  # triggerer and let Kubernetes restart it
  livenessProbe:
    initialDelaySeconds: 10
    timeoutSeconds: 20
    failureThreshold: 5
    periodSeconds: 60
    command: ~

  # Create ServiceAccount
  serviceAccount:
    # Specifies whether a ServiceAccount should be created
    create: true
    # The name of the ServiceAccount to use.
    # If not set and create is true, a name is generated using the release name
    name: ~

    # Annotations to add to triggerer kubernetes service account.
    annotations: {}

  # When not set, the values defined in the global securityContext will be used
  securityContext: {}
  #  runAsUser: 50000
  #  fsGroup: 0
  #  runAsGroup: 0

  # Detailed default security context for triggerer for container and pod level
  securityContexts:
    pod: {}
    container: {}

  resources: {}
  #  limits:
  #   cpu: 100m
  #   memory: 128Mi
  #  requests:
  #   cpu: 100m
  #   memory: 128Mi

  # Grace period for triggerer to finish after SIGTERM is sent from kubernetes
  terminationGracePeriodSeconds: 60

  # This setting tells kubernetes that its ok to evict
  # when it wants to scale a node down.
  safeToEvict: true

  # Launch additional containers into triggerer.
  extraContainers: []
  # Add additional init containers into triggerers.
  extraInitContainers: []

  # Mount additional volumes into triggerer.
  extraVolumes: []
  extraVolumeMounts: []

  # Select certain nodes for airflow triggerer pods.
  nodeSelector: {}
  affinity: {}
  # default triggerer affinity is:
  #  podAntiAffinity:
  #    preferredDuringSchedulingIgnoredDuringExecution:
  #    - podAffinityTerm:
  #        labelSelector:
  #          matchLabels:
  #            component: triggerer
  #        topologyKey: kubernetes.io/hostname
  #      weight: 100
  tolerations: []
  topologySpreadConstraints: []

  priorityClassName: ~

  podAnnotations: {}

  # Labels specific to triggerer objects and pods
  labels: {}

  waitForMigrations:
    # Whether to create init container to wait for db migrations
    enabled: true
    env: []
    # Detailed default security context for waitForMigrations for container level
    securityContexts:
      container: {}

  env: []

# Airflow Dag Processor Config
dagProcessor:
  enabled: false
  # Number of airflow dag processors in the deployment
  replicas: 1
  # Max number of old replicasets to retain
  revisionHistoryLimit: ~

  # Command to use when running Airflow dag processors (templated).
  command: ~
  # Args to use when running Airflow dag processor (templated).
  args: ["bash", "-c", "exec airflow dag-processor"]

  # Update Strategy for dag processors
  strategy:
    rollingUpdate:
      maxSurge: "100%"
      maxUnavailable: "50%"

  # If the dag processor stops heartbeating for 5 minutes (5*60s) kill the
  # dag processor and let Kubernetes restart it
  livenessProbe:
    initialDelaySeconds: 10
    timeoutSeconds: 20
    failureThreshold: 5
    periodSeconds: 60
    command: ~

  # Create ServiceAccount
  serviceAccount:
    # Specifies whether a ServiceAccount should be created
    create: true
    # The name of the ServiceAccount to use.
    # If not set and create is true, a name is generated using the release name
    name: ~

    # Annotations to add to dag processor kubernetes service account.
    annotations: {}

  # When not set, the values defined in the global securityContext will be used
  securityContext: {}
  #  runAsUser: 50000
  #  fsGroup: 0
  #  runAsGroup: 0

  # Detailed default security context for dagProcessor for container and pod level
  securityContexts:
    pod: {}
    container: {}

  resources: {}
  #  limits:
  #   cpu: 100m
  #   memory: 128Mi
  #  requests:
  #   cpu: 100m
  #   memory: 128Mi

  # Grace period for dag processor to finish after SIGTERM is sent from kubernetes
  terminationGracePeriodSeconds: 60

  # This setting tells kubernetes that its ok to evict
  # when it wants to scale a node down.
  safeToEvict: true

  # Launch additional containers into dag processor.
  extraContainers: []
  # Add additional init containers into dag processors.
  extraInitContainers: []

  # Mount additional volumes into dag processor.
  extraVolumes: []
  extraVolumeMounts: []

  # Select certain nodes for airflow dag processor pods.
  nodeSelector: {}
  affinity: {}
  # default dag processor affinity is:
  #  podAntiAffinity:
  #    preferredDuringSchedulingIgnoredDuringExecution:
  #    - podAffinityTerm:
  #        labelSelector:
  #          matchLabels:
  #            component: dag-processor
  #        topologyKey: kubernetes.io/hostname
  #      weight: 100
  tolerations: []
  topologySpreadConstraints: []

  priorityClassName: ~

  podAnnotations: {}

  waitForMigrations:
    # Whether to create init container to wait for db migrations
    enabled: true
    env: []

  env: []

# Flower settings
flower:
  # Enable flower.
  # If True, and using CeleryExecutor/CeleryKubernetesExecutor, will deploy flower app.
  enabled: false
  # Max number of old replicasets to retain
  revisionHistoryLimit: ~

  # Command to use when running flower (templated).
  command: ~
  # Args to use when running flower (templated).
  args:
    - "bash"
    - "-c"
    # The format below is necessary to get `helm lint` happy
    - |-
      exec \
      airflow {{ semverCompare ">=2.0.0" .Values.airflowVersion | ternary "celery flower" "flower" }}

  # Additional network policies as needed (Deprecated - renamed to `flower.networkPolicy.ingress.from`)
  extraNetworkPolicies: []
  networkPolicy:
    ingress:
      # Peers for flower NetworkPolicy ingress
      from: []
      # Ports for flower NetworkPolicy ingress (if ingressPeers is set)
      ports:
        - port: "{{ .Values.ports.flowerUI }}"

  resources: {}
  #   limits:
  #     cpu: 100m
  #     memory: 128Mi
  #   requests:
  #     cpu: 100m
  #     memory: 128Mi

  # When not set, the values defined in the global securityContext will be used
  securityContext: {}
  #  runAsUser: 50000
  #  fsGroup: 0
  #  runAsGroup: 0

  # Detailed default security context for flower for container and pod level
  securityContexts:
    pod: {}
    container: {}

  # Create ServiceAccount
  serviceAccount:
    # Specifies whether a ServiceAccount should be created
    create: true
    # The name of the ServiceAccount to use.
    # If not set and create is true, a name is generated using the release name
    name: ~

    # Annotations to add to worker kubernetes service account.
    annotations: {}

  # A secret containing the connection
  secretName: ~

  # Else, if username and password are set, create secret from username and password
  username: ~
  password: ~

  service:
    type: ClusterIP
    ## service annotations
    annotations: {}
    ports:
      - name: flower-ui
        port: "{{ .Values.ports.flowerUI }}"
    # To change the port used to access flower:
    # ports:
    #   - name: flower-ui
    #     port: 8080
    #     targetPort: flower-ui
    loadBalancerIP: ~
    ## Limit load balancer source ips to list of CIDRs
    # loadBalancerSourceRanges:
    #   - "10.123.0.0/16"
    loadBalancerSourceRanges: []

  # Launch additional containers into the flower pods.
  extraContainers: []
  # Mount additional volumes into the flower pods.
  extraVolumes: []
  extraVolumeMounts: []

  # Select certain nodes for airflow flower pods.
  nodeSelector: {}
  affinity: {}
  tolerations: []
  topologySpreadConstraints: []

  priorityClassName: ~

  podAnnotations: {}

  # Labels specific to flower objects and pods
  labels: {}
  env: []

# StatsD settings
statsd:
  enabled: true
  # Max number of old replicasets to retain
  revisionHistoryLimit: ~

  # Create ServiceAccount
  serviceAccount:
    # Specifies whether a ServiceAccount should be created
    create: true
    # The name of the ServiceAccount to use.
    # If not set and create is true, a name is generated using the release name
    name: ~

    # Annotations to add to worker kubernetes service account.
    annotations: {}

  uid: 65534
  # When not set, `statsd.uid` will be used

  # When not set, the values defined in the global securityContext will be used (deprecated)
  securityContext: {}
  #  runAsUser: 65534
  #  fsGroup: 0
  #  runAsGroup: 0

  # Detailed default security context for statsd deployments for container and pod level
  securityContexts:
    pod: {}
    container: {}

  # Additional network policies as needed
  extraNetworkPolicies: []
  resources: {}
  #   limits:
  #     cpu: 100m
  #     memory: 128Mi
  #   requests:
  #     cpu: 100m
  #     memory: 128Mi

  service:
    extraAnnotations: {}

  # Select certain nodes for StatsD pods.
  nodeSelector: {}
  affinity: {}
  tolerations: []
  topologySpreadConstraints: []

  priorityClassName: ~

  # Additional mappings for StatsD exporter.
  # If set, will merge default mapping and extra mappings, default mapping has higher priority.
  # So, if you want to change some default mapping, please use `overrideMappings`
  extraMappings: []

  # Override mappings for StatsD exporter.
  # If set, will ignore setting item in default and `extraMappings`.
  # So, If you use it, ensure all mapping item contains in it.
  overrideMappings: []

  podAnnotations: {}

# PgBouncer settings
pgbouncer:
  # Enable PgBouncer
  enabled: false
  # Max number of old replicasets to retain
  revisionHistoryLimit: ~
  # Command to use for PgBouncer(templated).
  command: ["pgbouncer", "-u", "nobody", "/etc/pgbouncer/pgbouncer.ini"]
  # Args to use for PgBouncer(templated).
  args: ~
  auth_type: md5
  auth_file: /etc/pgbouncer/users.txt

  # Create ServiceAccount
  serviceAccount:
    # Specifies whether a ServiceAccount should be created
    create: true
    # The name of the ServiceAccount to use.
    # If not set and create is true, a name is generated using the release name
    name: ~

    # Annotations to add to worker kubernetes service account.
    annotations: {}

  # Additional network policies as needed
  extraNetworkPolicies: []

  # Pool sizes
  metadataPoolSize: 10
  resultBackendPoolSize: 5

  # Maximum clients that can connect to PgBouncer (higher = more file descriptors)
  maxClientConn: 100

  # supply the name of existing secret with pgbouncer.ini and users.txt defined
  # you can load them to a k8s secret like the one below
  #  apiVersion: v1
  #  kind: Secret
  #  metadata:
  #    name: pgbouncer-config-secret
  #  data:
  #     pgbouncer.ini: <base64_encoded pgbouncer.ini file content>
  #     users.txt: <base64_encoded users.txt file content>
  #  type: Opaque
  #
  #  configSecretName: pgbouncer-config-secret
  #
  configSecretName: ~

  # PgBouncer pod disruption budget
  podDisruptionBudget:
    enabled: false

    # PDB configuration
    config:
      maxUnavailable: 1

  # Limit the resources to PgBouncer.
  # When you specify the resource request the k8s scheduler uses this information to decide which node to
  # place the Pod on. When you specify a resource limit for a Container, the kubelet enforces those limits so
  # that the running container is not allowed to use more of that resource than the limit you set.
  # See: https://kubernetes.io/docs/concepts/configuration/manage-resources-containers/
  # Example:
  #
  # resource:
  #   limits:
  #     cpu: 100m
  #     memory: 128Mi
  #   requests:
  #     cpu: 100m
  #     memory: 128Mi
  resources: {}

  service:
    extraAnnotations: {}

  # https://www.pgbouncer.org/config.html
  verbose: 0
  logDisconnections: 0
  logConnections: 0

  sslmode: "prefer"
  ciphers: "normal"

  ssl:
    ca: ~
    cert: ~
    key: ~

  # Add extra PgBouncer ini configuration in the databases section:
  # https://www.pgbouncer.org/config.html#section-databases
  extraIniMetadata: ~
  extraIniResultBackend: ~
  # Add extra general PgBouncer ini configuration: https://www.pgbouncer.org/config.html
  extraIni: ~

  # Mount additional volumes into pgbouncer.
  extraVolumes: []
  extraVolumeMounts: []

  # Select certain nodes for PgBouncer pods.
  nodeSelector: {}
  affinity: {}
  tolerations: []
  topologySpreadConstraints: []

  priorityClassName: ~

  uid: 65534

  # Detailed default security context for pgbouncer for container level
  securityContexts:
    container: {}

  metricsExporterSidecar:
    resources: {}
    #  limits:
    #   cpu: 100m
    #   memory: 128Mi
    #  requests:
    #   cpu: 100m
    #   memory: 128Mi
    sslmode: "disable"

    # Detailed default security context for metricsExporterSidecar for container level
    securityContexts:
      container: {}

# Configuration for the redis provisioned by the chart
redis:
  enabled: true
  terminationGracePeriodSeconds: 600

  # Create ServiceAccount
  serviceAccount:
    # Specifies whether a ServiceAccount should be created
    create: true
    # The name of the ServiceAccount to use.
    # If not set and create is true, a name is generated using the release name
    name: ~

    # Annotations to add to worker kubernetes service account.
    annotations: {}

  persistence:
    # Enable persistent volumes
    enabled: true
    # Volume size for worker StatefulSet
    size: 1Gi
    # If using a custom storageClass, pass name ref to all statefulSets here
    storageClassName:
    # Annotations to add to redis volumes
    annotations: {}

  resources: {}
  #  limits:
  #   cpu: 100m
  #   memory: 128Mi
  #  requests:
  #   cpu: 100m
  #   memory: 128Mi

  # If set use as redis secret. Make sure to also set data.brokerUrlSecretName value.
  passwordSecretName: ~

  # Else, if password is set, create secret with it,
  # Otherwise a new password will be generated on install
  # Note: password can only be set during install, not upgrade.
  password: ~

  # This setting tells kubernetes that its ok to evict
  # when it wants to scale a node down.
  safeToEvict: true

  # Select certain nodes for redis pods.
  nodeSelector: {}
  affinity: {}
  tolerations: []
  topologySpreadConstraints: []

  # Set to 0 for backwards-compatiblity
  uid: 0
  # If not set, `redis.uid` will be used
  securityContext: {}
  #  runAsUser: 999
  #  runAsGroup: 0

  # Detailed default security context for redis for container and pod level
  securityContexts:
    pod: {}
    container: {}

  podAnnotations: {}
# Auth secret for a private registry
# This is used if pulling airflow images from a private registry
registry:
  secretName: ~

  # Example:
  # connection:
  #   user: ~
  #   pass: ~
  #   host: ~
  #   email: ~
  connection: {}

# Elasticsearch logging configuration
elasticsearch:
  # Enable elasticsearch task logging
  enabled: false
  # A secret containing the connection
  secretName: ~
  # Or an object representing the connection
  # Example:
  # connection:
  #   user: ~
  #   pass: ~
  #   host: ~
  #   port: ~
  connection: {}

# All ports used by chart
ports:
  flowerUI: 5555
  airflowUI: 8080
  workerLogs: 8793
  redisDB: 6379
  statsdIngest: 9125
  statsdScrape: 9102
  pgbouncer: 6543
  pgbouncerScrape: 9127

# Define any ResourceQuotas for namespace
quotas: {}

# Define default/max/min values for pods and containers in namespace
limits: []

# This runs as a CronJob to cleanup old pods.
cleanup:
  enabled: false
  # Run every 15 minutes
  schedule: "*/15 * * * *"
  # Command to use when running the cleanup cronjob (templated).
  command: ~
  # Args to use when running the cleanup cronjob (templated).
  args: ["bash", "-c", "exec airflow kubernetes cleanup-pods --namespace={{ .Release.Namespace }}"]


  # Select certain nodes for airflow cleanup pods.
  nodeSelector: {}
  affinity: {}
  tolerations: []
  topologySpreadConstraints: []

  podAnnotations: {}

  # Labels specific to cleanup objects and pods
  labels: {}

  resources: {}
  #  limits:
  #   cpu: 100m
  #   memory: 128Mi
  #  requests:
  #   cpu: 100m
  #   memory: 128Mi

  # Create ServiceAccount
  serviceAccount:
    # Specifies whether a ServiceAccount should be created
    create: true
    # The name of the ServiceAccount to use.
    # If not set and create is true, a name is generated using the release name
    name: ~

    # Annotations to add to cleanup cronjob kubernetes service account.
    annotations: {}

  # When not set, the values defined in the global securityContext will be used
  securityContext: {}
  #  runAsUser: 50000
  #  runAsGroup: 0
  env: []

<<<<<<< HEAD
  # Detailed default security context for cleanup for container level
  securityContexts:
    container: {}
=======
  # Specify history limit
  # When set, overwrite the default k8s number of successful and failed CronJob executions that are saved.
  failedJobsHistoryLimit: ~
  successfulJobsHistoryLimit: ~
>>>>>>> 2f326a6c

# Configuration for postgresql subchart
# Not recommended for production
postgresql:
  enabled: true
  postgresqlPassword: postgres
  postgresqlUsername: postgres

# Config settings to go into the mounted airflow.cfg
#
# Please note that these values are passed through the `tpl` function, so are
# all subject to being rendered as go templates. If you need to include a
# literal `{{` in a value, it must be expressed like this:
#
#    a: '{{ "{{ not a template }}" }}'
#
# Do not set config containing secrets via plain text values, use Env Var or k8s secret object
# yamllint disable rule:line-length
config:
  core:
    dags_folder: '{{ include "airflow_dags" . }}'
    # This is ignored when used with the official Docker image
    load_examples: 'False'
    executor: '{{ .Values.executor }}'
    # For Airflow 1.10, backward compatibility; moved to [logging] in 2.0
    colored_console_log: 'False'
    remote_logging: '{{- ternary "True" "False" .Values.elasticsearch.enabled }}'
  logging:
    remote_logging: '{{- ternary "True" "False" .Values.elasticsearch.enabled }}'
    colored_console_log: 'False'
  metrics:
    statsd_on: '{{ ternary "True" "False" .Values.statsd.enabled }}'
    statsd_port: 9125
    statsd_prefix: airflow
    statsd_host: '{{ printf "%s-statsd" .Release.Name }}'
  webserver:
    enable_proxy_fix: 'True'
    # For Airflow 1.10
    rbac: 'True'
  celery:
    flower_url_prefix: '{{ .Values.ingress.flower.path }}'
    worker_concurrency: 16
  scheduler:
    standalone_dag_processor: '{{ ternary "True" "False" .Values.dagProcessor.enabled }}'
    # statsd params included for Airflow 1.10 backward compatibility; moved to [metrics] in 2.0
    statsd_on: '{{ ternary "True" "False" .Values.statsd.enabled }}'
    statsd_port: 9125
    statsd_prefix: airflow
    statsd_host: '{{ printf "%s-statsd" .Release.Name }}'
    # `run_duration` included for Airflow 1.10 backward compatibility; removed in 2.0.
    run_duration: 41460
  elasticsearch:
    json_format: 'True'
    log_id_template: "{dag_id}_{task_id}_{execution_date}_{try_number}"
  elasticsearch_configs:
    max_retries: 3
    timeout: 30
    retry_timeout: 'True'
  kerberos:
    keytab: '{{ .Values.kerberos.keytabPath }}'
    reinit_frequency: '{{ .Values.kerberos.reinitFrequency }}'
    principal: '{{ .Values.kerberos.principal }}'
    ccache: '{{ .Values.kerberos.ccacheMountPath }}/{{ .Values.kerberos.ccacheFileName }}'
  celery_kubernetes_executor:
    kubernetes_queue: 'kubernetes'
  kubernetes:
    namespace: '{{ .Release.Namespace }}'
    airflow_configmap: '{{ include "airflow_config" . }}'
    airflow_local_settings_configmap: '{{ include "airflow_config" . }}'
    pod_template_file: '{{ include "airflow_pod_template_file" . }}/pod_template_file.yaml'
    worker_container_repository: '{{ .Values.images.airflow.repository | default .Values.defaultAirflowRepository }}'
    worker_container_tag: '{{ .Values.images.airflow.tag | default .Values.defaultAirflowTag }}'
    multi_namespace_mode: '{{ ternary "True" "False" .Values.multiNamespaceMode }}'
# yamllint enable rule:line-length

# Whether Airflow can launch workers and/or pods in multiple namespaces
# If true, it creates ClusterRole/ClusterRolebinding (with access to entire cluster)
multiNamespaceMode: false

# `podTemplate` is a templated string containing the contents of `pod_template_file.yaml` used for
# KubernetesExecutor workers. The default `podTemplate` will use normal `workers` configuration parameters
# (e.g. `workers.resources`). As such, you normally won't need to override this directly, however,
# you can still provide a completely custom `pod_template_file.yaml` if desired.
# If not set, a default one is created using `files/pod-template-file.kubernetes-helm-yaml`.
podTemplate: ~
# The following example is NOT functional, but meant to be illustrative of how you can provide a custom
# `pod_template_file`. You're better off starting with the default in
# `files/pod-template-file.kubernetes-helm-yaml` and modifying from there.
# We will set `priorityClassName` in this example:
# podTemplate: |
#   apiVersion: v1
#   kind: Pod
#   metadata:
#     name: dummy-name
#     labels:
#       tier: airflow
#       component: worker
#       release: {{ .Release.Name }}
#   spec:
#     priorityClassName: high-priority
#     containers:
#       - name: base
#         ...

# Git sync
dags:
  persistence:
    # Enable persistent volume for storing dags
    enabled: false
    # Volume size for dags
    size: 1Gi
    # If using a custom storageClass, pass name here
    storageClassName:
    # access mode of the persistent volume
    accessMode: ReadWriteOnce
    ## the name of an existing PVC to use
    existingClaim:
    ## optional subpath for dag volume mount
    subPath: ~
  gitSync:
    enabled: false

    # git repo clone url
    # ssh examples ssh://git@github.com/apache/airflow.git
    # git@github.com:apache/airflow.git
    # https example: https://github.com/apache/airflow.git
    repo: https://github.com/apache/airflow.git
    branch: v2-2-stable
    rev: HEAD
    depth: 1
    # the number of consecutive failures allowed before aborting
    maxFailures: 0
    # subpath within the repo where dags are located
    # should be "" if dags are at repo root
    subPath: "tests/dags"
    # if your repo needs a user name password
    # you can load them to a k8s secret like the one below
    #   ---
    #   apiVersion: v1
    #   kind: Secret
    #   metadata:
    #     name: git-credentials
    #   data:
    #     GIT_SYNC_USERNAME: <base64_encoded_git_username>
    #     GIT_SYNC_PASSWORD: <base64_encoded_git_password>
    # and specify the name of the secret below
    #
    # credentialsSecret: git-credentials
    #
    #
    # If you are using an ssh clone url, you can load
    # the ssh private key to a k8s secret like the one below
    #   ---
    #   apiVersion: v1
    #   kind: Secret
    #   metadata:
    #     name: airflow-ssh-secret
    #   data:
    #     # key needs to be gitSshKey
    #     gitSshKey: <base64_encoded_data>
    # and specify the name of the secret below
    # sshKeySecret: airflow-ssh-secret
    #
    # If you are using an ssh private key, you can additionally
    # specify the content of your known_hosts file, example:
    #
    # knownHosts: |
    #    <host1>,<ip1> <key1>
    #    <host2>,<ip2> <key2>
    # interval between git sync attempts in seconds
    wait: 60
    containerName: git-sync
    uid: 65533

    # When not set, the values defined in the global securityContext will be used
    securityContext: {}
    #  runAsUser: 65533
    #  runAsGroup: 0

    extraVolumeMounts: []
    env: []
    resources: {}
    #  limits:
    #   cpu: 100m
    #   memory: 128Mi
    #  requests:
    #   cpu: 100m
    #   memory: 128Mi

logs:
  persistence:
    # Enable persistent volume for storing logs
    enabled: false
    # Volume size for logs
    size: 100Gi
    # If using a custom storageClass, pass name here
    storageClassName:
    ## the name of an existing PVC to use
    existingClaim:<|MERGE_RESOLUTION|>--- conflicted
+++ resolved
@@ -1738,16 +1738,14 @@
   #  runAsGroup: 0
   env: []
 
-<<<<<<< HEAD
   # Detailed default security context for cleanup for container level
   securityContexts:
     container: {}
-=======
+    
   # Specify history limit
   # When set, overwrite the default k8s number of successful and failed CronJob executions that are saved.
   failedJobsHistoryLimit: ~
   successfulJobsHistoryLimit: ~
->>>>>>> 2f326a6c
 
 # Configuration for postgresql subchart
 # Not recommended for production
