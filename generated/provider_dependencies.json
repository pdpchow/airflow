{
  "airbyte": {
    "deps": [
      "apache-airflow-providers-http",
      "apache-airflow>=2.6.0"
    ],
    "devel-deps": [],
    "cross-providers-deps": [
      "http"
    ],
    "excluded-python-versions": [],
    "state": "ready"
  },
  "alibaba": {
    "deps": [
      "alibabacloud_adb20211201>=1.0.0",
      "alibabacloud_tea_openapi>=0.3.7",
      "apache-airflow>=2.6.0",
      "oss2>=2.14.0"
    ],
    "devel-deps": [],
    "cross-providers-deps": [],
    "excluded-python-versions": [],
    "state": "ready"
  },
  "amazon": {
    "deps": [
      "PyAthena>=3.0.10",
      "apache-airflow-providers-common-sql>=1.3.1",
      "apache-airflow-providers-http",
      "apache-airflow>=2.6.0",
      "asgiref",
      "boto3>=1.33.0",
      "botocore>=1.33.0",
      "inflection>=0.5.1",
      "jsonpath_ng>=1.5.3",
      "redshift_connector>=2.0.918",
      "sqlalchemy_redshift>=0.8.6",
      "watchtower>=2.0.1,<4"
    ],
    "devel-deps": [
      "aiobotocore>=2.7.0",
      "aws_xray_sdk>=2.12.0",
      "moto[cloudformation,glue]>=5.0.0",
      "mypy-boto3-appflow>=1.33.0",
      "mypy-boto3-rds>=1.33.0",
      "mypy-boto3-redshift-data>=1.33.0",
      "mypy-boto3-s3>=1.33.0",
      "s3fs>=2023.10.0",
      "openapi-schema-validator>=0.6.2",
      "openapi-spec-validator>=0.7.1"
    ],
    "cross-providers-deps": [
      "apache.hive",
      "cncf.kubernetes",
      "common.sql",
      "exasol",
      "ftp",
      "google",
      "http",
      "imap",
      "microsoft.azure",
      "mongo",
      "openlineage",
      "salesforce",
      "ssh"
    ],
    "excluded-python-versions": [],
    "state": "ready"
  },
  "apache.beam": {
    "deps": [
      "apache-airflow>=2.6.0",
      "apache-beam>=2.53.0",
      "pyarrow>=14.0.1"
    ],
    "devel-deps": [],
    "cross-providers-deps": [
      "google"
    ],
    "excluded-python-versions": [
      "3.12"
    ],
    "state": "ready"
  },
  "apache.cassandra": {
    "deps": [
      "apache-airflow>=2.6.0",
      "cassandra-driver>=3.29.1"
    ],
    "devel-deps": [],
    "cross-providers-deps": [],
    "excluded-python-versions": [],
    "state": "ready"
  },
  "apache.drill": {
    "deps": [
      "apache-airflow-providers-common-sql>=1.3.1",
      "apache-airflow>=2.6.0",
      "sqlalchemy-drill>=1.1.0"
    ],
    "devel-deps": [],
    "cross-providers-deps": [
      "common.sql"
    ],
    "excluded-python-versions": [],
    "state": "ready"
  },
  "apache.druid": {
    "deps": [
      "apache-airflow-providers-common-sql>=1.3.1",
      "apache-airflow>=2.6.0",
      "pydruid>=0.4.1"
    ],
    "devel-deps": [],
    "cross-providers-deps": [
      "apache.hive",
      "common.sql"
    ],
    "excluded-python-versions": [],
    "state": "ready"
  },
  "apache.flink": {
    "deps": [
      "apache-airflow-providers-cncf-kubernetes>=5.1.0",
      "apache-airflow>=2.6.0",
      "cryptography>=2.0.0"
    ],
    "devel-deps": [],
    "cross-providers-deps": [
      "cncf.kubernetes"
    ],
    "excluded-python-versions": [],
    "state": "ready"
  },
  "apache.hdfs": {
    "deps": [
      "apache-airflow>=2.6.0",
      "hdfs[avro,dataframe,kerberos]>=2.0.4"
    ],
    "devel-deps": [],
    "cross-providers-deps": [],
    "excluded-python-versions": [],
    "state": "ready"
  },
  "apache.hive": {
    "deps": [
      "apache-airflow-providers-common-sql>=1.3.1",
      "apache-airflow>=2.6.0",
      "hmsclient>=0.1.0",
      "pandas>=1.2.5,<2.2",
      "pyhive[hive_pure_sasl]>=0.7.0",
      "thrift>=0.9.2"
    ],
    "devel-deps": [],
    "cross-providers-deps": [
      "amazon",
      "common.sql",
      "microsoft.mssql",
      "mysql",
      "presto",
      "samba",
      "vertica"
    ],
    "excluded-python-versions": [],
    "state": "ready"
  },
  "apache.impala": {
    "deps": [
      "apache-airflow>=2.6.0",
      "impyla>=0.18.0,<1.0"
    ],
    "devel-deps": [],
    "cross-providers-deps": [
      "common.sql"
    ],
    "excluded-python-versions": [],
    "state": "ready"
  },
  "apache.kafka": {
    "deps": [
      "apache-airflow>=2.6.0",
      "asgiref",
      "confluent-kafka>=1.8.2"
    ],
    "devel-deps": [],
    "cross-providers-deps": [],
    "excluded-python-versions": [],
    "state": "ready"
  },
  "apache.kylin": {
    "deps": [
      "apache-airflow>=2.6.0",
      "kylinpy>=2.6"
    ],
    "devel-deps": [],
    "cross-providers-deps": [],
    "excluded-python-versions": [],
    "state": "ready"
  },
  "apache.livy": {
    "deps": [
      "aiohttp>=3.9.2",
      "apache-airflow-providers-http",
      "apache-airflow>=2.6.0",
      "asgiref"
    ],
    "devel-deps": [],
    "cross-providers-deps": [
      "http"
    ],
    "excluded-python-versions": [],
    "state": "ready"
  },
  "apache.pig": {
    "deps": [
      "apache-airflow>=2.6.0"
    ],
    "devel-deps": [],
    "cross-providers-deps": [],
    "excluded-python-versions": [],
    "state": "ready"
  },
  "apache.pinot": {
    "deps": [
      "apache-airflow-providers-common-sql>=1.3.1",
      "apache-airflow>=2.6.0",
      "pinotdb>=5.1.0"
    ],
    "devel-deps": [],
    "cross-providers-deps": [
      "common.sql"
    ],
    "excluded-python-versions": [],
    "state": "ready"
  },
  "apache.spark": {
    "deps": [
      "apache-airflow>=2.6.0",
      "grpcio-status>=1.59.0",
      "pyspark"
    ],
    "devel-deps": [],
    "cross-providers-deps": [
      "cncf.kubernetes"
    ],
    "excluded-python-versions": [],
    "state": "ready"
  },
  "apprise": {
    "deps": [
      "apache-airflow>=2.6.0",
      "apprise"
    ],
    "devel-deps": [],
    "cross-providers-deps": [],
    "excluded-python-versions": [],
    "state": "ready"
  },
  "arangodb": {
    "deps": [
      "apache-airflow>=2.6.0",
      "python-arango>=7.3.2"
    ],
    "devel-deps": [],
    "cross-providers-deps": [],
    "excluded-python-versions": [],
    "state": "ready"
  },
  "asana": {
    "deps": [
      "apache-airflow>=2.6.0",
      "asana>=0.10,<4.0.0"
    ],
    "devel-deps": [],
    "cross-providers-deps": [],
    "excluded-python-versions": [],
    "state": "ready"
  },
  "atlassian.jira": {
    "deps": [
      "apache-airflow>=2.6.0",
      "atlassian-python-api>=1.14.2,!=3.41.6",
      "beautifulsoup4"
    ],
    "devel-deps": [],
    "cross-providers-deps": [],
    "excluded-python-versions": [],
    "state": "ready"
  },
  "celery": {
    "deps": [
      "apache-airflow>=2.6.0",
      "celery[redis]>=5.3.0,<6,!=5.3.3,!=5.3.2",
      "flower>=1.0.0",
      "google-re2>=1.0"
    ],
    "devel-deps": [],
    "cross-providers-deps": [
      "cncf.kubernetes"
    ],
    "excluded-python-versions": [],
    "state": "ready"
  },
  "cloudant": {
    "deps": [
      "apache-airflow>=2.6.0",
      "cloudant>=2.0"
    ],
    "devel-deps": [],
    "cross-providers-deps": [],
    "excluded-python-versions": [],
    "state": "ready"
  },
  "cncf.kubernetes": {
    "deps": [
      "aiofiles>=23.2.0",
      "apache-airflow>=2.6.0",
      "asgiref>=3.5.2",
      "cryptography>=2.0.0",
      "google-re2>=1.0",
      "kubernetes>=28.1.0,<=29.0.0",
      "kubernetes_asyncio>=28.1.0,<=29.0.0"
    ],
    "devel-deps": [],
    "cross-providers-deps": [],
    "excluded-python-versions": [],
    "state": "ready"
  },
  "cohere": {
    "deps": [
      "apache-airflow>=2.6.0",
      "cohere>=4.37,<5"
    ],
    "devel-deps": [],
    "cross-providers-deps": [],
    "excluded-python-versions": [],
    "state": "ready"
  },
  "common.io": {
    "deps": [
      "apache-airflow>=2.8.0"
    ],
    "devel-deps": [],
    "cross-providers-deps": [
      "openlineage"
    ],
    "excluded-python-versions": [],
    "state": "ready"
  },
  "common.sql": {
    "deps": [
      "apache-airflow>=2.6.0",
      "more-itertools>=9.0.0",
      "sqlparse>=0.4.2"
    ],
    "devel-deps": [],
    "cross-providers-deps": [
      "openlineage"
    ],
    "excluded-python-versions": [],
    "state": "ready"
  },
  "databricks": {
    "deps": [
      "aiohttp>=3.9.2, <4",
      "apache-airflow-providers-common-sql>=1.10.0",
      "apache-airflow>=2.6.0",
      "databricks-sql-connector>=2.0.0, <3.0.0, !=2.9.0",
      "requests>=2.27.0,<3"
    ],
    "devel-deps": [
      "deltalake>=0.12.0"
    ],
    "cross-providers-deps": [
      "common.sql"
    ],
    "excluded-python-versions": [],
    "state": "ready"
  },
  "datadog": {
    "deps": [
      "apache-airflow>=2.6.0",
      "datadog>=0.14.0"
    ],
    "devel-deps": [],
    "cross-providers-deps": [],
    "excluded-python-versions": [],
    "state": "ready"
  },
  "dbt.cloud": {
    "deps": [
      "aiohttp>=3.9.2",
      "apache-airflow-providers-http",
      "apache-airflow>=2.6.0",
      "asgiref"
    ],
    "devel-deps": [],
    "cross-providers-deps": [
      "http",
      "openlineage"
    ],
    "excluded-python-versions": [],
    "state": "ready"
  },
  "dingding": {
    "deps": [
      "apache-airflow-providers-http",
      "apache-airflow>=2.6.0"
    ],
    "devel-deps": [],
    "cross-providers-deps": [
      "http"
    ],
    "excluded-python-versions": [],
    "state": "ready"
  },
  "discord": {
    "deps": [
      "apache-airflow-providers-http",
      "apache-airflow>=2.6.0"
    ],
    "devel-deps": [],
    "cross-providers-deps": [
      "http"
    ],
    "excluded-python-versions": [],
    "state": "ready"
  },
  "docker": {
    "deps": [
      "apache-airflow>=2.6.0",
      "docker>=6",
      "python-dotenv>=0.21.0"
    ],
    "devel-deps": [],
    "cross-providers-deps": [],
    "excluded-python-versions": [],
    "state": "ready"
  },
  "elasticsearch": {
    "deps": [
      "apache-airflow-providers-common-sql>=1.3.1",
      "apache-airflow>=2.6.0",
      "elasticsearch>=8.10,<9"
    ],
    "devel-deps": [],
    "cross-providers-deps": [
      "common.sql"
    ],
    "excluded-python-versions": [],
    "state": "ready"
  },
  "exasol": {
    "deps": [
      "apache-airflow-providers-common-sql>=1.10.0",
      "apache-airflow>=2.6.0",
      "pandas>=1.2.5,<2.2",
      "pyexasol>=0.5.1"
    ],
    "devel-deps": [],
    "cross-providers-deps": [
      "common.sql"
    ],
    "excluded-python-versions": [],
    "state": "ready"
  },
  "fab": {
    "deps": [
      "apache-airflow>=2.9.0",
      "flask-appbuilder==4.4.1",
      "flask-login>=0.6.2",
      "flask>=2.2,<2.3",
      "google-re2>=1.0"
    ],
    "devel-deps": [],
    "cross-providers-deps": [],
    "excluded-python-versions": [],
    "state": "ready"
  },
  "facebook": {
    "deps": [
      "apache-airflow>=2.6.0",
      "facebook-business>=6.0.2"
    ],
    "devel-deps": [],
    "cross-providers-deps": [],
    "excluded-python-versions": [],
    "state": "ready"
  },
  "ftp": {
    "deps": [
      "apache-airflow>=2.6.0"
    ],
    "devel-deps": [],
    "cross-providers-deps": [
      "openlineage"
    ],
    "excluded-python-versions": [],
    "state": "ready"
  },
  "github": {
    "deps": [
      "PyGithub!=1.58",
      "apache-airflow>=2.6.0"
    ],
    "devel-deps": [],
    "cross-providers-deps": [],
    "excluded-python-versions": [],
    "state": "ready"
  },
  "google": {
    "deps": [
      "PyOpenSSL",
      "apache-airflow-providers-common-sql>=1.7.2",
      "apache-airflow>=2.6.0",
      "asgiref>=3.5.2",
      "gcloud-aio-auth>=4.0.0,<5.0.0",
      "gcloud-aio-bigquery>=6.1.2",
      "gcloud-aio-storage>=9.0.0",
      "gcsfs>=2023.10.0",
      "google-ads>=23.1.0",
      "google-analytics-admin",
      "google-api-core>=2.11.0,!=2.16.0",
      "google-api-python-client>=1.6.0",
      "google-auth-httplib2>=0.0.1",
      "google-auth>=1.0.0",
      "google-cloud-aiplatform>=1.42.1",
      "google-cloud-automl>=2.12.0",
      "google-cloud-batch>=0.13.0",
      "google-cloud-bigquery-datatransfer>=3.13.0",
      "google-cloud-bigquery>=3.0.1",
      "google-cloud-bigtable>=2.17.0",
      "google-cloud-build>=3.22.0",
      "google-cloud-compute>=1.10.0",
      "google-cloud-container>=2.17.4",
      "google-cloud-datacatalog>=3.11.1",
      "google-cloud-dataflow-client>=0.8.6",
      "google-cloud-dataform>=0.5.0",
      "google-cloud-dataplex>=1.10.0",
      "google-cloud-dataproc-metastore>=1.12.0",
      "google-cloud-dataproc>=5.8.0",
      "google-cloud-dlp>=3.12.0",
      "google-cloud-kms>=2.15.0",
      "google-cloud-language>=2.9.0",
      "google-cloud-logging>=3.5.0",
      "google-cloud-memcache>=1.7.0",
      "google-cloud-monitoring>=2.18.0",
      "google-cloud-orchestration-airflow>=1.10.0",
      "google-cloud-os-login>=2.9.1",
      "google-cloud-pubsub>=2.19.0",
      "google-cloud-redis>=2.12.0",
      "google-cloud-run>=0.9.0",
      "google-cloud-secret-manager>=2.16.0",
      "google-cloud-spanner>=3.11.1",
      "google-cloud-speech>=2.18.0",
      "google-cloud-storage-transfer>=1.4.1",
      "google-cloud-storage>=2.7.0",
      "google-cloud-tasks>=2.13.0",
      "google-cloud-texttospeech>=2.14.1",
      "google-cloud-translate>=3.11.0",
      "google-cloud-videointelligence>=2.11.0",
      "google-cloud-vision>=3.4.0",
      "google-cloud-workflows>=1.10.0",
      "grpcio-gcp>=0.2.2",
      "httpx",
      "json-merge-patch>=0.2",
      "looker-sdk>=22.2.0",
      "pandas-gbq",
      "pandas>=1.2.5,<2.2",
      "proto-plus>=1.19.6",
      "python-slugify>=5.0",
      "sqlalchemy-bigquery>=1.2.1",
      "sqlalchemy-spanner>=1.6.2"
    ],
    "devel-deps": [],
    "cross-providers-deps": [
      "amazon",
      "apache.beam",
      "apache.cassandra",
      "cncf.kubernetes",
      "common.sql",
      "facebook",
      "microsoft.azure",
      "microsoft.mssql",
      "mysql",
      "openlineage",
      "oracle",
      "postgres",
      "presto",
      "salesforce",
      "sftp",
      "ssh",
      "trino"
    ],
    "excluded-python-versions": [],
    "state": "ready"
  },
  "grpc": {
    "deps": [
      "apache-airflow>=2.6.0",
      "google-auth-httplib2>=0.0.1",
      "google-auth>=1.0.0, <3.0.0",
      "grpcio>=1.15.0"
    ],
    "devel-deps": [],
    "cross-providers-deps": [],
    "excluded-python-versions": [],
    "state": "ready"
  },
  "hashicorp": {
    "deps": [
      "apache-airflow>=2.6.0",
      "hvac>=1.1.0"
    ],
    "devel-deps": [],
    "cross-providers-deps": [
      "google"
    ],
    "excluded-python-versions": [],
    "state": "ready"
  },
  "http": {
    "deps": [
      "aiohttp>=3.9.2",
      "apache-airflow>=2.6.0",
      "asgiref",
      "requests>=2.27.0,<3",
      "requests_toolbelt"
    ],
    "devel-deps": [],
    "cross-providers-deps": [],
    "excluded-python-versions": [],
    "state": "ready"
  },
  "imap": {
    "deps": [
      "apache-airflow>=2.6.0"
    ],
    "devel-deps": [],
    "cross-providers-deps": [],
    "excluded-python-versions": [],
    "state": "ready"
  },
  "influxdb": {
    "deps": [
      "apache-airflow>=2.6.0",
      "influxdb-client>=1.19.0",
      "requests>=2.27.0,<3"
    ],
    "devel-deps": [],
    "cross-providers-deps": [],
    "excluded-python-versions": [],
    "state": "ready"
  },
  "jdbc": {
    "deps": [
      "apache-airflow-providers-common-sql>=1.3.1",
      "apache-airflow>=2.6.0",
      "jaydebeapi>=1.1.1"
    ],
    "devel-deps": [],
    "cross-providers-deps": [
      "common.sql"
    ],
    "excluded-python-versions": [],
    "state": "ready"
  },
  "jenkins": {
    "deps": [
      "apache-airflow>=2.6.0",
      "python-jenkins>=1.0.0"
    ],
    "devel-deps": [],
    "cross-providers-deps": [],
    "excluded-python-versions": [],
    "state": "ready"
  },
  "microsoft.azure": {
    "deps": [
      "adal>=1.2.7",
      "adlfs>=2023.10.0",
      "apache-airflow>=2.7.0",
      "azure-batch>=8.0.0",
      "azure-cosmos>=4.6.0",
      "azure-datalake-store>=0.0.45",
      "azure-identity>=1.3.1",
      "azure-keyvault-secrets>=4.1.0",
      "azure-kusto-data>=4.1.0",
      "azure-mgmt-containerinstance>=9.0.0",
      "azure-mgmt-containerregistry>=8.0.0",
      "azure-mgmt-cosmosdb",
      "azure-mgmt-datafactory>=2.0.0",
      "azure-mgmt-datalake-store>=0.5.0",
      "azure-mgmt-resource>=2.2.0",
      "azure-mgmt-storage>=16.0.0",
      "azure-servicebus>=7.12.1",
      "azure-storage-blob>=12.14.0",
      "azure-storage-file-datalake>=12.9.1",
      "azure-storage-file-share",
      "azure-synapse-artifacts>=0.17.0",
      "azure-synapse-spark",
      "msgraph-core>=1.0.0"
    ],
    "devel-deps": [
      "pywinrm"
    ],
    "cross-providers-deps": [
      "google",
      "oracle",
      "sftp"
    ],
    "excluded-python-versions": [],
    "state": "ready"
  },
  "microsoft.mssql": {
    "deps": [
      "apache-airflow-providers-common-sql>=1.3.1",
      "apache-airflow>=2.6.0",
      "pymssql>=2.1.8"
    ],
    "devel-deps": [],
    "cross-providers-deps": [
      "common.sql"
    ],
    "excluded-python-versions": [],
    "state": "ready"
  },
  "microsoft.psrp": {
    "deps": [
      "apache-airflow>=2.6.0",
      "pypsrp>=0.8.0"
    ],
    "devel-deps": [],
    "cross-providers-deps": [],
    "excluded-python-versions": [],
    "state": "ready"
  },
  "microsoft.winrm": {
    "deps": [
      "apache-airflow>=2.6.0",
      "pywinrm>=0.4"
    ],
    "devel-deps": [],
    "cross-providers-deps": [],
    "excluded-python-versions": [],
    "state": "ready"
  },
  "mongo": {
    "deps": [
      "apache-airflow>=2.6.0",
      "dnspython>=1.13.0",
      "pymongo>=3.6.0"
    ],
    "devel-deps": [
      "mongomock"
    ],
    "cross-providers-deps": [],
    "excluded-python-versions": [],
    "state": "ready"
  },
  "mysql": {
    "deps": [
      "apache-airflow-providers-common-sql>=1.3.1",
      "apache-airflow>=2.6.0",
      "mysql-connector-python>=8.0.29",
      "mysqlclient>=1.3.6"
    ],
    "devel-deps": [],
    "cross-providers-deps": [
      "amazon",
      "common.sql",
      "openlineage",
      "presto",
      "trino",
      "vertica"
    ],
    "excluded-python-versions": [],
    "state": "ready"
  },
  "neo4j": {
    "deps": [
      "apache-airflow>=2.6.0",
      "neo4j>=4.2.1"
    ],
    "devel-deps": [],
    "cross-providers-deps": [],
    "excluded-python-versions": [],
    "state": "ready"
  },
  "odbc": {
    "deps": [
      "apache-airflow-providers-common-sql>=1.10.0",
      "apache-airflow>=2.6.0",
      "pyodbc"
    ],
    "devel-deps": [],
    "cross-providers-deps": [
      "common.sql"
    ],
    "excluded-python-versions": [],
    "state": "ready"
  },
  "openai": {
    "deps": [
      "apache-airflow>=2.6.0",
      "openai[datalib]>=1.0"
    ],
    "devel-deps": [],
    "cross-providers-deps": [],
    "excluded-python-versions": [],
    "state": "ready"
  },
  "openfaas": {
    "deps": [
      "apache-airflow>=2.6.0"
    ],
    "devel-deps": [],
    "cross-providers-deps": [],
    "excluded-python-versions": [],
    "state": "ready"
  },
  "openlineage": {
    "deps": [
      "apache-airflow-providers-common-sql>=1.6.0",
      "apache-airflow>=2.7.0",
      "attrs>=22.2",
      "openlineage-integration-common>=0.28.0",
      "openlineage-python>=0.28.0"
    ],
    "devel-deps": [],
    "cross-providers-deps": [
      "common.sql"
    ],
    "excluded-python-versions": [],
    "state": "ready"
  },
  "opensearch": {
    "deps": [
      "apache-airflow>=2.6.0",
      "opensearch-py>=2.2.0"
    ],
    "devel-deps": [],
    "cross-providers-deps": [],
    "excluded-python-versions": [],
    "state": "ready"
  },
  "opsgenie": {
    "deps": [
      "apache-airflow>=2.6.0",
      "opsgenie-sdk>=2.1.5"
    ],
    "devel-deps": [],
    "cross-providers-deps": [],
    "excluded-python-versions": [],
    "state": "ready"
  },
  "oracle": {
    "deps": [
      "apache-airflow-providers-common-sql>=1.3.1",
      "apache-airflow>=2.6.0",
      "oracledb>=1.0.0"
    ],
    "devel-deps": [],
    "cross-providers-deps": [
      "common.sql"
    ],
    "excluded-python-versions": [],
    "state": "ready"
  },
  "pagerduty": {
    "deps": [
      "apache-airflow>=2.6.0",
      "pdpyras>=4.1.2"
    ],
    "devel-deps": [],
    "cross-providers-deps": [],
    "excluded-python-versions": [],
    "state": "ready"
  },
  "papermill": {
    "deps": [
      "apache-airflow>=2.6.0",
      "ipykernel",
      "papermill[all]>=2.4.0",
      "scrapbook[all]"
    ],
    "devel-deps": [],
    "cross-providers-deps": [],
    "excluded-python-versions": [
      "3.12"
    ],
    "state": "ready"
  },
  "pgvector": {
    "deps": [
      "apache-airflow-providers-postgres>=5.7.1",
      "apache-airflow>=2.6.0",
      "pgvector>=0.2.3"
    ],
    "devel-deps": [],
    "cross-providers-deps": [
      "common.sql",
      "postgres"
    ],
    "excluded-python-versions": [],
    "state": "ready"
  },
  "pinecone": {
    "deps": [
      "apache-airflow>=2.6.0",
      "pinecone-client>=2.2.4,<3.0"
    ],
    "devel-deps": [],
    "cross-providers-deps": [],
    "excluded-python-versions": [],
    "state": "ready"
  },
  "postgres": {
    "deps": [
      "apache-airflow-providers-common-sql>=1.3.1",
      "apache-airflow>=2.6.0",
      "psycopg2-binary>=2.8.0"
    ],
    "devel-deps": [],
    "cross-providers-deps": [
      "amazon",
      "common.sql",
      "openlineage"
    ],
    "excluded-python-versions": [],
    "state": "ready"
  },
  "presto": {
    "deps": [
      "apache-airflow-providers-common-sql>=1.3.1",
      "apache-airflow>=2.6.0",
      "pandas>=1.2.5,<2.2",
      "presto-python-client>=0.8.4"
    ],
    "devel-deps": [],
    "cross-providers-deps": [
      "common.sql",
      "google"
    ],
    "excluded-python-versions": [],
    "state": "ready"
  },
  "qdrant": {
    "deps": [
      "apache-airflow>=2.7.0",
      "qdrant_client>=1.7.0"
    ],
    "devel-deps": [],
    "cross-providers-deps": [],
    "excluded-python-versions": [],
    "state": "ready"
  },
  "redis": {
    "deps": [
      "apache-airflow>=2.6.0",
      "redis>=4.5.2,!=4.5.5,!=5.0.2"
    ],
    "devel-deps": [],
    "cross-providers-deps": [],
    "excluded-python-versions": [],
    "state": "ready"
  },
  "salesforce": {
    "deps": [
      "apache-airflow>=2.6.0",
      "pandas>=1.2.5,<2.2",
      "simple-salesforce>=1.0.0"
    ],
    "devel-deps": [],
    "cross-providers-deps": [],
    "excluded-python-versions": [],
    "state": "ready"
  },
  "samba": {
    "deps": [
      "apache-airflow>=2.6.0",
      "smbprotocol>=1.5.0"
    ],
    "devel-deps": [],
    "cross-providers-deps": [
      "google"
    ],
    "excluded-python-versions": [],
    "state": "ready"
  },
  "segment": {
    "deps": [
      "analytics-python>=1.2.9",
      "apache-airflow>=2.6.0"
    ],
    "devel-deps": [],
    "cross-providers-deps": [],
    "excluded-python-versions": [],
    "state": "ready"
  },
  "sendgrid": {
    "deps": [
      "apache-airflow>=2.6.0",
      "sendgrid>=6.0.0"
    ],
    "devel-deps": [],
    "cross-providers-deps": [],
    "excluded-python-versions": [],
    "state": "ready"
  },
  "sftp": {
    "deps": [
      "apache-airflow-providers-ssh>=2.1.0",
      "apache-airflow>=2.6.0",
      "asyncssh>=2.12.0",
      "paramiko>=2.8.0"
    ],
    "devel-deps": [],
    "cross-providers-deps": [
      "openlineage",
      "ssh"
    ],
    "excluded-python-versions": [],
    "state": "ready"
  },
  "singularity": {
    "deps": [
      "apache-airflow>=2.6.0",
      "spython>=0.0.56"
    ],
    "devel-deps": [],
    "cross-providers-deps": [],
    "excluded-python-versions": [],
    "state": "ready"
  },
  "slack": {
    "deps": [
      "apache-airflow-providers-common-sql>=1.3.1",
      "apache-airflow>=2.6.0",
      "slack_sdk>=3.19.0"
    ],
    "devel-deps": [],
    "cross-providers-deps": [
      "common.sql"
    ],
    "excluded-python-versions": [],
    "state": "ready"
  },
  "smtp": {
    "deps": [
      "apache-airflow>=2.6.0"
    ],
    "devel-deps": [],
    "cross-providers-deps": [],
    "excluded-python-versions": [],
    "state": "ready"
  },
  "snowflake": {
    "deps": [
      "apache-airflow-providers-common-sql>=1.10.0",
      "apache-airflow>=2.6.0",
      "snowflake-connector-python>=2.7.8",
      "snowflake-sqlalchemy>=1.1.0"
    ],
    "devel-deps": [],
    "cross-providers-deps": [
      "common.sql",
      "openlineage"
    ],
    "excluded-python-versions": [],
    "state": "ready"
  },
  "sqlite": {
    "deps": [
      "apache-airflow-providers-common-sql>=1.3.1",
      "apache-airflow>=2.6.0"
    ],
    "devel-deps": [],
    "cross-providers-deps": [
      "common.sql"
    ],
    "excluded-python-versions": [],
    "state": "ready"
  },
  "ssh": {
    "deps": [
      "apache-airflow>=2.6.0",
      "paramiko>=2.6.0",
      "sshtunnel>=0.3.2"
    ],
    "devel-deps": [],
    "cross-providers-deps": [],
    "excluded-python-versions": [],
    "state": "ready"
  },
  "tableau": {
    "deps": [
      "apache-airflow>=2.6.0",
      "tableauserverclient"
    ],
    "devel-deps": [],
    "cross-providers-deps": [],
    "excluded-python-versions": [],
    "state": "ready"
  },
  "tabular": {
    "deps": [
<<<<<<< HEAD
      "apache-airflow>=2.5.0",
=======
      "apache-airflow>=2.6.0"
    ],
    "devel-deps": [
>>>>>>> ebd65ce5
      "pyiceberg>=0.5.0"
    ],
    "cross-providers-deps": [],
    "excluded-python-versions": [],
    "state": "ready"
  },
  "telegram": {
    "deps": [
      "apache-airflow>=2.6.0",
      "python-telegram-bot>=20.2"
    ],
    "devel-deps": [],
    "cross-providers-deps": [],
    "excluded-python-versions": [],
    "state": "ready"
  },
  "teradata": {
    "deps": [
      "apache-airflow-providers-common-sql>=1.3.1",
      "apache-airflow>=2.6.0",
      "teradatasql>=17.20.0.28",
      "teradatasqlalchemy>=17.20.0.0"
    ],
    "devel-deps": [],
    "cross-providers-deps": [
      "common.sql"
    ],
    "excluded-python-versions": [],
    "state": "ready"
  },
  "trino": {
    "deps": [
      "apache-airflow-providers-common-sql>=1.3.1",
      "apache-airflow>=2.6.0",
      "pandas>=1.2.5,<2.2",
      "trino>=0.318.0"
    ],
    "devel-deps": [],
    "cross-providers-deps": [
      "common.sql",
      "google",
      "openlineage"
    ],
    "excluded-python-versions": [],
    "state": "ready"
  },
  "vertica": {
    "deps": [
      "apache-airflow-providers-common-sql>=1.3.1",
      "apache-airflow>=2.6.0",
      "vertica-python>=0.5.1"
    ],
    "devel-deps": [],
    "cross-providers-deps": [
      "common.sql"
    ],
    "excluded-python-versions": [],
    "state": "ready"
  },
  "weaviate": {
    "deps": [
      "apache-airflow>=2.6.0",
      "pandas>=1.2.5,<2.2",
      "weaviate-client>=3.24.2"
    ],
    "devel-deps": [],
    "cross-providers-deps": [],
    "excluded-python-versions": [],
    "state": "ready"
  },
  "yandex": {
    "deps": [
      "apache-airflow>=2.6.0",
      "yandex-query-client>=0.1.2",
      "yandexcloud>=0.228.0"
    ],
    "devel-deps": [],
    "cross-providers-deps": [],
    "excluded-python-versions": [],
    "state": "ready"
  },
  "zendesk": {
    "deps": [
      "apache-airflow>=2.6.0",
      "zenpy>=2.0.40"
    ],
    "devel-deps": [],
    "cross-providers-deps": [],
    "excluded-python-versions": [],
    "state": "ready"
  }
}<|MERGE_RESOLUTION|>--- conflicted
+++ resolved
@@ -1106,14 +1106,10 @@
   },
   "tabular": {
     "deps": [
-<<<<<<< HEAD
-      "apache-airflow>=2.5.0",
-=======
       "apache-airflow>=2.6.0"
     ],
     "devel-deps": [
->>>>>>> ebd65ce5
-      "pyiceberg>=0.5.0"
+      "pyiceberg>=0.5.1"
     ],
     "cross-providers-deps": [],
     "excluded-python-versions": [],
