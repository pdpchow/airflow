--- conflicted
+++ resolved
@@ -40,8 +40,6 @@
 
 ## Airflow Master
 
-<<<<<<< HEAD
-
 ### Changes to `aws_default` Connection's default region
 
 The region of Airflow's default connection to AWS (`aws_default`) has
@@ -50,8 +48,6 @@
 The region now needs to be set manually either in the connection screens in
 Airflow, or via the `AWS_DEFAULT_REGION` environment variable.
 
-=======
->>>>>>> e3266338
 ### Changes to import paths and names of GCP operators and hooks
 
 According to [AIP-21](https://cwiki.apache.org/confluence/display/AIRFLOW/AIP-21%3A+Changes+in+import+paths) 
