<!--
Licensed to the Apache Software Foundation (ASF) under one
or more contributor license agreements.  See the NOTICE file
distributed with this work for additional information
regarding copyright ownership.  The ASF licenses this file
to you under the Apache License, Version 2.0 (the
"License"); you may not use this file except in compliance
with the License.  You may obtain a copy of the License at

  http://www.apache.org/licenses/LICENSE-2.0

Unless required by applicable law or agreed to in writing,
software distributed under the License is distributed on an
"AS IS" BASIS, WITHOUT WARRANTIES OR CONDITIONS OF ANY
KIND, either express or implied.  See the License for the
specific language governing permissions and limitations
under the License.
-->

# Updating Airflow

This file documents any backwards-incompatible changes in Airflow and
assists users migrating to a new version.

## Airflow Master

<<<<<<< HEAD

#### Change default aws_conn_id in EMR operators

The aws_conn_id was accidently set to 's3_default' instead of 'aws_default' in some of the emr operators in previous 
versions. This was leading to emr_step_sensors not being able to find their corresponding emr cluster. With the new 
changes in the emr_add_steps_operator, emr_terminate_job_flow_operator and emr_create_job_flow_operator this issue is 
solved.
=======
### Renamed "extra" requirments for cloud providers

Subpackages for specific services have been combined into one variant for
each cloud provider.

If you want to install integration for Microsoft Azure, then instead of
```
pip install apache-airflow[azure_blob_storage,azure_data_lake,azure_cosmos,azure_container_instances]
```
you should execute `pip install apache-airflow[azure]`

If you want to install integration for Amazon Web Services, then instead of
`pip install apache-airflow[s3,emr]`, you should execute `pip install apache-airflow[aws]`

The integration with GCP is unchanged.
>>>>>>> b6f85740

## Changes in Google Cloud Platform related operators

Most GCP-related operators have now optional `PROJECT_ID` parameter. In case you do not specify it,
the project id configured in
[GCP Connection](https://airflow.apache.org/howto/manage-connections.html#connection-type-gcp) is used.
There will be an `AirflowException` thrown in case `PROJECT_ID` parameter is not specified and the
connection used has no project id defined. This change should be  backwards compatible as earlier version
of the operators had `PROJECT_ID` mandatory.

Operators involved:

  * GCP Compute Operators
    * GceInstanceStartOperator
    * GceInstanceStopOperator
    * GceSetMachineTypeOperator
  * GCP Function Operators
    * GcfFunctionDeployOperator
  * GCP Cloud SQL Operators
    * CloudSqlInstanceCreateOperator
    * CloudSqlInstancePatchOperator
    * CloudSqlInstanceDeleteOperator
    * CloudSqlInstanceDatabaseCreateOperator
    * CloudSqlInstanceDatabasePatchOperator
    * CloudSqlInstanceDatabaseDeleteOperator

Other GCP operators are unaffected.

## Changes in Google Cloud Platform related hooks

The change in GCP operators implies that GCP Hooks for those operators require now keyword parameters rather
than positional ones in all methods where `project_id` is used. The methods throw an explanatory exception
in case they are called using positional parameters.

Hooks involved:

  * GceHook
  * GcfHook
  * CloudSqlHook

Other GCP hooks are unaffected.

### Deprecate legacy UI in favor of FAB RBAC UI
Previously we were using two versions of UI, which were hard to maintain as we need to implement/update the same feature
in both versions. With this change we've removed the older UI in favor of Flask App Builder RBAC UI. No need to set the
RBAC UI explicitly in the configuration now as this is the only default UI.
Please note that that custom auth backends will need re-writing to target new FAB based UI.

#### SLUGIFY_USES_TEXT_UNIDECODE or AIRFLOW_GPL_UNIDECODE no longer required

It is no longer required to set one of the environment variables to avoid
a GPL dependency. Airflow will now always use text-unidecode if unidecode
was not installed before.

#### Remove run_duration

We should not use the `run_duration` option anymore. This used to be for restarting the scheduler from time to time, but right now the scheduler is getting more stable and therefore using this setting is considered bad and might cause an inconsistent state.

### Modification to config file discovery

If the `AIRFLOW_CONFIG` environment variable was not set and the
`~/airflow/airflow.cfg` file existed, airflow previously used
`~/airflow/airflow.cfg` instead of `$AIRFLOW_HOME/airflow.cfg`. Now airflow
will discover its config file using the `$AIRFLOW_CONFIG` and `$AIRFLOW_HOME`
environment variables rather than checking for the presence of a file.

### New `dag_processor_manager_log_location` config option

The DAG parsing manager log now by default will be log into a file, where its location is
controlled by the new `dag_processor_manager_log_location` config option in core section.

### new `sync_parallelism` config option in celery section

The new `sync_parallelism` config option will control how many processes CeleryExecutor will use to
fetch celery task state in parallel. Default value is max(1, number of cores - 1)

### Rename of BashTaskRunner to StandardTaskRunner

BashTaskRunner has been renamed to StandardTaskRunner. It is the default task runner
so you might need to update your config.

`task_runner = StandardTaskRunner`


### min_file_parsing_loop_time config option temporarily disabled

The scheduler.min_file_parsing_loop_time config option has been temporarily removed due to
some bugs.

### CLI Changes

The ability to manipulate users from the command line has been changed. 'airflow create_user' and 'airflow delete_user' and 'airflow list_users' has been grouped to a single command `airflow users` with optional flags `--create`, `--list` and `--delete`.

Example Usage:

To create a new user:
```bash
airflow users --create --username jondoe --lastname doe --firstname jon --email jdoe@apache.org --role Viewer --password test
```

To list users:
```bash
airflow users --list
```

To delete a user:
```bash
airflow users --delete --username jondoe
```

To add a user to a role:
```bash
airflow users --add-role --username jondoe --role Public
```

To remove a user from a role:
```bash
airflow users --remove-role --username jondoe --role Public
```

## Airflow 1.10.2

### DAG level Access Control for new RBAC UI

Extend and enhance new Airflow RBAC UI to support DAG level ACL. Each dag now has two permissions(one for write, one for read) associated('can_dag_edit', 'can_dag_read').
The admin will create new role, associate the dag permission with the target dag and assign that role to users. That user can only access / view the certain dags on the UI
that he has permissions on. If a new role wants to access all the dags, the admin could associate dag permissions on an artificial view(``all_dags``) with that role.

We also provide a new cli command(``sync_perm``) to allow admin to auto sync permissions.

### Modification to `ts_nodash` macro
`ts_nodash` previously contained TimeZone information alongwith execution date. For Example: `20150101T000000+0000`. This is not user-friendly for file or folder names which was a popular use case for `ts_nodash`. Hence this behavior has been changed and using `ts_nodash` will no longer contain TimeZone information, restoring the pre-1.10 behavior of this macro. And a new macro `ts_nodash_with_tz` has been added which can be used to get a string with execution date and timezone info without dashes.

Examples:
  * `ts_nodash`: `20150101T000000`
  * `ts_nodash_with_tz`: `20150101T000000+0000`

### Semantics of next_ds/prev_ds changed for manually triggered runs

next_ds/prev_ds now map to execution_date instead of the next/previous schedule-aligned execution date for DAGs triggered in the UI.

### User model changes
This patch changes the `User.superuser` field from a hardcoded boolean to a `Boolean()` database column. `User.superuser` will default to `False`, which means that this privilege will have to be granted manually to any users that may require it.

For example, open a Python shell and
```python
from airflow import models, settings

session = settings.Session()
users = session.query(models.User).all()  # [admin, regular_user]

users[1].superuser  # False

admin = users[0]
admin.superuser = True
session.add(admin)
session.commit()
```

### Custom auth backends interface change

We have updated the version of flask-login we depend upon, and as a result any
custom auth backends might need a small change: `is_active`,
`is_authenticated`, and `is_anonymous` should now be properties. What this means is if
previously you had this in your user class

    def is_active(self):
      return self.active

then you need to change it like this

    @property
    def is_active(self):
      return self.active

## Airflow 1.10.1

### StatsD Metrics

The `scheduler_heartbeat` metric has been changed from a gauge to a counter. Each loop of the scheduler will increment the counter by 1. This provides a higher degree of visibility and allows for better integration with Prometheus using the [StatsD Exporter](https://github.com/prometheus/statsd_exporter). The scheduler's activity status can be determined by graphing and alerting using a rate of change of the counter. If the scheduler goes down, the rate will drop to 0.

### EMRHook now passes all of connection's extra to CreateJobFlow API

EMRHook.create_job_flow has been changed to pass all keys to the create_job_flow API, rather than
just specific known keys for greater flexibility.

However prior to this release the "emr_default" sample connection that was created had invalid
configuration, so creating EMR clusters might fail until your connection is updated. (Ec2KeyName,
Ec2SubnetId, TerminationProtection and KeepJobFlowAliveWhenNoSteps were all top-level keys when they
should be inside the "Instances" dict)

### LDAP Auth Backend now requires TLS

Connecting to an LDAP server over plain text is not supported anymore. The
certificate presented by the LDAP server must be signed by a trusted
certificate, or you must provide the `cacert` option under `[ldap]` in the
config file.

If you want to use LDAP auth backend without TLS then you will have to create a
custom-auth backend based on
https://github.com/apache/airflow/blob/1.10.0/airflow/contrib/auth/backends/ldap_auth.py

## Airflow 1.10

Installation and upgrading requires setting `SLUGIFY_USES_TEXT_UNIDECODE=yes` in your environment or
`AIRFLOW_GPL_UNIDECODE=yes`. In case of the latter a GPL runtime dependency will be installed due to a
dependency (python-nvd3 -> python-slugify -> unidecode).

### Replace DataProcHook.await calls to DataProcHook.wait

The method name was changed to be compatible with the Python 3.7 async/await keywords

### Setting UTF-8 as default mime_charset in email utils

### Add a configuration variable(default_dag_run_display_number) to control numbers of dag run for display

Add a configuration variable(default_dag_run_display_number) under webserver section to control the number of dag runs to show in UI.

### Default executor for SubDagOperator is changed to SequentialExecutor

### New Webserver UI with Role-Based Access Control

The current webserver UI uses the Flask-Admin extension. The new webserver UI uses the [Flask-AppBuilder (FAB)](https://github.com/dpgaspar/Flask-AppBuilder) extension. FAB has built-in authentication support and Role-Based Access Control (RBAC), which provides configurable roles and permissions for individual users.

To turn on this feature, in your airflow.cfg file (under [webserver]), set the configuration variable `rbac = True`, and then run `airflow` command, which will generate the `webserver_config.py` file in your $AIRFLOW_HOME.

#### Setting up Authentication

FAB has built-in authentication support for DB, OAuth, OpenID, LDAP, and REMOTE_USER. The default auth type is `AUTH_DB`.

For any other authentication type (OAuth, OpenID, LDAP, REMOTE_USER), see the [Authentication section of FAB docs](http://flask-appbuilder.readthedocs.io/en/latest/security.html#authentication-methods) for how to configure variables in webserver_config.py file.

Once you modify your config file, run `airflow initdb` to generate new tables for RBAC support (these tables will have the prefix `ab_`).

#### Creating an Admin Account

Once configuration settings have been updated and new tables have been generated, create an admin account with `airflow create_user` command.

#### Using your new UI

Run `airflow webserver` to start the new UI. This will bring up a log in page, enter the recently created admin username and password.

There are five roles created for Airflow by default: Admin, User, Op, Viewer, and Public. To configure roles/permissions, go to the `Security` tab and click `List Roles` in the new UI.

#### Breaking changes

- AWS Batch Operator renamed property queue to job_queue to prevent conflict with the internal queue from CeleryExecutor - AIRFLOW-2542
- Users created and stored in the old users table will not be migrated automatically. FAB's built-in authentication support must be reconfigured.
- Airflow dag home page is now `/home` (instead of `/admin`).
- All ModelViews in Flask-AppBuilder follow a different pattern from Flask-Admin. The `/admin` part of the URL path will no longer exist. For example: `/admin/connection` becomes `/connection/list`, `/admin/connection/new` becomes `/connection/add`, `/admin/connection/edit` becomes `/connection/edit`, etc.
- Due to security concerns, the new webserver will no longer support the features in the `Data Profiling` menu of old UI, including `Ad Hoc Query`, `Charts`, and `Known Events`.
- HiveServer2Hook.get_results() always returns a list of tuples, even when a single column is queried, as per Python API 2.
- **UTC is now the default timezone**: Either reconfigure your workflows scheduling in UTC or set `default_timezone` as explained in https://airflow.apache.org/timezone.html#default-time-zone

### airflow.contrib.sensors.hdfs_sensors renamed to airflow.contrib.sensors.hdfs_sensor

We now rename airflow.contrib.sensors.hdfs_sensors to airflow.contrib.sensors.hdfs_sensor for consistency purpose.

### MySQL setting required

We now rely on more strict ANSI SQL settings for MySQL in order to have sane defaults. Make sure
to have specified `explicit_defaults_for_timestamp=1` in your my.cnf under `[mysqld]`

### Celery config

To make the config of Airflow compatible with Celery, some properties have been renamed:

```
celeryd_concurrency -> worker_concurrency
celery_result_backend -> result_backend
celery_ssl_active -> ssl_active
celery_ssl_cert -> ssl_cert
celery_ssl_key -> ssl_key
```

Resulting in the same config parameters as Celery 4, with more transparency.

### GCP Dataflow Operators

Dataflow job labeling is now supported in Dataflow{Java,Python}Operator with a default
"airflow-version" label, please upgrade your google-cloud-dataflow or apache-beam version
to 2.2.0 or greater.

### BigQuery Hooks and Operator

The `bql` parameter passed to `BigQueryOperator` and `BigQueryBaseCursor.run_query` has been deprecated and renamed to `sql` for consistency purposes. Using `bql` will still work (and raise a `DeprecationWarning`), but is no longer
supported and will be removed entirely in Airflow 2.0

### Redshift to S3 Operator

With Airflow 1.9 or lower, Unload operation always included header row. In order to include header row,
we need to turn off parallel unload. It is preferred to perform unload operation using all nodes so that it is
faster for larger tables. So, parameter called `include_header` is added and default is set to False.
Header row will be added only if this parameter is set True and also in that case parallel will be automatically turned off (`PARALLEL OFF`)

### Google cloud connection string

With Airflow 1.9 or lower, there were two connection strings for the Google Cloud operators, both `google_cloud_storage_default` and `google_cloud_default`. This can be confusing and therefore the `google_cloud_storage_default` connection id has been replaced with `google_cloud_default` to make the connection id consistent across Airflow.

### Logging Configuration

With Airflow 1.9 or lower, `FILENAME_TEMPLATE`, `PROCESSOR_FILENAME_TEMPLATE`, `LOG_ID_TEMPLATE`, `END_OF_LOG_MARK` were configured in `airflow_local_settings.py`. These have been moved into the configuration file, and hence if you were using a custom configuration file the following defaults need to be added.

```
[core]
fab_logging_level = WARN
log_filename_template = {{{{ ti.dag_id }}}}/{{{{ ti.task_id }}}}/{{{{ ts }}}}/{{{{ try_number }}}}.log
log_processor_filename_template = {{{{ filename }}}}.log

[elasticsearch]
elasticsearch_log_id_template = {{dag_id}}-{{task_id}}-{{execution_date}}-{{try_number}}
elasticsearch_end_of_log_mark = end_of_log
```

The previous setting of `log_task_reader` is not needed in many cases now when using the default logging config with remote storages. (Previously it needed to be set to `s3.task` or similar. This is not needed with the default config anymore)

#### Change of per-task log path

With the change to Airflow core to be timezone aware the default log path for task instances will now include timezone information. This will by default mean all previous task logs won't be found. You can get the old behaviour back by setting the following config options:

```
[core]
log_filename_template = {{ ti.dag_id }}/{{ ti.task_id }}/{{ execution_date.strftime("%%Y-%%m-%%dT%%H:%%M:%%S") }}/{{ try_number }}.log
```

## Airflow 1.9

### SSH Hook updates, along with new SSH Operator & SFTP Operator

SSH Hook now uses the Paramiko library to create an ssh client connection, instead of the sub-process based ssh command execution previously (<1.9.0), so this is backward incompatible.

- update SSHHook constructor
- use SSHOperator class in place of SSHExecuteOperator which is removed now. Refer to test_ssh_operator.py for usage info.
- SFTPOperator is added to perform secure file transfer from serverA to serverB. Refer to test_sftp_operator.py for usage info.
- No updates are required if you are using ftpHook, it will continue to work as is.

### S3Hook switched to use Boto3

The airflow.hooks.S3_hook.S3Hook has been switched to use boto3 instead of the older boto (a.k.a. boto2). This results in a few backwards incompatible changes to the following classes: S3Hook:

- the constructors no longer accepts `s3_conn_id`. It is now called `aws_conn_id`.
- the default connection is now "aws_default" instead of "s3_default"
- the return type of objects returned by `get_bucket` is now boto3.s3.Bucket
- the return type of `get_key`, and `get_wildcard_key` is now an boto3.S3.Object.

If you are using any of these in your DAGs and specify a connection ID you will need to update the parameter name for the connection to "aws_conn_id": S3ToHiveTransfer, S3PrefixSensor, S3KeySensor, RedshiftToS3Transfer.

### Logging update

The logging structure of Airflow has been rewritten to make configuration easier and the logging system more transparent.

#### A quick recap about logging

A logger is the entry point into the logging system. Each logger is a named bucket to which messages can be written for processing. A logger is configured to have a log level. This log level describes the severity of the messages that the logger will handle. Python defines the following log levels: DEBUG, INFO, WARNING, ERROR or CRITICAL.

Each message that is written to the logger is a Log Record. Each log record contains a log level indicating the severity of that specific message. A log record can also contain useful metadata that describes the event that is being logged. This can include details such as a stack trace or an error code.

When a message is given to the logger, the log level of the message is compared to the log level of the logger. If the log level of the message meets or exceeds the log level of the logger itself, the message will undergo further processing. If it doesn’t, the message will be ignored.

Once a logger has determined that a message needs to be processed, it is passed to a Handler. This configuration is now more flexible and can be easily be maintained in a single file.

#### Changes in Airflow Logging

Airflow's logging mechanism has been refactored to use Python’s built-in `logging` module to perform logging of the application. By extending classes with the existing `LoggingMixin`, all the logging will go through a central logger. Also the `BaseHook` and `BaseOperator` already extend this class, so it is easily available to do logging.

The main benefit is easier configuration of the logging by setting a single centralized python file. Disclaimer; there is still some inline configuration, but this will be removed eventually. The new logging class is defined by setting the dotted classpath in your `~/airflow/airflow.cfg` file:

```
# Logging class
# Specify the class that will specify the logging configuration
# This class has to be on the python classpath
logging_config_class = my.path.default_local_settings.LOGGING_CONFIG
```

The logging configuration file needs to be on the `PYTHONPATH`, for example `$AIRFLOW_HOME/config`. This directory is loaded by default. Any directory may be added to the `PYTHONPATH`, this might be handy when the config is in another directory or a volume is mounted in case of Docker.

The config can be taken from `airflow/config_templates/airflow_local_settings.py` as a starting point. Copy the contents to `${AIRFLOW_HOME}/config/airflow_local_settings.py`,  and alter the config as is preferred.

```
# -*- coding: utf-8 -*-
#
# Licensed to the Apache Software Foundation (ASF) under one
# or more contributor license agreements.  See the NOTICE file
# distributed with this work for additional information
# regarding copyright ownership.  The ASF licenses this file
# to you under the Apache License, Version 2.0 (the
# "License"); you may not use this file except in compliance
# with the License.  You may obtain a copy of the License at
#
#   http://www.apache.org/licenses/LICENSE-2.0
#
# Unless required by applicable law or agreed to in writing,
# software distributed under the License is distributed on an
# "AS IS" BASIS, WITHOUT WARRANTIES OR CONDITIONS OF ANY
# KIND, either express or implied.  See the License for the
# specific language governing permissions and limitations
# under the License.

import os

from airflow import configuration as conf

# TODO: Logging format and level should be configured
# in this file instead of from airflow.cfg. Currently
# there are other log format and level configurations in
# settings.py and cli.py. Please see AIRFLOW-1455.

LOG_LEVEL = conf.get('core', 'LOGGING_LEVEL').upper()
LOG_FORMAT = conf.get('core', 'log_format')

BASE_LOG_FOLDER = conf.get('core', 'BASE_LOG_FOLDER')
PROCESSOR_LOG_FOLDER = conf.get('scheduler', 'child_process_log_directory')

FILENAME_TEMPLATE = '{{ ti.dag_id }}/{{ ti.task_id }}/{{ ts }}/{{ try_number }}.log'
PROCESSOR_FILENAME_TEMPLATE = '{{ filename }}.log'

DEFAULT_LOGGING_CONFIG = {
    'version': 1,
    'disable_existing_loggers': False,
    'formatters': {
        'airflow.task': {
            'format': LOG_FORMAT,
        },
        'airflow.processor': {
            'format': LOG_FORMAT,
        },
    },
    'handlers': {
        'console': {
            'class': 'logging.StreamHandler',
            'formatter': 'airflow.task',
            'stream': 'ext://sys.stdout'
        },
        'file.task': {
            'class': 'airflow.utils.log.file_task_handler.FileTaskHandler',
            'formatter': 'airflow.task',
            'base_log_folder': os.path.expanduser(BASE_LOG_FOLDER),
            'filename_template': FILENAME_TEMPLATE,
        },
        'file.processor': {
            'class': 'airflow.utils.log.file_processor_handler.FileProcessorHandler',
            'formatter': 'airflow.processor',
            'base_log_folder': os.path.expanduser(PROCESSOR_LOG_FOLDER),
            'filename_template': PROCESSOR_FILENAME_TEMPLATE,
        }
        # When using s3 or gcs, provide a customized LOGGING_CONFIG
        # in airflow_local_settings within your PYTHONPATH, see UPDATING.md
        # for details
        # 's3.task': {
        #     'class': 'airflow.utils.log.s3_task_handler.S3TaskHandler',
        #     'formatter': 'airflow.task',
        #     'base_log_folder': os.path.expanduser(BASE_LOG_FOLDER),
        #     's3_log_folder': S3_LOG_FOLDER,
        #     'filename_template': FILENAME_TEMPLATE,
        # },
        # 'gcs.task': {
        #     'class': 'airflow.utils.log.gcs_task_handler.GCSTaskHandler',
        #     'formatter': 'airflow.task',
        #     'base_log_folder': os.path.expanduser(BASE_LOG_FOLDER),
        #     'gcs_log_folder': GCS_LOG_FOLDER,
        #     'filename_template': FILENAME_TEMPLATE,
        # },
    },
    'loggers': {
        '': {
            'handlers': ['console'],
            'level': LOG_LEVEL
        },
        'airflow': {
            'handlers': ['console'],
            'level': LOG_LEVEL,
            'propagate': False,
        },
        'airflow.processor': {
            'handlers': ['file.processor'],
            'level': LOG_LEVEL,
            'propagate': True,
        },
        'airflow.task': {
            'handlers': ['file.task'],
            'level': LOG_LEVEL,
            'propagate': False,
        },
        'airflow.task_runner': {
            'handlers': ['file.task'],
            'level': LOG_LEVEL,
            'propagate': True,
        },
    }
}
```

To customize the logging (for example, use logging rotate), define one or more of the logging handles that [Python has to offer](https://docs.python.org/3/library/logging.handlers.html). For more details about the Python logging, please refer to the [official logging documentation](https://docs.python.org/3/library/logging.html).

Furthermore, this change also simplifies logging within the DAG itself:

```
root@ae1bc863e815:/airflow# python
Python 3.6.2 (default, Sep 13 2017, 14:26:54)
[GCC 4.9.2] on linux
Type "help", "copyright", "credits" or "license" for more information.
>>> from airflow.settings import *
>>>
>>> from datetime import datetime
>>> from airflow import DAG
>>> from airflow.operators.dummy_operator import DummyOperator
>>>
>>> dag = DAG('simple_dag', start_date=datetime(2017, 9, 1))
>>>
>>> task = DummyOperator(task_id='task_1', dag=dag)
>>>
>>> task.log.error('I want to say something..')
[2017-09-25 20:17:04,927] {<stdin>:1} ERROR - I want to say something..
```

#### Template path of the file_task_handler

The `file_task_handler` logger has been made more flexible. The default format can be changed, `{dag_id}/{task_id}/{execution_date}/{try_number}.log` by supplying Jinja templating in the `FILENAME_TEMPLATE` configuration variable. See the `file_task_handler` for more information.

#### I'm using S3Log or GCSLogs, what do I do!?

If you are logging to Google cloud storage, please see the [Google cloud platform documentation](https://airflow.apache.org/integration.html#gcp-google-cloud-platform) for logging instructions.

If you are using S3, the instructions should be largely the same as the Google cloud platform instructions above. You will need a custom logging config. The `REMOTE_BASE_LOG_FOLDER` configuration key in your airflow config has been removed, therefore you will need to take the following steps:

- Copy the logging configuration from [`airflow/config_templates/airflow_logging_settings.py`](https://github.com/apache/airflow/blob/master/airflow/config_templates/airflow_local_settings.py).
- Place it in a directory inside the Python import path `PYTHONPATH`. If you are using Python 2.7, ensuring that any `__init__.py` files exist so that it is importable.
- Update the config by setting the path of `REMOTE_BASE_LOG_FOLDER` explicitly in the config. The `REMOTE_BASE_LOG_FOLDER` key is not used anymore.
- Set the `logging_config_class` to the filename and dict. For example, if you place `custom_logging_config.py` on the base of your `PYTHONPATH`, you will need to set `logging_config_class = custom_logging_config.LOGGING_CONFIG` in your config as Airflow 1.8.

### New Features

#### Dask Executor

A new DaskExecutor allows Airflow tasks to be run in Dask Distributed clusters.

### Deprecated Features

These features are marked for deprecation. They may still work (and raise a `DeprecationWarning`), but are no longer
supported and will be removed entirely in Airflow 2.0

- If you're using the `google_cloud_conn_id` or `dataproc_cluster` argument names explicitly in `contrib.operators.Dataproc{*}Operator`(s), be sure to rename them to `gcp_conn_id` or `cluster_name`, respectively. We've renamed these arguments for consistency. (AIRFLOW-1323)

- `post_execute()` hooks now take two arguments, `context` and `result`
  (AIRFLOW-886)

  Previously, post_execute() only took one argument, `context`.

- `contrib.hooks.gcp_dataflow_hook.DataFlowHook` starts to use `--runner=DataflowRunner` instead of `DataflowPipelineRunner`, which is removed from the package `google-cloud-dataflow-0.6.0`.

- The pickle type for XCom messages has been replaced by json to prevent RCE attacks.
  Note that JSON serialization is stricter than pickling, so if you want to e.g. pass
  raw bytes through XCom you must encode them using an encoding like base64.
  By default pickling is still enabled until Airflow 2.0. To disable it
  set enable_xcom_pickling = False in your Airflow config.

## Airflow 1.8.1

The Airflow package name was changed from `airflow` to `apache-airflow` during this release. You must uninstall
a previously installed version of Airflow before installing 1.8.1.

## Airflow 1.8

### Database

The database schema needs to be upgraded. Make sure to shutdown Airflow and make a backup of your database. To
upgrade the schema issue `airflow upgradedb`.

### Upgrade systemd unit files

Systemd unit files have been updated. If you use systemd please make sure to update these.

> Please note that the webserver does not detach properly, this will be fixed in a future version.

### Tasks not starting although dependencies are met due to stricter pool checking

Airflow 1.7.1 has issues with being able to over subscribe to a pool, ie. more slots could be used than were
available. This is fixed in Airflow 1.8.0, but due to past issue jobs may fail to start although their
dependencies are met after an upgrade. To workaround either temporarily increase the amount of slots above
the amount of queued tasks or use a new pool.

### Less forgiving scheduler on dynamic start_date

Using a dynamic start_date (e.g. `start_date = datetime.now()`) is not considered a best practice. The 1.8.0 scheduler
is less forgiving in this area. If you encounter DAGs not being scheduled you can try using a fixed start_date and
renaming your DAG. The last step is required to make sure you start with a clean slate, otherwise the old schedule can
interfere.

### New and updated scheduler options

Please read through the new scheduler options, defaults have changed since 1.7.1.

#### child_process_log_directory

In order to increase the robustness of the scheduler, DAGS are now processed in their own process. Therefore each
DAG has its own log file for the scheduler. These log files are placed in `child_process_log_directory` which defaults to
`<AIRFLOW_HOME>/scheduler/latest`. You will need to make sure these log files are removed.

> DAG logs or processor logs ignore and command line settings for log file locations.

#### run_duration

Previously the command line option `num_runs` was used to let the scheduler terminate after a certain amount of
loops. This is now time bound and defaults to `-1`, which means run continuously. See also num_runs.

#### num_runs

Previously `num_runs` was used to let the scheduler terminate after a certain amount of loops. Now num_runs specifies
the number of times to try to schedule each DAG file within `run_duration` time. Defaults to `-1`, which means try
indefinitely. This is only available on the command line.

#### min_file_process_interval

After how much time should an updated DAG be picked up from the filesystem.

#### min_file_parsing_loop_time
CURRENTLY DISABLED DUE TO A BUG
How many seconds to wait between file-parsing loops to prevent the logs from being spammed.

#### dag_dir_list_interval

The frequency with which the scheduler should relist the contents of the DAG directory. If while developing +dags, they are not being picked up, have a look at this number and decrease it when necessary.

#### catchup_by_default

By default the scheduler will fill any missing interval DAG Runs between the last execution date and the current date.
This setting changes that behavior to only execute the latest interval. This can also be specified per DAG as
`catchup = False / True`. Command line backfills will still work.

### Faulty DAGs do not show an error in the Web UI

Due to changes in the way Airflow processes DAGs the Web UI does not show an error when processing a faulty DAG. To
find processing errors go the `child_process_log_directory` which defaults to `<AIRFLOW_HOME>/scheduler/latest`.

### New DAGs are paused by default

Previously, new DAGs would be scheduled immediately. To retain the old behavior, add this to airflow.cfg:

```
[core]
dags_are_paused_at_creation = False
```

### Airflow Context variable are passed to Hive config if conf is specified

If you specify a hive conf to the run_cli command of the HiveHook, Airflow add some
convenience variables to the config. In case you run a secure Hadoop setup it might be
required to whitelist these variables by adding the following to your configuration:

```
<property>
     <name>hive.security.authorization.sqlstd.confwhitelist.append</name>
     <value>airflow\.ctx\..*</value>
</property>
```

### Google Cloud Operator and Hook alignment

All Google Cloud Operators and Hooks are aligned and use the same client library. Now you have a single connection
type for all kinds of Google Cloud Operators.

If you experience problems connecting with your operator make sure you set the connection type "Google Cloud Platform".

Also the old P12 key file type is not supported anymore and only the new JSON key files are supported as a service
account.

### Deprecated Features

These features are marked for deprecation. They may still work (and raise a `DeprecationWarning`), but are no longer
supported and will be removed entirely in Airflow 2.0

- Hooks and operators must be imported from their respective submodules

  `airflow.operators.PigOperator` is no longer supported; `from airflow.operators.pig_operator import PigOperator` is.
  (AIRFLOW-31, AIRFLOW-200)

- Operators no longer accept arbitrary arguments

  Previously, `Operator.__init__()` accepted any arguments (either positional `*args` or keyword `**kwargs`) without
  complaint. Now, invalid arguments will be rejected. (https://github.com/apache/airflow/pull/1285)

- The config value secure_mode will default to True which will disable some insecure endpoints/features

### Known Issues

There is a report that the default of "-1" for num_runs creates an issue where errors are reported while parsing tasks.
It was not confirmed, but a workaround was found by changing the default back to `None`.

To do this edit `cli.py`, find the following:

```
        'num_runs': Arg(
            ("-n", "--num_runs"),
            default=-1, type=int,
            help="Set the number of runs to execute before exiting"),
```

and change `default=-1` to `default=None`. If you have this issue please report it on the mailing list.

## Airflow 1.7.1.2

### Changes to Configuration

#### Email configuration change

To continue using the default smtp email backend, change the email_backend line in your config file from:

```
[email]
email_backend = airflow.utils.send_email_smtp
```

to:

```
[email]
email_backend = airflow.utils.email.send_email_smtp
```

#### S3 configuration change

To continue using S3 logging, update your config file so:

```
s3_log_folder = s3://my-airflow-log-bucket/logs
```

becomes:

```
remote_base_log_folder = s3://my-airflow-log-bucket/logs
remote_log_conn_id = <your desired s3 connection>
```<|MERGE_RESOLUTION|>--- conflicted
+++ resolved
@@ -24,7 +24,7 @@
 
 ## Airflow Master
 
-<<<<<<< HEAD
+
 
 #### Change default aws_conn_id in EMR operators
 
@@ -32,7 +32,8 @@
 versions. This was leading to emr_step_sensors not being able to find their corresponding emr cluster. With the new 
 changes in the emr_add_steps_operator, emr_terminate_job_flow_operator and emr_create_job_flow_operator this issue is 
 solved.
-=======
+
+
 ### Renamed "extra" requirments for cloud providers
 
 Subpackages for specific services have been combined into one variant for
@@ -48,7 +49,7 @@
 `pip install apache-airflow[s3,emr]`, you should execute `pip install apache-airflow[aws]`
 
 The integration with GCP is unchanged.
->>>>>>> b6f85740
+
 
 ## Changes in Google Cloud Platform related operators
 
