--- conflicted
+++ resolved
@@ -6,7 +6,7 @@
  to you under the Apache License, Version 2.0 (the
  "License"); you may not use this file except in compliance
  with the License.  You may obtain a copy of the License at
-
+https://guides.github.com/activities/hello-world/
    http://www.apache.org/licenses/LICENSE-2.0
 
  Unless required by applicable law or agreed to in writing,
@@ -41,15 +41,14 @@
 
 ## Airflow Master
 
-<<<<<<< HEAD
-
 #### Change default aws_conn_id in EMR operators
 
 The default value for the [aws_conn_id](https://airflow.apache.org/howto/manage-connections.html#amazon-web-services) was accidently set to 's3_default' instead of 'aws_default' in some of the emr operators in previous 
 versions. This was leading to EmrStepSensor not being able to find their corresponding emr cluster. With the new 
 changes in the EmrAddStepsOperator, EmrTerminateJobFlowOperator and EmrCreateJobFlowOperator this issue is 
 solved.
-=======
+
+
 ### BaseOperator::render_template function signature changed
 
 Previous versions of the `BaseOperator::render_template` function required an `attr` argument as the first
@@ -597,7 +596,6 @@
 If `dag_discovery_safe_mode` is enabled, only check files for DAGs if
 they contain the strings "airflow" and "DAG". For backwards
 compatibility, this option is enabled by default.
->>>>>>> 10978928
 
 ### Removed deprecated import mechanism
 
@@ -893,17 +891,6 @@
 ### Changed behaviour of using default value when accessing variables
 It's now possible to use `None` as a default value with the `default_var` parameter when getting a variable, e.g.
 
-<<<<<<< HEAD
-#### SLUGIFY_USES_TEXT_UNIDECODE or AIRFLOW_GPL_UNIDECODE no longer required
-=======
-```python
-foo = Variable.get("foo", default_var=None)
-if foo is None:
-    handle_missing_foo()
-```
-
-(Note: there is already `Variable.setdefault()` which me be helpful in some cases.)
->>>>>>> 10978928
 
 This changes the behaviour if you previously explicitly provided `None` as a default value. If your code expects a `KeyError` to be thrown, then don't pass the `default_var` argument.
 
