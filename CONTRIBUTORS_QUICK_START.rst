--- conflicted
+++ resolved
@@ -134,13 +134,7 @@
 
 .. code-block:: bash
 
-<<<<<<< HEAD
-  $ curl https://pyenv.run | bash
-
-3. Configure your shell's environment for Pyenv as suggested in Pyenv `README <https://github.com/pyenv/pyenv/blob/master/README.md>`_
-=======
   $ sudo apt-get install openssl sqlite default-libmysqlclient-dev libmysqlclient-dev postgresql
->>>>>>> e6ccfaea
 
 3. Restart your shell so the path changes take effect and verifying installation
 
