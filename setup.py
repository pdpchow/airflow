# -*- coding: utf-8 -*-
#
# Licensed to the Apache Software Foundation (ASF) under one
# or more contributor license agreements.  See the NOTICE file
# distributed with this work for additional information
# regarding copyright ownership.  The ASF licenses this file
# to you under the Apache License, Version 2.0 (the
# "License"); you may not use this file except in compliance
# with the License.  You may obtain a copy of the License at
#
#   http://www.apache.org/licenses/LICENSE-2.0
#
# Unless required by applicable law or agreed to in writing,
# software distributed under the License is distributed on an
# "AS IS" BASIS, WITHOUT WARRANTIES OR CONDITIONS OF ANY
# KIND, either express or implied.  See the License for the
# specific language governing permissions and limitations
# under the License.

from setuptools import setup, find_packages, Command
from setuptools.command.test import test as TestCommand

import imp
import io
import logging
import os
import sys
import subprocess

logger = logging.getLogger(__name__)

# Kept manually in sync with airflow.__version__
version = imp.load_source(
    'airflow.version', os.path.join('airflow', 'version.py')).version

PY3 = sys.version_info[0] == 3

if not PY3:
    # noinspection PyShadowingBuiltins
    FileNotFoundError = IOError

# noinspection PyUnboundLocalVariable
try:
    with io.open('README.md', encoding='utf-8') as f:
        long_description = f.read()
except FileNotFoundError:
    long_description = ''


class Tox(TestCommand):
    user_options = [('tox-args=', None, "Arguments to pass to tox")]

    def __init__(self, dist, **kw):
        super().__init__(dist, **kw)
        self.test_suite = True
        self.test_args = []
        self.tox_args = ''

    def initialize_options(self):
        TestCommand.initialize_options(self)

    def finalize_options(self):
        TestCommand.finalize_options(self)

    def run_tests(self):
        # import here, cause outside the eggs aren't loaded
        import tox
        errno = tox.cmdline(args=self.tox_args.split())
        sys.exit(errno)


class CleanCommand(Command):
    """Command to tidy up the project root."""
    user_options = []

    def initialize_options(self):
        pass

    def finalize_options(self):
        pass

    def run(self):
        os.system('rm -vrf ./build ./dist ./*.pyc ./*.tgz ./*.egg-info')


class CompileAssets(Command):
    """
    Compile and build the frontend assets using npm and webpack.
    """
    user_options = []

    def initialize_options(self):
        pass

    def finalize_options(self):
        pass

    def run(self):
        subprocess.call('./airflow/www/compile_assets.sh')


def git_version(version):
    """
    Return a version to identify the state of the underlying git repo. The version will
    indicate whether the head of the current git-backed working directory is tied to a
    release tag or not : it will indicate the former with a 'release:{version}' prefix
    and the latter with a 'dev0' prefix. Following the prefix will be a sha of the current
    branch head. Finally, a "dirty" suffix is appended to indicate that uncommitted
    changes are present.
    """
    repo = None
    try:
        import git
        repo = git.Repo('.git')
    except ImportError:
        logger.warning('gitpython not found: Cannot compute the git version.')
        return ''
    except Exception as e:
        logger.warning('Cannot compute the git version. {}'.format(e))
        return ''
    if repo:
        sha = repo.head.commit.hexsha
        if repo.is_dirty():
            return '.dev0+{sha}.dirty'.format(sha=sha)
        # commit is clean
        return '.release:{version}+{sha}'.format(version=version, sha=sha)
    else:
        return 'no_git_version'


def write_version(filename=os.path.join(*['airflow',
                                          'git_version'])):
    text = "{}".format(git_version(version))
    with open(filename, 'w') as a:
        a.write(text)


async_packages = [
    'greenlet>=0.4.9',
    'eventlet>= 0.9.7',
    'gevent>=0.13'
]
atlas = ['atlasclient>=0.1.2']
aws = [
    'boto3>=1.7.0, <1.8.0',
]
azure = [
    'azure-storage>=0.34.0',
    'azure-mgmt-resource==1.2.2',
    'azure-mgmt-datalake-store==0.4.0',
    'azure-datalake-store==0.0.19',
    'azure-cosmos>=3.0.1',
    'azure-mgmt-containerinstance',
]
cassandra = ['cassandra-driver>=3.13.0']
celery = [
    'celery~=4.3',
    'flower>=0.7.3, <1.0',
    'tornado>=4.2.0, <6.0',  # Dep of flower. Pin to a version that works on Py3.5.2
]
cgroups = [
    'cgroupspy>=0.1.4',
]
cloudant = ['cloudant>=2.0']
crypto = ['cryptography>=0.9.3']
dask = [
    'distributed>=1.17.1, <2'
]
databricks = ['requests>=2.20.0, <3']
datadog = ['datadog>=0.14.0']
doc = [
    'sphinx-argparse>=0.1.13',
    'sphinx-autoapi>=0.7.1',
    'Sphinx-PyPI-upload>=0.2.1',
    'sphinx-rtd-theme>=0.1.6',
    'sphinx>=1.2.3',
    'sphinxcontrib-httpdomain>=1.7.0',
]
docker = ['docker~=3.0']
druid = ['pydruid>=0.4.1']
elasticsearch = [
    'elasticsearch>=5.0.0,<6.0.0',
    'elasticsearch-dsl>=5.0.0,<6.0.0'
]
gcp = [
    'google-api-python-client>=1.6.0, <2.0.0dev',
    'google-auth-httplib2>=0.0.1',
    'google-auth>=1.0.0, <2.0.0dev',
    'google-cloud-bigtable==0.33.0',
    'google-cloud-container>=0.1.1',
    'google-cloud-language>=1.1.1',
    'google-cloud-spanner>=1.7.1',
    'google-cloud-storage~=1.14',
    'google-cloud-translate>=1.3.3',
    'google-cloud-videointelligence>=1.7.0',
    'google-cloud-vision>=0.35.2',
    'google-cloud-texttospeech>=0.4.0',
    'google-cloud-speech>=0.36.3',
    'grpcio-gcp>=0.2.2',
    'httplib2~=0.9.2',
    'pandas-gbq',
    'PyOpenSSL',
]
grpc = ['grpcio>=1.15.0']
flask_oauth = [
    'Flask-OAuthlib>=0.9.1',
    'oauthlib!=2.0.3,!=2.0.4,!=2.0.5,<3.0.0,>=1.1.2',
    'requests-oauthlib==1.1.0'
]
hdfs = ['snakebite>=2.7.8']
hive = [
    'hmsclient>=0.1.0',
    'pyhive>=0.6.0',
]
jdbc = ['jaydebeapi>=1.1.1']
jenkins = ['python-jenkins>=1.0.0']
jira = ['JIRA>1.0.7']
kerberos = ['pykerberos>=1.1.13',
            'requests_kerberos>=0.10.0',
            'thrift_sasl>=0.2.0',
            'snakebite[kerberos]>=2.7.8']
kubernetes = ['kubernetes>=3.0.0',
              'cryptography>=2.0.0']
ldap = ['ldap3>=2.5.1']
mssql = ['pymssql>=2.1.1']
mysql = ['mysqlclient>=1.3.6,<1.4']
oracle = ['cx_Oracle>=5.1.2']
papermill = ['papermill[all]>=1.0.0',
             'nteract-scrapbook[all]>=0.2.1']
password = [
    'bcrypt>=2.0.0',
    'flask-bcrypt>=0.7.1',
]
pinot = ['pinotdb==0.1.1']
postgres = ['psycopg2>=2.7.4,<2.8']
qds = ['qds-sdk>=1.10.4']
rabbitmq = ['librabbitmq>=1.6.1']
redis = ['redis~=3.2']
salesforce = ['simple-salesforce>=0.72']
samba = ['pysmbclient>=0.1.3']
segment = ['analytics-python>=1.2.9']
sendgrid = ['sendgrid>=5.2.0,<6']
<<<<<<< HEAD
slack = ['slackclient>=1.0.0']
singularity = ['spython>=0.0.56']
=======
slack = ['slackclient>=1.0.0,<2.0.0']
>>>>>>> b8d83710
mongo = ['pymongo>=3.6.0', 'dnspython>=1.13.0,<2.0.0']
snowflake = ['snowflake-connector-python>=1.5.2',
             'snowflake-sqlalchemy>=1.1.0']
ssh = ['paramiko>=2.1.1', 'pysftp>=0.2.9', 'sshtunnel>=0.1.4,<0.2']
statsd = ['statsd>=3.0.1, <4.0']
vertica = ['vertica-python>=0.5.1']
webhdfs = ['hdfs[dataframe,avro,kerberos]>=2.0.4']
winrm = ['pywinrm==0.2.2']
zendesk = ['zdesk']

all_dbs = postgres + mysql + hive + mssql + hdfs + vertica + cloudant + druid + pinot \
    + cassandra + mongo

devel = [
    'beautifulsoup4~=4.7.1',
    'click==6.7',
    'flake8>=3.6.0',
    'freezegun',
    'jira',
    'mongomock',
    'moto==1.3.5',
    'nose',
    'nose-ignore-docstring==0.2',
    'nose-timer',
    'parameterized',
    'paramiko',
    'pysftp',
    'pywinrm',
    'qds-sdk>=1.9.6',
    'rednose',
    'requests_mock'
]

if PY3:
    devel += ['mypy']
else:
    devel += ['unittest2']

devel_minreq = devel + kubernetes + mysql + doc + password + cgroups
devel_hadoop = devel_minreq + hive + hdfs + webhdfs + kerberos
devel_all = (sendgrid + devel + all_dbs + doc + samba + slack + crypto + oracle +
             docker + ssh + kubernetes + celery + redis + gcp + grpc + singularity +
             datadog + zendesk + jdbc + ldap + kerberos + password + webhdfs + jenkins +
             druid + pinot + segment + snowflake + elasticsearch +
             atlas + azure + aws + salesforce + cgroups + papermill)

# Snakebite & Google Cloud Dataflow are not Python 3 compatible :'(
if PY3:
    devel_ci = [package for package in devel_all if package not in
                ['snakebite>=2.7.8', 'snakebite[kerberos]>=2.7.8']]
else:
    devel_ci = devel_all


def do_setup():
    write_version()
    setup(
        name='apache-airflow',
        description='Programmatically author, schedule and monitor data pipelines',
        long_description=long_description,
        long_description_content_type='text/markdown',
        license='Apache License 2.0',
        version=version,
        packages=find_packages(exclude=['tests*']),
        package_data={'': ['airflow/alembic.ini', "airflow/git_version"]},
        include_package_data=True,
        zip_safe=False,
        scripts=['airflow/bin/airflow'],
        install_requires=[
            'alembic>=0.9, <1.0',
            'cached_property~=1.5',
            'configparser>=3.5.0, <3.6.0',
            'croniter>=0.3.17, <0.4',
            'dill>=0.2.2, <0.3',
            'dumb-init>=1.2.2',
            'flask>=1.0, <2.0',
            'flask-appbuilder>=1.12.5, <2.0.0',
            'flask-caching>=1.3.3, <1.4.0',
            'flask-login>=0.3, <0.5',
            'flask-swagger==0.2.13',
            'flask-wtf>=0.14.2, <0.15',
            'funcsigs==1.0.0',
            'future>=0.16.0, <0.17',
            'gitpython>=2.0.2',
            'gunicorn>=19.5.0, <20.0',
            'iso8601>=0.1.12',
            'json-merge-patch==0.2',
            'jinja2>=2.10.1, <2.11.0',
            'markdown>=2.5.2, <3.0',
            'pandas>=0.17.1, <1.0.0',
            'pendulum==1.4.4',
            'psutil>=4.2.0, <6.0.0',
            'pygments>=2.0.1, <3.0',
            'python-daemon>=2.1.1, <2.2',
            'python-dateutil>=2.3, <3',
            'requests>=2.20.0, <3',
            'setproctitle>=1.1.8, <2',
            'sqlalchemy~=1.3',
            'tabulate>=0.7.5, <0.9',
            'tenacity==4.12.0',
            'text-unidecode==1.2',
            'typing;python_version<"3.5"',
            'thrift>=0.9.2',
            'tzlocal>=1.4',
            'unicodecsv>=0.14.1',
            'werkzeug>=0.14.1, <0.15.0',
            'zope.deprecation>=4.0, <5.0',
        ],
        setup_requires=[
            'docutils>=0.14, <1.0',
        ],
        extras_require={
            'all': devel_all,
            'devel_ci': devel_ci,
            'all_dbs': all_dbs,
            'atlas': atlas,
            'async': async_packages,
            'aws': aws,
            'azure': azure,
            'cassandra': cassandra,
            'celery': celery,
            'cgroups': cgroups,
            'cloudant': cloudant,
            'crypto': crypto,
            'dask': dask,
            'databricks': databricks,
            'datadog': datadog,
            'devel': devel_minreq,
            'devel_hadoop': devel_hadoop,
            'doc': doc,
            'docker': docker,
            'druid': druid,
            'elasticsearch': elasticsearch,
            'gcp': gcp,
            'gcp_api': gcp,  # TODO: remove this in Airflow 2.1
            'github_enterprise': flask_oauth,
            'google_auth': flask_oauth,
            'grpc': grpc,
            'hdfs': hdfs,
            'hive': hive,
            'jdbc': jdbc,
            'jira': jira,
            'kerberos': kerberos,
            'kubernetes': kubernetes,
            'ldap': ldap,
            'mongo': mongo,
            'mssql': mssql,
            'mysql': mysql,
            'oracle': oracle,
            'papermill': papermill,
            'password': password,
            'pinot': pinot,
            'postgres': postgres,
            'qds': qds,
            'rabbitmq': rabbitmq,
            'redis': redis,
            'salesforce': salesforce,
            'samba': samba,
            'sendgrid': sendgrid,
            'segment': segment,
            'singularity': singularity,
            'slack': slack,
            'snowflake': snowflake,
            'ssh': ssh,
            'statsd': statsd,
            'vertica': vertica,
            'webhdfs': webhdfs,
            'winrm': winrm
        },
        classifiers=[
            'Development Status :: 5 - Production/Stable',
            'Environment :: Console',
            'Environment :: Web Environment',
            'Intended Audience :: Developers',
            'Intended Audience :: System Administrators',
            'License :: OSI Approved :: Apache Software License',
            'Programming Language :: Python :: 2.7',
            'Programming Language :: Python :: 3.5',
            'Topic :: System :: Monitoring',
        ],
        author='Apache Software Foundation',
        author_email='dev@airflow.apache.org',
        url='http://airflow.apache.org/',
        download_url=(
            'https://dist.apache.org/repos/dist/release/airflow/' + version),
        cmdclass={
            'test': Tox,
            'extra_clean': CleanCommand,
            'compile_assets': CompileAssets
        },
        python_requires='>=2.7,!=3.0.*,!=3.1.*,!=3.2.*,!=3.3.*,!=3.4.*',
    )


if __name__ == "__main__":
    do_setup()<|MERGE_RESOLUTION|>--- conflicted
+++ resolved
@@ -240,12 +240,8 @@
 samba = ['pysmbclient>=0.1.3']
 segment = ['analytics-python>=1.2.9']
 sendgrid = ['sendgrid>=5.2.0,<6']
-<<<<<<< HEAD
-slack = ['slackclient>=1.0.0']
+slack = ['slackclient>=1.0.0,<2.0.0']
 singularity = ['spython>=0.0.56']
-=======
-slack = ['slackclient>=1.0.0,<2.0.0']
->>>>>>> b8d83710
 mongo = ['pymongo>=3.6.0', 'dnspython>=1.13.0,<2.0.0']
 snowflake = ['snowflake-connector-python>=1.5.2',
              'snowflake-sqlalchemy>=1.1.0']
