--- conflicted
+++ resolved
@@ -202,22 +202,11 @@
         zip_safe=False,
         scripts=['airflow/bin/airflow'],
         install_requires=[
-<<<<<<< HEAD
             'alembic>=0.8.3, <0.9',
             'configparser>=3.5.0, <3.6.0',
             'croniter>=0.3.8, <0.4',
             'dill>=0.2.2, <0.3',
             'flask>=0.11, <0.12',
-=======
-            'alembic>=0.8.3',
-            'babel>=1.3',
-            'chartkick>=0.4.2',
-            'configparser==3.5.0',
-            'croniter>=0.3.8',
-            'dill>=0.2.2',
-            'python-daemon>=2.1.1',
-            'flask>=0.10.1',
->>>>>>> 2c31e22c
             'flask-admin==1.4.1',
             'flask-cache>=0.13.1',
             'flask-login==0.2.11',
@@ -226,8 +215,6 @@
             'funcsigs==1.0.0',
             'future>=0.16.0, <0.17',
             'gitpython>=2.0.2',
-<<<<<<< HEAD
-            'gunicorn>=19.3.0, <19.4.0',  # 19.4.? seemed to have issues
             'jinja2>=2.7.3, <2.9.0',
             'lxml>=3.6.0, <4.0',
             'markdown>=2.5.2, <3.0',
@@ -239,15 +226,6 @@
             'python-nvd3==0.14.2',
             'requests>=2.5.1, <3',
             'setproctitle>=1.1.8, <2',
-=======
-            'jinja2>=2.7.3',
-            'markdown>=2.5.2',
-            'pandas>=0.15.2',
-            'pygments>=2.0.1',
-            'python-dateutil>=2.3',
-            'requests>=2.5.1',
-            'setproctitle>=1.1.8',
->>>>>>> 2c31e22c
             'sqlalchemy>=0.9.8',
             'tabulate>=0.7.5, <0.8.0',
             'thrift>=0.9.2, <0.10',
@@ -304,18 +282,12 @@
             'Programming Language :: Python :: 3.4',
             'Topic :: System :: Monitoring',
         ],
-<<<<<<< HEAD
         author='Apache Software Foundation',
         author_email='dev@airflow.incubator.apache.org',
         url='http://airflow.incubator.apache.org/',
-=======
         dependency_links=[
             'git+https://github.com/lyft/gunicorn@lyft_fixes12#egg=gunicorn'
         ],
-        author='Maxime Beauchemin',
-        author_email='maximebeauchemin@gmail.com',
-        url='https://github.com/apache/incubator-airflow',
->>>>>>> 2c31e22c
         download_url=(
             'https://dist.apache.org/repos/dist/release/incubator/airflow/' + version),
         cmdclass={
