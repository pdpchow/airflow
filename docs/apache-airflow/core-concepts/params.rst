--- conflicted
+++ resolved
@@ -20,17 +20,13 @@
 Params
 ======
 
-<<<<<<< HEAD
-Params are how Airflow provides runtime configuration to tasks.
+Params enable you to provide runtime configuration to tasks. You can configure default Params in your DAG
+code and supply additional Params, or overwrite Param values, at runtime when you trigger a DAG. Param values
+are validated with JSON Schema. For scheduled DAG runs, default Param values are used.
+
 Also defined Params are used to render a nice UI when triggering manually.
 When you trigger a DAG manually, you can modify its Params before the dagrun starts.
 If the user-supplied values don't pass validation, Airflow shows a warning instead of creating the dagrun.
-(For scheduled runs, the default values are used.)
-=======
-Params enable you to provide runtime configuration to tasks. You can configure default Params in your DAG
-code and supply additional Params, or overwrite Param values, at runtime when you trigger a DAG. Param values
-are validated with JSON Schema. For scheduled DAG runs, default Param values are used.
->>>>>>> c4e10ac9
 
 DAG-level Params
 ----------------
