<<<<<<< HEAD
..  Licensed to the Apache Software Foundation (ASF) under one
=======
 .. Licensed to the Apache Software Foundation (ASF) under one
>>>>>>> 4311c1f0
    or more contributor license agreements.  See the NOTICE file
    distributed with this work for additional information
    regarding copyright ownership.  The ASF licenses this file
    to you under the Apache License, Version 2.0 (the
    "License"); you may not use this file except in compliance
    with the License.  You may obtain a copy of the License at
<<<<<<< HEAD

..    http://www.apache.org/licenses/LICENSE-2.0

..  Unless required by applicable law or agreed to in writing,
    software distributed under the License is distributed on an
    "AS IS" BASIS, WITHOUT WARRANTIES OR CONDITIONS OF ANY
    KIND, either express or implied.  See the License for the
    specific language governing permissions and limitations
    under the License.

Kubernetes Executor
^^^^^^^^^^^^^^^^^^^
=======
>>>>>>> 4311c1f0

 ..   http://www.apache.org/licenses/LICENSE-2.0

 .. Unless required by applicable law or agreed to in writing,
    software distributed under the License is distributed on an
    "AS IS" BASIS, WITHOUT WARRANTIES OR CONDITIONS OF ANY
    KIND, either express or implied.  See the License for the
    specific language governing permissions and limitations
    under the License.



Kubernetes
----------

Kubernetes Executor
^^^^^^^^^^^^^^^^^^^

<<<<<<< HEAD
    from airflow.contrib.operators import KubernetesOperator
    from airflow.contrib.operators.kubernetes_pod_operator import KubernetesPodOperator
    from airflow.contrib.kubernetes.secret import Secret
    from airflow.contrib.kubernetes.volume import Volume
    from airflow.contrib.kubernetes.volume_mount import VolumeMount

=======
The :doc:`Kubernetes Executor <executor/kubernetes>` allows you to run tasks on Kubernetes as Pods.
>>>>>>> 4311c1f0

Kubernetes Operator
^^^^^^^^^^^^^^^^^^^

The :doc:`KubernetesPodOperator <howto/operator/kubernetes>` allows you to create
Pods on Kubernetes.

<<<<<<< HEAD
    affinity = {
        'nodeAffinity': {
          'preferredDuringSchedulingIgnoredDuringExecution': [
            {
              "weight": 1,
              "preference": {
                "matchExpressions": {
                  "key": "disktype",
                  "operator": "In",
                  "values": ["ssd"]
                }
              }
            }
          ]
        },
        "podAffinity": {
          "requiredDuringSchedulingIgnoredDuringExecution": [
            {
              "labelSelector": {
                "matchExpressions": [
                  {
                    "key": "security",
                    "operator": "In",
                    "values": ["S1"]
                  }
                ]
              },
              "topologyKey": "failure-domain.beta.kubernetes.io/zone"
            }
          ]
        },
        "podAntiAffinity": {
          "requiredDuringSchedulingIgnoredDuringExecution": [
            {
              "labelSelector": {
                "matchExpressions": [
                  {
                    "key": "security",
                    "operator": "In",
                    "values": ["S2"]
                  }
                ]
              },
              "topologyKey": "kubernetes.io/hostname"
            }
          ]
        }
    }
=======
Pod Mutation Hook
^^^^^^^^^^^^^^^^^
>>>>>>> 4311c1f0

Your local Airflow settings file can define a ``pod_mutation_hook`` function that
has the ability to mutate pod objects before sending them to the Kubernetes client
for scheduling. It receives a single argument as a reference to pod objects, and
is expected to alter its attributes.

This could be used, for instance, to add sidecar or init containers
to every worker pod launched by KubernetesExecutor or KubernetesPodOperator.


.. code:: python

    def pod_mutation_hook(pod: Pod):
      pod.annotations['airflow.apache.org/launched-by'] = 'Tests'<|MERGE_RESOLUTION|>--- conflicted
+++ resolved
@@ -1,29 +1,10 @@
-<<<<<<< HEAD
-..  Licensed to the Apache Software Foundation (ASF) under one
-=======
  .. Licensed to the Apache Software Foundation (ASF) under one
->>>>>>> 4311c1f0
     or more contributor license agreements.  See the NOTICE file
     distributed with this work for additional information
     regarding copyright ownership.  The ASF licenses this file
     to you under the Apache License, Version 2.0 (the
     "License"); you may not use this file except in compliance
     with the License.  You may obtain a copy of the License at
-<<<<<<< HEAD
-
-..    http://www.apache.org/licenses/LICENSE-2.0
-
-..  Unless required by applicable law or agreed to in writing,
-    software distributed under the License is distributed on an
-    "AS IS" BASIS, WITHOUT WARRANTIES OR CONDITIONS OF ANY
-    KIND, either express or implied.  See the License for the
-    specific language governing permissions and limitations
-    under the License.
-
-Kubernetes Executor
-^^^^^^^^^^^^^^^^^^^
-=======
->>>>>>> 4311c1f0
 
  ..   http://www.apache.org/licenses/LICENSE-2.0
 
@@ -42,16 +23,7 @@
 Kubernetes Executor
 ^^^^^^^^^^^^^^^^^^^
 
-<<<<<<< HEAD
-    from airflow.contrib.operators import KubernetesOperator
-    from airflow.contrib.operators.kubernetes_pod_operator import KubernetesPodOperator
-    from airflow.contrib.kubernetes.secret import Secret
-    from airflow.contrib.kubernetes.volume import Volume
-    from airflow.contrib.kubernetes.volume_mount import VolumeMount
-
-=======
 The :doc:`Kubernetes Executor <executor/kubernetes>` allows you to run tasks on Kubernetes as Pods.
->>>>>>> 4311c1f0
 
 Kubernetes Operator
 ^^^^^^^^^^^^^^^^^^^
@@ -59,59 +31,8 @@
 The :doc:`KubernetesPodOperator <howto/operator/kubernetes>` allows you to create
 Pods on Kubernetes.
 
-<<<<<<< HEAD
-    affinity = {
-        'nodeAffinity': {
-          'preferredDuringSchedulingIgnoredDuringExecution': [
-            {
-              "weight": 1,
-              "preference": {
-                "matchExpressions": {
-                  "key": "disktype",
-                  "operator": "In",
-                  "values": ["ssd"]
-                }
-              }
-            }
-          ]
-        },
-        "podAffinity": {
-          "requiredDuringSchedulingIgnoredDuringExecution": [
-            {
-              "labelSelector": {
-                "matchExpressions": [
-                  {
-                    "key": "security",
-                    "operator": "In",
-                    "values": ["S1"]
-                  }
-                ]
-              },
-              "topologyKey": "failure-domain.beta.kubernetes.io/zone"
-            }
-          ]
-        },
-        "podAntiAffinity": {
-          "requiredDuringSchedulingIgnoredDuringExecution": [
-            {
-              "labelSelector": {
-                "matchExpressions": [
-                  {
-                    "key": "security",
-                    "operator": "In",
-                    "values": ["S2"]
-                  }
-                ]
-              },
-              "topologyKey": "kubernetes.io/hostname"
-            }
-          ]
-        }
-    }
-=======
 Pod Mutation Hook
 ^^^^^^^^^^^^^^^^^
->>>>>>> 4311c1f0
 
 Your local Airflow settings file can define a ``pod_mutation_hook`` function that
 has the ability to mutate pod objects before sending them to the Kubernetes client
